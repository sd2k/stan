--- conflicted
+++ resolved
@@ -1079,17 +1079,10 @@
     \[
     \mbox{\code{Phi(inv\_Phi(p))}} = p
     \]}
-<<<<<<< HEAD
-  %
-  \fitemUnaryVec{Phi\_approx}{fast approximation of the unit normal cumulative distribution
-    function of \farg{x}. This approximation has a maximum absolute error
-=======
-  %  
-  \fitemUnaryVecSort{Phi\_approx}{fast approximation of the unit normal cumulative distribution 
-    function of \farg{x}. This approximation has a maximum absolute error 
->>>>>>> 4ebaf8ff
-    of 0.00014 and may be used instead of \code{Phi} for probit regression.  See
-    \citep{BowlingEtAl:2009} for details.}{
+  %
+  \fitemUnaryVecSort{Phi\_approx}{fast approximation of the unit (may
+    replace \code{Phi} for probit regression with maximum absolute error
+    of 0.00014, see \citep{BowlingEtAl:2009} for details)}{
     \[
     \mbox{\code{Phi\_approx}}(x) = \mbox{logit}^{-1}(0.07056 \, x^3 + 1.5976 \, x)
     \]}{phi\_approx}
@@ -1159,12 +1152,8 @@
       \textrm{error} & \mbox{otherwise}
     \end{cases}
     \]
-<<<<<<< HEAD
     %
-    See \refsection{gamma-appendix} for definition of $\Gamma(x)$.
-=======
-    % 
->>>>>>> 4ebaf8ff
+    See \refsection{gamma-appendix} for a definition of $\Gamma(x)$.
   }
   %
   \fitemUnaryVec{lgamma}{natural logarithm of the gamma function
