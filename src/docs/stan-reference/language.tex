\part{Stan Modeling Language}


\chapter{Encodings, Includes, and Comments}

\noindent
This quick chapter covers the character encoding, include mechanism,
and comment syntax for the Stan language.

\section{Character Encoding}

\subsection{Stan Program}

The content of a Stan program must be coded in ASCII.  Extended
character sets such as UTF-8 encoded Unicode may not be used for
identifiers or other text in a program.

\subsection{Comments}

The content of comments is ignored by the language compiler and may be
written using any character encoding (e.g., ASCII, UTF-8, Latin1,
<<<<<<< HEAD
Big5).  The comment delimeters themselves must be coded in ASCII.
=======
Big5).  The comment delimiters themselves must be coded in ASCII.
>>>>>>> 814b3aad


\section{Includes}\label{includes.section}

Stan allows one file to be included within another file with the
following syntax.  For example, suppose the file
\code{std-normal.stan} defines the standard normal log probability
density function (up to an additive constant).
%
\begin{stancode}
functions {
  real std_normal_lpdf(vector y) {
    return -0.5 * y' * y;
  }
}
\end{stancode}
%
Suppose we also have a file containing a Stan program with an include
statement.
%
\begin{stancode}
#include std-normal.stan
parameters {
  real y;
}
model {
  y ~ std_normal();
}
\end{stancode}
%
This Stan program behaves as if the contents of the file
\code{std-normal.stan} replace the line with the \code{\#include}
statement, behaving as if a single Stan program were provided.
%
\begin{stancode}
functions {
  real std_normal_lpdf(vector y) {
    return -0.5 * y' * y;
  }
}
parameters {
  real y;
}
model {
  y ~ std_normal();
}
\end{stancode}
%

There are no restrictions on where include statements may be placed
within a file or what the contents are of the replaced file.  No
additional whitespace is included beyond what is in the included file.

\subsection{Recursive Includes}

Recursive includes will be ignored.  For example, suppose
\code{a.stan} contains
%
\begin{stancode}
#include b.stan
\end{stancode}
%
and \code{b.stan} contains
%
\begin{stancode}
#include a.stan
\end{stancode}
%
<<<<<<< HEAD
The result of processing this file will be empty, becuase
=======
The result of processing this file will be empty, because
>>>>>>> 814b3aad
\code{a.stan} will include \code{b.stan}, from which the include of
\code{a.stan} is ignored and a warning printed.

\subsection{Include Paths}

The Stan interfaces provide a mechanism for specifying a sequence of
system paths in which to search for include files.  The file included
is the first one that is found in the sequence.

\section{Comments}\label{comments.section}

Stan supports \Cpp-style line-based and bracketed comments.  Comments
may be used anywhere whitespace is allowed in a Stan program.

\subsection{Line-Based Comments}

Any characters on a line following two forward slashes (\Verb|//|) is
ignored along with the slashes.  These may be used, for example, to
document variables,
%
\begin{stancode}
data {
  int<lower=0> N;  // number of observations
  real y[N];  // observations
}
\end{stancode}

\subsection{Bracketed Comments}

For bracketed comments, any text between a forward-slash and asterisk
pair (\Verb|/*|) and an asterisk and forward-slash pair (\Verb|*/|) is
ignored.



\section{Whitespace}

\subsection{Whitespace Characters}

The whitespace characters (and their ASCII code points) are the space
(0x20), tab (0x09), carriage return (0x0D), and line feed (0x0A).

\subsection{Whitespace Neutrality}

Stan treats these whitespace characters identically.  Specifically,
there is no significance to indentation, to tabs, to carriage returns
or line feeds, or to any vertical alignment of text.

\subsection{Whitespace Location}

Zero or more whitespace characters may be placed between symbols in a
Stan program.  For example, zero or more whitespace characters of any
variety may be included before and after a binary operation such as
<<<<<<< HEAD
\code{a~*~b}, before a statement-ending semicolon, around parenthethes
=======
\code{a~*~b}, before a statement-ending semicolon, around parentheses
>>>>>>> 814b3aad
or brackets, before or after commas separating function arguments,
etc.

Identifiers and literals may not be separated by whitespace.  Thus it
is not legal to write the number \code{10000} as \code{10~000} or to
write the identifier \code{normal\_lpdf} as \code{normal~\_~lpdf}.


\chapter{Data Types and Variable
  Declarations}\label{data-types.chapter}

\noindent
This chapter covers the data types for expressions in Stan.  Every
variable used in a Stan program must have a declared data type.  Only
values of that type will be assignable to the variable (except for
temporary states of transformed data and transformed parameter
values).  This follows the convention of programming languages like
\Cpp, not the conventions of scripting languages like Python or
statistical languages such as \R or \BUGS.

The motivation for strong, static typing is threefold.
%
\begin{itemize}
\item Strong typing forces the programmer's intent to be declared with
  the variable, making programs easier to comprehend and hence easier
  to debug and maintain.
\item Strong typing allows programming errors relative to the declared
  intent to be caught sooner (at compile time) rather than later (at
  run time).  The Stan compiler (called through an interface such as
  CmdStan, RStan, or PyStan) will flag any type errors and indicate
  the offending expressions quickly when the program is compiled.
\item Constrained types will catch runtime data, initialization, and
  intermediate value errors as soon as they occur rather than allowing
  them to propagate and potentially pollute final results.
\end{itemize}
%
Strong typing disallows assigning the same variable to objects of
different types at different points in the program or in different
invocations of the program.

\section{Overview of Data Types}

%%%
Arguments for built-in and user-defined functions and local variables
are required to be basic data types, meaning an unconstrained
primitive, vector, or matrix type or an array of such.

Passing arguments to functions in Stan works just like assignment to
basic types.  Stan functions are only specified for the basic data
types of their arguments, including array dimensionality, but not for
sizes or constraints.  Of course, functions often check constraints as
part of their behavior.

\subsection{Primitive Types}

Stan provides two primitive data types, \code{real} for continuous
values and \code{int} for integer values.

\subsection{Vector and Matrix Types}
Stan provides three matrix-based data types, \code{vector} for column
vectors, \code{row\_vector} for row vectors, and \code{matrix} for
matrices.

\subsection{Array Types}

Any type (including the constrained types discussed in the next
section) can be made into an array type by declaring array arguments.
For example,
%
\begin{stancode}
real x[10];
matrix[3, 3] m[6, 7];
\end{stancode}
%
declares \code{x} to be a one-dimensional array of size 10 containing
real values, and declares \code{m} to be a two-dimensional array of
size $6 \times 7$ containing values that are $3 \times 3$ matrices.

% \subsection{Basic Data Types}

% The primitive Stan data types are \code{real} for continuous scalar
% quantities and \code{int} for integer values.  The compound data
% types include \code{vector} (of real values), \code{row\_vector} (of
% real values), and \code{matrix} (of real values).

\subsection{Constrained Data Types}

Declarations of variables other than local variables may be provided
with constraints.  These constraints are not part of the underlying
data type for a variable, but determine error checking in the
transformed data, transformed parameter, and generated quantities
block, and the transform from unconstrained to constrained space in
the parameters block.

All of the basic data types may be given lower and upper bounds using
syntax such as
%
\begin{stancode}
int<lower = 1> N;
real<upper = 0> log_p;
vector<lower = -1, upper = 1>[3] rho;
\end{stancode}

There are also special data types for structured vectors and
matrices.
% There are four constrained vector data types, \code{simplex}
% for unit simplexes, \code{unit\_vector} for unit-length vectors,
% \code{ordered} for ordered vectors of scalars and
% \code{positive\_ordered} for vectors of positive ordered
% scalars. There are specialized matrix data types \code{corr\_matrix}
% and \code{cov\_matrix} for correlation matrices (symmetric, positive
% definite, unit diagonal) and covariance matrices (symmetric, positive
% definite).  The type \code{cholesky\_factor\_cov} is for Cholesky
% factors of covariance matrices (lower triangular, positive diagonal,
% product with own transpose is a covariance matrix).  The type
% \code{cholesky\_factor\_corr} is for Cholesky factors of correlation
% matrices (lower triangular, positive diagonal, unit-length rows).

Constraints provide error checking for variables defined in the \code{data},
\code{transformed data}, \code{transformed parameters}, and
\code{generated quantities} blocks.
%
Constraints are critical for variables declared in the
\code{parameters} block, where they determine the transformation from
constrained variables (those satisfying the declared constraint) to
unconstrained variables (those ranging over all of $\mathbb{R}^n$).

It is worth calling out the most important aspect of constrained data
types:
%
\begin{quote}
\it
The model must have support (non-zero density) at every value of the
parameters that meets their declared constraints.
\end{quote}
%
If the declared parameter constraints are less strict than the
support, the samplers and optimizers may have any of a number of
pathologies including just getting stuck, failure to initialize,
excessive Metropolis rejection, or biased samples due to inability to
explore the tails of the distribution.

% Integer or real types may be constrained with lower bounds, upper
% bounds, or both.  There are four constrained vector data types,
% \code{simplex} for unit simplexes, \code{unit\_vector} for unit-length
% vectors, \code{ordered} for ordered vectors of scalars and
% \code{positive\_ordered} for vectors of positive ordered scalars.
% There are specialized matrix data types \code{corr\_matrix} and
% \code{cov\_matrix} for correlation matrices (symmetric, positive
% definite, unit diagonal) and covariance matrices (symmetric, positive
% definite).  The type \code{cholesky\_factor\_cov} is for Cholesky
% factors of covariance matrices (lower triangular, positive diagonal,
% product with own transpose is a covariance matrix).  The type
% \code{cholesky\_factor\_corr} is for Cholesky factors of correlation
% matrices (lower triangular, positive diagonal, unit-length rows).

% \subsection{Arrays}

% Stan supports arrays of arbitrary order of any of the basic data
% types or constrained basic data types.  This includes
% three-dimensional arrays of integers, one-dimensional arrays of
% positive reals, four-dimensional arrays of simplexes, one-dimensional
% arrays of row vectors, and so on.

\section{Primitive Numerical Data Types}\label{numerical-data-types.section}

Unfortunately, the lovely mathematical abstraction of integers and
real numbers is only partially supported by finite-precision computer
arithmetic.

\subsection{Integers}

Stan uses 32-bit (4-byte) integers for all of its integer
representations.  The maximum value that can be represented
as an integer is $2^{31}-1$; the minimum value is $-(2^{31})$.

When integers overflow, their values wrap.  Thus it is up to the Stan
programmer to make sure the integer values in their programs stay in
range.  In particular, every intermediate expression must have an
integer value that is in range.

Integer arithmetic works in the expected way for addition,
subtraction, and multiplication, but rounds the result of division
(see \refsection{int-arithmetic} for more information).

\subsection{Reals}

Stan uses 64-bit (8-byte) floating point representations of real
numbers.  Stan roughly%
%
\footnote{Stan compiles integers to \code{int} and reals to
  \code{double} types in \Cpp.  Precise details of rounding will depend
  on the compiler and hardware architecture on which the code is run.}
%
follows the IEEE 754 standard for floating-point computation.
The range of a 64-bit number is roughly $\pm 2^{1022}$, which is
slightly larger than $\pm 10^{307}$.  It is a good idea to stay well
away from such extreme values in Stan models as they are prone to
cause overflow.

64-bit floating point representations have roughly 15 decimal digits
of accuracy.  But when they are combined, the result often has less
accuracy.  In some cases, the difference in accuracy between two
operands and their result is large.

There are three special real values used to represent (1) not-a-number
value for error conditions, (2) positive infinity for overflow, and
(3) negative infinity for overflow.  The behavior of these special
numbers follows standard IEEE 754 behavior.

\subsubsection{Not-a-number}

The not-a-number value propagates.  If an argument to a real-valued
function is not-a-number, it either rejects (an exception in the
underlying C++) or returns not-a-number itself.  For boolean-valued
comparison operators, if one of the arguments is not-a-number, the
return value is always zero (i.e., false).

\subsubsection{Infinite values}

Positive infinity is greater than all numbers other than itself and
not-a-number; negative infinity is similarly smaller.  Adding an
infinite value to a finite value returns the infinite value.  Dividing
a finite number by an infinite value returns zero; dividing an
infinite number by a finite number returns the infinite number of
appropriate sign.  Dividing a finite number by zero returns positive
infinity. Dividing two infinite numbers produces a not-a-number value
as does subtracting two infinite numbers.  Some functions are
sensitive to infinite values; for example, the exponential function
returns zero if given negative infinity and positive infinity if given
positive infinity.  Often the gradients will break down when values
are infinite, making these boundary conditions less useful than they
may appear at first.


\subsection{Promoting Integers to Reals}

Stan automatically promotes integer values to real values if
necessary, but does not automatically demote real values to integers.
For very large integers, this will cause a rounding error to fewer
significant digits in the floating point representation than in the
integer representation.

Unlike in \Cpp, real values are never demoted to integers.  Therefore,
real values may only be assigned to real variables.  Integer values
may be assigned to either integer variables or real variables.
Internally, the integer representation is cast to a floating-point
representation.  This operation is not without overhead and should
thus be avoided where possible.


\section{Univariate Data Types and Variable Declarations}

All variables used in a Stan program must have an explicitly declared
data type.  The form of a declaration includes the type and the name
of a variable.  This section covers univariate types, the next section
vector and matrix types, and the following section array types.

\subsection{Unconstrained Integer}

Unconstrained integers are declared using the \code{int} keyword.
For example, the variable \code{N} is declared to be an integer as follows.
%
\begin{stancode}
int N;
\end{stancode}
%

\subsection{Constrained Integer}

Integer data types may be constrained to allow values only in a
specified interval by providing a lower bound, an upper bound, or
both.  For instance, to declare \code{N} to be a positive integer, use
the following.
%
\begin{stancode}
int<lower=1> N;
\end{stancode}
%
This illustrates that the bounds are inclusive for integers.

To declare an integer variable \code{cond} to take only binary values,
that is zero or one, a lower and upper bound must be provided, as in
the following example.
%
\begin{stancode}
int<lower=0,upper=1> cond;
\end{stancode}


\subsection{Unconstrained Real}

Unconstrained real variables are declared using the keyword
\code{real}, The following example declares \code{theta} to be an
unconstrained continuous value.
%
\begin{stancode}
real theta;
\end{stancode}
%

\subsection{Constrained Real}

Real variables may be bounded using the same syntax as integers.  In
theory (that is, with arbitrary-precision arithmetic), the bounds on
real values would be exclusive.  Unfortunately, finite-precision
arithmetic rounding errors will often lead to values on the
boundaries, so they are allowed in Stan.

The variable \code{sigma} may be declared to be non-negative as follows.
%
\begin{stancode}
real<lower=0> sigma;
\end{stancode}
%
The following declares the variable \code{x} to be less than or equal
to $-1$.
%
\begin{stancode}
real<upper=-1> x;
\end{stancode}
%
To ensure \code{rho} takes on values between $-1$ and $1$, use the
following declaration.
%
\begin{stancode}
real<lower=-1,upper=1> rho;
\end{stancode}
%

\subsubsection{Infinite Constraints}

Lower bounds that are negative infinity or upper bounds that are
positive infinity are ignored.  Stan provides constants
\code{positive\_infinity()} and \code{negative\_infinity()} which may
be used for this purpose, or they may be read as data in the dump
format.


\subsection{Expressions as Bounds}

Bounds for integer or real variables may be arbitrary expressions.
The only requirement is that they only include variables that have
been defined before the declaration.  If the bounds themselves are
parameters, the behind-the-scenes variable transform accounts for them
in the log Jacobian.

For example, it is acceptable to have the
following declarations.
%
\begin{stancode}
data {
 real lb;
}
parameters {
   real<lower=lb> phi;
}
\end{stancode}
%
This declares a real-valued parameter \code{phi} to take values
greater than the value of the real-valued data variable \code{lb}.
Constraints may be complex expressions, but must be of type \code{int}
for integer variables and of type \code{real} for real variables
(including constraints on vectors, row vectors, and matrices).
Variables used in constraints can be any variable that has been
defined at the point the constraint is used.  For instance,
\begin{stancode}
data {
   int<lower=1> N;
   real y[N];
}
parameters {
   real<lower=min(y), upper=max(y)> phi;
}
\end{stancode}
%
This declares a positive integer data variable \code{N}, an array
\code{y} of real-valued data of length \code{N}, and then a parameter
ranging between the minimum and maximum value of \code{y}.  As shown
in the example code, the functions \code{min()} and \code{max()} may
be applied to containers such as arrays.

\section{Vector and Matrix Data Types}

Stan provides three types of container objects: arrays, vectors, and
matrices. Vectors and matrices are more limited kinds of data
structures than arrays.  Vectors are intrinsically one-dimensional
collections of reals, whereas matrices are intrinsically two
dimensional.  Vectors, matrices, and arrays are not assignable to one
another, even if their dimensions are identical.  A $3 \times 4$
matrix is a different kind of object in Stan than a $3 \times 4$
array.

The intention of using matrix types is to call out their usage in the
code.  There are three situations in Stan where {\it only} vectors and
matrices may be used,
%
\begin{itemize}
\item matrix arithmetic operations (e.g., matrix multiplication)
\item linear algebra functions (e.g., eigenvalues and determinants),
  and
\item multivariate function parameters and outcomes (e.g.,
  multivariate normal distribution arguments).
\end{itemize}
%

Vectors and matrices cannot be typed to return integer values.  They
are restricted to \code{real} values.%
%
\footnote{This may change if Stan is called upon to do complicated
  integer matrix operations or boolean matrix operations.  Integers
  are not appropriate inputs for linear algebra functions.}

% \subsection{Values}

% Vectors, row vectors, and matrices contain real values.  Arrays, on
% the other hand, may contain any kind of value, including integers and
% structured values like vectors.

% Arrays cannot be assigned to vectors and vice-versa.  Similarly,
% vectors cannot be assigned to matrices and vice-versa, even if their
% dimensions conform.

\subsection{Indexing from 1}

Vectors and matrices, as well as arrays, are indexed starting from one
in Stan.  This follows the convention in statistics and linear
algebra as well as their implementations in the statistical software
packages \R, \MATLAB, \BUGS, and \JAGS.  General computer programming
languages, on the other hand, such as \Cpp and Python, index arrays
starting from zero.

\subsection{Vectors}

Vectors in Stan are column vectors; see the next subsection for
information on row vectors.  Vectors are declared with a size (i.e., a
dimensionality).  For example, a 3-dimensional vector is declared with
the keyword \code{vector}, as follows.
%
\begin{stancode}
vector[3] u;
\end{stancode}
%
Vectors may also be declared with constraints, as in the following
declaration of a 3-vector of non-negative values.
%
\begin{stancode}
vector<lower=0>[3] u;
\end{stancode}
%

\subsection{Unit Simplexes}

A unit simplex is a vector with non-negative values whose entries sum
to 1.  For instance, $(0.2,0.3,0.4,0.1)^{\top}$ is a unit 4-simplex.
Unit simplexes are most often used as parameters in categorical
or multinomial distributions, and they are also the sampled variate in
a Dirichlet distribution.  Simplexes are declared with their full
dimensionality.  For instance, \code{theta} is declared to
be a unit $5$-simplex by
%
\begin{stancode}
simplex[5] theta;
\end{stancode}
%

Unit simplexes are implemented as vectors and may be assigned to other
vectors and vice-versa.  Simplex variables, like other constrained
variables, are validated to ensure they contain simplex values; for
simplexes, this is only done up to a statically specified accuracy
threshold $\epsilon$ to account for errors arising from floating-point
imprecision.

\subsection{Unit Vectors}

A unit vector is a vector with a norm of one.  For instance,
$(0.5,0.5,0.5,0.5)^{\top}$ is a unit 4-vector.
Unit vectors are sometimes used in directional statistics.
Unit vectors are declared with their full
dimensionality.  For instance, \code{theta} is declared to
be a unit $5$-vector by
%
\begin{stancode}
unit_vector[5] theta;
\end{stancode}
%
Unit vectors are implemented as vectors and may be assigned to other
vectors and vice-versa.  Unit vector variables, like other constrained
variables, are validated to ensure that they are indeed unit length; for
unit vectors, this is only done up to a statically specified accuracy
threshold $\epsilon$ to account for errors arising from floating-point
imprecision.

\subsection{Ordered Vectors}

An ordered vector type in Stan represents a vector whose entries are
sorted in ascending order.  For instance, $(-1.3,2.7,2.71)^{\top}$ is
an ordered 3-vector.  Ordered vectors are most often employed as cut
points in ordered logistic regression models (see
\refsection{ordered-logistic}).

The variable \code{c} is declared as an ordered 5-vector by
%
\begin{stancode}
ordered[5] c;
\end{stancode}
%
After their declaration, ordered vectors, like unit simplexes, may be
assigned to other vectors and other vectors may be assigned to them.
Constraints will be checked after executing the block in which the
variables were declared.


\subsection{Positive, Ordered Vectors}

There is also a positive, ordered vector type which operates similarly
to ordered vectors, but all entries are constrained to be positive.
For instance, $(2,3.7,4,12.9)$ is a positive, ordered 4-vector.

The variable \code{d} is declared as a positive, ordered 5-vector by
%
\begin{stancode}
positive_ordered[5] d;
\end{stancode}
%
Like ordered vectors, after their declaration positive ordered vectors
assigned to other vectors and other vectors may be assigned to them.
Constraints will be checked after executing the block in which the
variables were declared.

\subsection{Row Vectors}

Row vectors are declared with the keyword \code{row\_vector}.
Like (column) vectors, they are declared with a size.  For example,
a 1093-dimensional row vector \code{u} would be declared as
%
\begin{stancode}
row_vector[1093] u;
\end{stancode}
%
Constraints are declared as for vectors, as in the following example
of a 10-vector with values between -1 and 1.
\begin{stancode}
row_vector<lower=-1,upper=1>[10] u;
\end{stancode}
%

Row vectors may not be assigned to column vectors, nor may column
vectors be assigned to row vectors.  If assignments are required, they
may be accommodated through the transposition operator.

\subsection{Matrices}

Matrices are declared with the keyword \code{matrix} along with a
number of rows and number of columns.  For example,
%
\begin{stancode}
matrix[3, 3] A;
matrix[M, N] B;
\end{stancode}
%
declares \code{A} to be a $3 \times 3$ matrix and \code{B} to be a $M
\times N$ matrix.  For the second declaration to be well formed, the
variables \code{M} and \code{N} must be declared as integers in either
the data or transformed data block and before the matrix declaration.

Matrices may also be declared with constraints, as in this ($3 \times $4)
matrix of non-positive values.
%
\begin{stancode}
matrix<upper=0>[3, 4] B;
\end{stancode}
%

\subsubsection{Assigning to Rows of a Matrix}

Rows of a matrix can be assigned by indexing the left-hand side of an
assignment statement. For example, this is possible.
%
\begin{stancode}
matrix[M, N] a;
row_vector[N] b;
// ...
a[1] = b;
\end{stancode}
%
This copies the values from row vector \code{b} to \code{a[1]}, which
is the first row of the matrix \code{a}.  If the number of columns in
\code{a} is not the same as the size of \code{b}, a run-time error is
raised;  the number of rows of \code{a} is \code{N}, which is also the
size of \code{b}.

Assignment works by copying values in Stan.  That means any subsequent
assignment to \code{a[1]} does not affect \code{b}, nor does an
assignment to \code{b} affect \code{a}.


\subsection{Correlation Matrices}

Matrix variables may be constrained to represent correlation matrices.
A matrix is a correlation matrix if it is symmetric and positive
definite, has entries between $-1$ and $1$, and has a unit diagonal.
Because correlation matrices are square, only one dimension needs
to be declared.  For example,
%
\begin{stancode}
corr_matrix[3] Sigma;
\end{stancode}
%
declares \code{Sigma} to be a $3 \times 3$ correlation matrix.

Correlation matrices may be assigned to other matrices, including
unconstrained matrices, if their dimensions match, and vice-versa.

\subsection{Cholesky Factors of Correlation Matrices}

Matrix variables may be constrained to represent the Cholesky factors
of a correlation matrix.

A Cholesky factor for a correlation matrix $L$ is a $K \times K$
lower-triangular matrix with positive diagonal entries and rows that
are of length 1 (i.e., $\sum_{n=1}^K L_{m,n}^2 = 1$).  If $L$ is a
Cholesky factor for a correlation matrix, then $L\,L^{\top}$ is a
correlation matrix (i.e., symmetric postive definite with a unit
diagonal).

A declaration such as
follows.
%
\begin{stancode}
cholesky_factor_corr[K] L;
\end{stancode}
%
declares \code{L} to be a Cholesky factor for a \code{K} by \code{K}
correlation matrix.

\subsection{Covariance Matrices}

Matrix variables may be constrained to represent covariance matrices.
A matrix is a covariance matrix if it is symmetric and positive
definite.  Like correlation matrices, covariance matrices only need a
single dimension in their declaration.  For instance,
%
\begin{stancode}
cov_matrix[K] Omega;
\end{stancode}
%
declares \code{Omega} to be a $K \times K$ covariance matrix, where
$K$ is the value of the data variable \code{K}.

\subsection{Cholesky Factors of Covariance Matrices}

Matrix variables may be constrained to represent the Cholesky factors
of a covariance matrix.  This is often more convenient or more
efficient than representing covariance matrices directly.

A Cholesky factor $L$ is an $M \times N$ lower-triangular matrix (if
$m < n$ then $L[m, n] =0$) with a strictly positive diagonal ($L[k, k]
> 0$) and $M \geq N$.  If $L$ is a Cholesky factor, then $\Sigma = L
\, L^{\top}$ is a covariance matrix.  Furthermore, every covariance
matrix has a Cholesky factorization.

The typical case of a square Cholesky factor may be declared with a
single dimension,
%
\begin{stancode}
cholesky_factor_cov[4] L;
\end{stancode}
%
In general, two dimensions may be declared, with the above being equal to
\code{cholesky\_factor\_cov[4,~4]}.  The
type \code{cholesky\_factor\_cov[M,~N]} may be used for the general
$M \times N$.

\subsection{Assigning Constrained Variables}

Constrained variables of all types may be assigned to other variables
of the same unconstrained type and vice-versa.  Matching is interpreted strictly
as having the same basic type and number of array dimensions.
Constraints are not considered, but basic data types are. For instance, a
variable declared to be \code{real<lower=0,upper=1>} could be assigned
to a variable declared as \code{real} and vice-versa.  Similarly, a
variable declared as \code{matrix[3,~3]} may be assigned to a variable
declared as \code{cov\_matrix[3]} or
\code{cholesky\_factor\_cov[3]}, and vice-versa.

Checks are carried out at the end of each relevant block of statements
to ensure constraints are enforced.  This includes run-time size
checks.  The Stan compiler isn't able to catch the fact that an
attempt may be made to assign a matrix of one dimensionality to a
matrix of mismatching dimensionality.


\subsection{Expressions as Size Declarations}

Variables may be declared with sizes given by expressions.  Such
expressions are constrained to only contain data or transformed data
variables.  This ensures that all sizes are determined once the data
is read in and transformed data variables defined by their statements.
For example, the following is legal.
%
\begin{stancode}
data {
  int<lower=0> N_observed;    int<lower=0> N_missing;
  // ...
transformed parameters {
  vector[N_observed + N_missing] y;
  // ...
\end{stancode}

\subsection{Accessing Vector and Matrix Elements}

If \code{v} is a column vector or row vector, then \code{v[2]} is the
second element in the vector.  If \code{m} is a matrix, then
\code{m[2,~3]} is the value in the second row and third column.

Providing a matrix with a single index returns the specified row.  For
instance, if \code{m} is a matrix, then \code{m[2]} is the second row.
This allows Stan blocks such as
%
\begin{stancode}
matrix[M, N] m;
row_vector[N] v;
real x;
// ...
v = m[2];
x = v[3];   // x == m[2][3] == m[2, 3]
\end{stancode}
%
The type of \code{m[2]} is \code{row\_vector} because it is the second
row of \code{m}.  Thus it is possible to write \code{m[2][3]} instead
of \code{m[2,~3]} to access the third element in the second row.  When
given a choice, the form \code{m[2,~3]} is preferred.%
%
\footnote{As of Stan version 1.0, the form
  \code{m[2,~3]} is more efficient because it does not require the
  creation and use of an intermediate expression template for
  \code{m[2]}.  In later versions, explicit calls to \code{m[2][3]}
  may be optimized to be as efficient as \code{m[2,~3]} by the Stan
  compiler.\label{array-index-style.footnote}}


\subsection{Size Declaration Restrictions}

An integer expression is used to pick out the sizes of vectors,
matrices, and arrays.  For instance, we can declare a vector of size
\code{M + N} using
%
\begin{stancode}
vector[M + N] y;
\end{stancode}
%
Any integer-denoting expression may be used for the size declaration,
providing all variables involved are either data, transformed data, or
local variables.  That is, expressions used for size declarations may
not include parameters or transformed parameters or generated
quantities.

\section{Array Data Types}\label{array-data-types.section}

Stan supports arrays of arbitrary dimension.  The values in an array
can be any type, so that arrays may contain values that are simple
reals or integers, vectors, matrices, or other arrays.  Arrays are the
only way to store sequences of integers, and some functions in Stan,
such as discrete distributions, require integer arguments.

A two-dimensional array is just an array of arrays, both conceptually
and in terms of current implementation.  When an index is supplied to
an array, it returns the value at that index.  When more than one
index is supplied, this indexing operation is chained.  For example, if
\code{a} is a two-dimensional array, then \code{a[m,~n]} is just
a convenient shorthand for \code{a[m][n]}.
%
Vectors, matrices, and arrays are not assignable to one another, even
if their dimensions are identical.

\subsection{Declaring Array Variables}

Arrays are declared by enclosing the dimensions in square brackets
following the name of the variable.

The variable \code{n} is declared as an array of five integers as follows.
%
\begin{stancode}
int n[5];
\end{stancode}
%
A two-dimensional array of real values with three rows and four columns is
declared with the following.
%
\begin{stancode}
real a[3, 4];
\end{stancode}
%
A three-dimensional array \code{z} of positive reals with five rows, four
columns, and two shelves can be declared as follows.
%
\begin{stancode}
real<lower=0> z[5, 4, 2];
\end{stancode}
%

Arrays may also be declared to contain vectors.  For example,
%
\begin{stancode}
vector[7] mu[3];
\end{stancode}
%
declares \code{mu} to be an array of size 3 containing vectors with 7
elements.  Arrays may also contain matrices.  The example
%
\begin{stancode}
matrix[7, 2] mu[15, 12];
\end{stancode}
%
declares a 15 by 12 array of $7 \times 2$ matrices.
Any of the constrained types may also be used in arrays, as in the
declaration
%
\begin{stancode}
cholesky_factor_cov[5, 6] mu[2, 3, 4];
\end{stancode}
%
of a $2 \times 3 \times 4$ array of $5 \times 6$ Cholesky factors of
covariance matrices.

\subsection{Accessing Array Elements and Subarrays}

If \code{x} is a 1-dimensional array of length 5, then \code{x[1]} is
the first element in the array and \code{x[5]} is the last.  For a $3
\times 4$ array \code{y} of two dimensions, \code{y[1,~1]} is the first
element and \code{y[3,~4]} the last element.  For a three-dimensional
array \code{z}, the first element is \code{z[1,~1,~1]}, and so on.

Subarrays of arrays may be accessed by providing fewer than the full
number of indexes.  For example, suppose \code{y} is a two-dimensional
array with three rows and four columns.  Then \code{y[3]} is
one-dimensional array of length four.  This means that \code{y[3][1]}
may be used instead of \code{y[3,~1]} to access the value of the first
column of the third row of \code{y}.  The form \code{y[3,~1]} is the
preferred form (see \refnote{array-index-style} in this chapter).

\subsection{Assigning}

Subarrays may be manipulated and assigned just like any other
variables.  Similar to the behavior of matrices, Stan allows blocks
such as
%
\begin{stancode}
real w[9, 10, 11];
real x[10, 11];
real y[11];
real z;
// ...
x = w[5];
y = x[4];  // y == w[5][4] == w[5, 4]
z = y[3];  // z == w[5][4][3] == w[5, 4, 3]
\end{stancode}
%


\subsection{Arrays of Matrices and Vectors}

Arrays of vectors and matrices are accessed in the same way as arrays
of doubles.  Consider the following vector and scalar declarations.
%
\begin{stancode}
vector[5] a[3, 4];
vector[5] b[4];
vector[5] c;
real x;
\end{stancode}
%
With these declarations, the following assignments are legal.
%
\begin{stancode}
b = a[1];      // result is array of vectors
c = a[1, 3];    // result is vector
c = b[3];      //   same result as above
x = a[1, 3, 5];  // result is scalar
x = b[3, 5];    //   same result as above
x = c[5];      //   same result as above
\end{stancode}
%
Row vectors and other derived vector types (simplex and ordered)
behave the same way in terms of indexing.

Consider the following matrix, vector and scalar declarations.
%
\begin{stancode}
matrix[6, 5] d[3, 4];
matrix[6, 5] e[4];
matrix[6, 5] f;
row_vector[5] g;
real x;
\end{stancode}
%
With these declarations, the following definitions are legal.
%
\begin{stancode}
e = d[1];        // result is array of matrices
f = d[1,3];      // result is matrix
f = e[3];        //   same result as above
g = d[1,3,2];    // result is row vector
g = e[3,2];      //   same result as above
g = f[2];        //   same result as above
x = d[1,3,5,2];  // result is scalar
x = e[3,5,2];    //   same result as above
x = f[5,2];      //   same result as above
x = g[2];        //   same result as above
\end{stancode}
%
As shown, the result \code{f[2]} of supplying a single index to a
matrix is the indexed row, here row 2 of matrix \code{f}.


\subsection{Partial Array Assignment}

Subarrays of arrays may be assigned by indexing on the left-hand side
of an assignment statement.  For example, the following is legal.
%
\begin{stancode}
real x[I,J,K];
real y[J,K];
real z[K];
// ...
x[1] = y;
x[1,1] = z;
\end{stancode}
%
The sizes must match.  Here, \code{x[1]} is a \code{J} by \code{K}
array, as is is \code{y}.

Partial array assignment also works for arrays of matrices, vectors,
and row vectors.


\subsection{Mixing Array, Vector, and Matrix Types}

Arrays, row vectors, column vectors and matrices are not
interchangeable in Stan.  Thus a variable of any one of these
fundamental types is not assignable to any of the others, nor may it
be used as an argument where the other is required (use as arguments
follows the assignment rules).



\subsubsection{Mixing Vectors and Arrays}

For example, vectors cannot be assigned to arrays or vice-versa.
%
\begin{stancode}
real a[4];
vector[4] b;
row_vector c[4];
// ...
a = b; // illegal assignment of vector to array
b = a; // illegal assignment of array to vector
a = c; // illegal assignment of row vector to array
c = a; // illegal assignment of array to row vector
\end{stancode}

\subsubsection{Mixing Row and Column Vectors}

It is not even legal to assign row vectors to column vectors or vice
versa.
\begin{stancode}
vector b[4];
row_vector c[4];
// ...
b = c; // illegal assignment of row vector to column vector
c = b; // illegal assignment of column vector to row vector
\end{stancode}
%

\subsubsection{Mixing Matrices and Arrays}

The same holds for matrices, where 2-dimensional arrays may not be
assigned to matrices or vice-versa.

\begin{stancode}
real a[3,4];
matrix[3,4] b;
// ...
a = b;  // illegal assignment of matrix to array
b = a;  // illegal assignment of array to matrix
\end{stancode}
%

\subsubsection{Mixing Matrices and Vectors}

A $1 \times N$ matrix cannot be assigned a row vector or
vice versa.
%
\begin{stancode}
matrix[1,4] a;
row_vector[4] b;
// ...
a = b;  // illegal assignment of row vector to matrix
b = a;  // illegal assignment of matrix to row vector
\end{stancode}
%
Similarly, an $M \times 1$ matrix may not be assigned to a column vector.
%
\begin{stancode}
matrix[4,1] a;
vector[4] b;
// ...
a = b;  // illegal assignment of column vector to matrix
b = a;  // illegal assignment of matrix to column vector
\end{stancode}

\subsection{Size Declaration Restrictions}

An integer expression is used to pick out the sizes of arrays.  The
same restrictions as for vector and matrix sizes apply, namely that
the size is declared with an integer-denoting expression that does not
contain any parameters, transformed parameters, or generated quantities.

\subsection{Size Zero Arrays}

If any of an array's dimensions is size zero, the entire array will be
of size zero.  That is, if we declare
%
\begin{stancode}
real a[3, 0];
\end{stancode}
%
then the resulting size of \code{a} is zero and querying any of its
dimensions at run time will result in the value zero.  Declared as
above, \code{a[1]} will be a size-zero one-dimensional array.  For
comparison, declaring
%
\begin{stancode}
real b[0, 3];
\end{stancode}
%
also produces an array with an overall size of zero, but in this case,
there is no way to index legally into \code{b}, because \code{b[0]} is
undefined.  The array will behave at run time as if it's a $0 \times
0$ array.  For example, the result of \code{to\_matrix(b)} will be a
$0 \times 0$ matrix, not a $0 \times 3$ matrix.


\section{Variable Types vs.\ Constraints and Sizes}

The type information associated with a variable only contains the
underlying type and dimensionality of the variable.

\subsection{Type Information Excludes Sizes}

The size associated with a given variable is not part of its data
type.  For example, declaring a variable using
\begin{stancode}
real a[3];
\end{stancode}
%
declares the variable \code{a} to be an array.  The fact that it was
declared to have size 3 is part of its declaration, but not part of
its underlying type.

\subsubsection{When are Sizes Checked?}

Sizes are determined dynamically (at run time) and thus cannot be
type-checked statically when the program is compiled.  As a result,
any conformance error on size will raise a run-time error.  For
example, trying to assign an array of size 5 to an array of size 6
will cause a run-time error.  Similarly, multiplying an $N
\times M$ by a $J \times K$ matrix will raise a run-time error if $M
\neq J$.

\subsection{Type Information Excludes Constraints}

Like sizes, constraints are not treated as part of a variable's type
in Stan when it comes to the compile-time check of operations it may
participate in.  Anywhere Stan accepts a matrix as an argument, it
will syntactically accept a correlation matrix or covariance matrix or
Cholesky factor.  Thus a covariance matrix may be assigned to a matrix
and vice-versa.

Similarly, a bounded real may be assigned to an unconstrained real and
vice-versa.

\subsubsection{When are Function Argument Constraints Checked?}

For arguments to functions, constraints are sometimes, but not always
checked when the function is called.  Exclusions include \Cpp standard
library functions.  All probability functions and cumulative
distribution functions check that their arguments are appropriate at
run time as the function is called.

\subsubsection{When are Declared Variable Constraints Checked?}

For data variables, constraints are checked after the variable is read
from a data file or other source.  For transformed data variables, the
check is done after the statements in the transformed data block have
executed.  Thus it is legal for intermediate values of variables to
not satisfy declared constraints.

For parameters, constraints are enforced by the transform applied and
do not need to be checked.  For transformed parameters, the check is
done after the statements in the transformed parameter block have
executed.

For all blocks defining variables (transformed data, transformed
parameters, generated quantities), real values are initialized to
\code{NaN} and integer values are initialized to the smallest legal
integer (i.e., a large absolute value negative number).

For generated quantities, constraints are enforced after the
statements in the generated quantities block have executed.


\subsection{Type Naming Notation}

In order to refer to data types, it is convenient to have a way to
refer to them.  The type naming notation outlined in this section is
not part of the Stan programming language, but rather a convention
adopted in this document to enable a concise description of a type.

Because size information is not part of a data type, data
types will be written without size information.  For instance,
\code{real[]} is the type of one-dimensional array of reals and
\code{matrix} is the type of matrices.  The three-dimensional integer
array type is written as \code{int[\, , \, ,]}, indicating the number slots
available for indexing.  Similarly, \code{vector[~,~]} is the type of a
two-dimensional array of vectors.


\section{Compound Variable Declaration and Definition}

Stan allows assignable variables to be declared and defined in a
single statement.  Assignable variables are
%
\begin{itemize}
\item local variables, and
\item variables declared in the transformed data,
transformed parameters, or generated quantities blocks.
\end{itemize}
%
For example, the statement
%
\begin{stancode}
int N = 5;
\end{stancode}
%
declares the variable \code{N} to be an integer scalar type and at the
same time defines it to be the value of the expression \code{5}.

\subsection{Assignment Typing}

The type of the expression on the right-hand side of the assignment
must be assignable to the type of the variable being declared.  For
example, it is legal to have
%
\begin{stancode}
real sum = 0;
\end{stancode}
%
even though \code{0} is of type \code{int} and \code{sum} is of type
\code{real}, because integer-typed scalar expressions can be assigned
to real-valued scalar variables.  In all other cases, the type of the
expression on the right-hand side of the assignment must be identical
to the type of the variable being declared.

Any type may be assigned.  For example,
%
\begin{stancode}
matrix[3, 2] a = b;
\end{stancode}
%
declares a matrix variable \code{a} and assigns it to the value of
\code{b}, which must be of type \code{matrix} for the compound
statement to be well formed.  The sizes of matrices are not part of
their static typing and cannot be validated until run time.


\subsection{Right-Hand Side Expressions}

The right-hand side may be any expression which has a type which is
assignable to the variable being declared.  For example,
%
\begin{stancode}
matrix[3, 2] a = 0.5 * (b + c);
\end{stancode}
%
assigns the matrix variable \code{a} to half of the sum of \code{b}
and \code{c}.  The only requirement on \code{b} and \code{c} is that
the expression \code{b~+~c} be of type \code{matrix}.  For example,
\code{b} could be of type \code{matrix} and \code{c} of type
\code{real}, because adding a matrix to a scalar produces a matrix,
and the multiplying by a scalar produces another matrix.

The right-hand side expression can be a call to a user defined
function, allowing general algorithms to be applied that might not be
otherwise expressible as simple expressions (e.g., iterative or
recursive algorithms).


\subsection{Scope within Expressions}

Any variable that is in scope and any function that is available in
the block in which the compound declaration and definition appears may
be used in the expression on the right-hand side of the compound
declaration and definition statement.

\chapter{Expressions}

\noindent
An expression is the basic syntactic unit in a Stan program that
denotes a value.  Every expression in a well-formed Stan program has
a type that is determined statically (at compile time).  If an
expressions type cannot be determined statically, the Stan compiler
will report the location of the problem.

This chapter covers the syntax, typing, and usage of the various forms
of expressions in Stan.

\section{Numeric Literals}

The simplest form of expression is a literal that denotes a primitive
numerical value.

\subsection{Integer Literals}

Integer literals represent integers of type \code{int}.  Integer
literals are written in base 10 without any separators.  Integer
literals may contain a single negative sign.  (The expression
\code{{-}-1} is interpreted as the negation of the literal \code{-1}.)

The following list contains well-formed integer literals.
%
\begin{quote}
\code{0}, \ \code{1}, \ \code{-1}, \ \code{256},
\ \code{-127098}, \ \code{24567898765}
\end{quote}
%
Integer literals must have values that fall within the bounds for
integer values (see \refsection{numerical-data-types}).

Integer literals may not contain decimal points (\code{.}).  Thus the
expressions \code{1.} and \code{1.0} are of type \code{real} and may
not be used where a value of type \code{int} is required.

\subsection{Real Literals}

A number written with a period or with scientific notation is assigned
to a the continuous numeric type \code{real}.  Real literals are
written in base 10 with a period (\code{.}) as a separator.  Examples
of well-formed real literals include the following.
%
\begin{quote}
\code{0.0}, \ \code{1.0}, \ \code{3.14}, \ \code{-217.9387}, \
\code{2.7e3}, \ \code{-2E-5}
\end{quote}
%
The notation \code{e} or \code{E} followed by a positive or negative
integer denotes a power of 10 to multiply.  For instance, \code{2.7e3}
denotes $2.7 \times 10^3$ and \code{-2E-5} denotes $-2 \times
10^{-5}$.


\section{Variables}\label{variables.section}

A variable by itself is a well-formed expression of the same type as
the variable.  Variables in Stan consist of \ASCII strings containing
only the basic lower-case and upper-case Roman letters, digits, and
the underscore (\code{\_}) character.  Variables must start with a
letter (\code{a--z} and \code{A--Z}) and may not end with two underscores
(\code{\_\_}).

Examples of legal variable identifiers are as follows.
%
\begin{quote}
\code{a},
\ \code{a3},
\ \code{a\_3},
\ \code{Sigma},
\ \code{my\_cpp\_style\_variable},
\ \code{myCamelCaseVariable}
\end{quote}
%
Unlike in \R and \BUGS, variable identifiers in Stan may not contain
a period character.

\subsection{Reserved Names}

Stan reserves many strings for internal use and these may not be used
as the name of a variable.  An attempt to name a variable after an
internal string results in the \code{stanc} translator halting with an
error message indicating which reserved name was used and its location
in the model code.

\subsubsection{Model Name}

The name of the model cannot be used as a variable within the model.
This is usually not a problem because the default in \code{bin/stanc}
is to append \code{\_model} to the name of the file containing the
model specification.  For example, if the model is in file
\code{foo.stan}, it would not be legal to have a variable named
\code{foo\_model} when using the default model name through
\code{bin/stanc}.  With user-specified model names, variables cannot
match the model.

\subsubsection{User-Defined Function Names}

User-defined function names cannot be used as a variable within the
model.

\subsubsection{Reserved Words from Stan Language}

The following list contains reserved words for Stan's programming
language.  Not all of these features are implemented in Stan yet, but
the tokens are reserved for future use.
%
\begin{quote}
\code{for},
\code{in},
\code{while},
\code{repeat},
\code{until},
\code{if},
\code{then},
\code{else},
\code{true},
\code{false}
\end{quote}
%
Variables should not be named after types, either, and thus may not be
any of the following.
%
\begin{quote}
\code{int},
\code{real},
\code{vector},
\code{simplex},
\code{unit\_vector},
\code{ordered},
\code{positive\_ordered},
\code{row\_vector},
\code{matrix},
\code{cholesky\_factor\_corr},
\code{cholesky\_factor\_cov},
\code{corr\_matrix},
\code{cov\_matrix}.
\end{quote}
%
Variable names will {\it not}\ conflict with the following block identifiers,
%
\begin{quote}
\code{functions},
\code{model},
\code{data},
\code{parameters},
\code{quantities},
\code{transformed},
\code{generated},
\end{quote}
%

\subsubsection{Reserved Names from Stan Implementation}

Some variable names are reserved because they are used within
Stan's \Cpp implementation.  These are
%
\begin{quote}
\code{var},
\code{fvar},
\code{STAN\_MAJOR},
\code{STAN\_MINOR},
\code{STAN\_PATCH},
\code{STAN\_MATH\_MAJOR},
\code{STAN\_MATH\_MINOR},
\code{STAN\_MATH\_PATCH}
\end{quote}
%

\subsubsection{Reserved Function and Distribution Names}

Variable names will conflict with the names of predefined functions
other than constants.  Thus a variable may not be named \code{logit}
or \code{add}, but it may be named \code{pi} or \code{e}.

Variable names will also conflict with the names of distributions
suffixed with \code{\_lpdf}, \code{\_lpmf}, \code{\_lcdf}, and
\code{\_lccdf}, \code{\_cdf}, and \code{\_ccdf}, such as
\code{normal\_lcdf\_log}; this also holds for the deprecated forms
\code{\_log}, \code{\_cdf\_log}, and \code{\_ccdf\_log},

Using any of these variable names causes the \code{stanc} translator
to halt and report the name and location of the variable causing the
conflict.


\subsubsection{Reserved Names from C++}

Finally, variable names, including the names of models, should not
conflict with any of the C++ keywords.
%
\begin{quote}
\code{alignas},
\code{alignof},
\code{and},
\code{and\_eq},
\code{asm},
\code{auto},
\code{bitand},
\code{bitor},
\code{bool},
\code{break},
\code{case},
\code{catch},
\code{char},
\code{char16\_t},
\code{char32\_t},
\code{class},
\code{compl},
\code{const},
\code{constexpr},
\code{const\_cast},
\code{continue},
\code{decltype},
\code{default},
\code{delete},
\code{do},
\code{double},
\code{dynamic\_cast},
\code{else},
\code{enum},
\code{explicit},
\code{export},
\code{extern},
\code{false},
\code{float},
\code{for},
\code{friend},
\code{goto},
\code{if},
\code{inline},
\code{int},
\code{long},
\code{mutable},
\code{namespace},
\code{new},
\code{noexcept},
\code{not},
\code{not\_eq},
\code{nullptr},
\code{operator},
\code{or},
\code{or\_eq},
\code{private},
\code{protected},
\code{public},
\code{register},
\code{reinterpret\_cast},
\code{return},
\code{short},
\code{signed},
\code{sizeof},
\code{static},
\code{static\_assert},
\code{static\_cast},
\code{struct},
\code{switch},
\code{template},
\code{this},
\code{thread\_local},
\code{throw},
\code{true},
\code{try},
\code{typedef},
\code{typeid},
\code{typename},
\code{union},
\code{unsigned},
\code{using},
\code{virtual},
\code{void},
\code{volatile},
\code{wchar\_t},
\code{while},
\code{xor},
\code{xor\_eq}
\end{quote}

\subsection{Legal Characters}

The legal variable characters have the same \ASCII code points in the
range 0--127 as in Unicode.
%
\begin{center}
\begin{tabular}{cc}
Characters  & \ASCII (Unicode) Code Points
\\ \hline
\code{a -- z} & \code{{}~97 -- 122}
\\
\code{A -- Z} & \code{{}~65 -- {}~90}
\\
\code{0 -- 9} & \code{{}~48 -- {}~57}\
\\
\code{\_} & \code{95}
\end{tabular}
\end{center}
%
Although not the most expressive character set, \ASCII is the most
portable and least prone to corruption through improper character
encodings or decodings.

\subsubsection{Comments Allow ASCII-Compatible Encoding}

Within comments, Stan can work with any ASCII-compatible character
encoding, such as ASCII itself, UTF-8, or Latin1.  It is up to user
shells and editors to display them properly.


\section{Vector, Matrix, and Array Expressions}

Expressions for the Stan container objects arrays, vectors, and
matrices can be constructed via a sequence of expressions
enclosed in either curly braces for arrays, or square brackets for
vectors and matrices.

\subsection{Vector Expressions}

Square brackets may be wrapped around a sequence of comma separated
primitive expressions to produce a row vector expression.   For
example, the expression \Verb|[ 1, 10, 100 ]| denotes a row vector of
three elements with real values 1.0, 10.0, and 100.0.
Applying the transpose operator to a row vector expression produces
a vector expression.
This syntax provides a way declare and define small vectors a single line, as follows.

%
\begin{stancode}
row_vector[2] rv2=  [ 1, 2 ];
vector[3] v3 = [ 3, 4, 5 ]';
\end{stancode}
%

The vector expression values may be compound expressions
or variable names,  so it is legal to write
\Verb|[ 2 * 3, 1 + 4]|  or \Verb|[ x, y ]|, providing that \Verb|x|
and \Verb|y| are primitive variables.

\subsection{Matrix Expressions}

A matrix expression consists of square brackets wrapped
around a sequence of comma separated row vector expressions.
This syntax provides a way declare and define a matrix in a single
line, as follows.

%
\begin{stancode}
matrix[3,2] m1 = [ [ 1, 2 ], [ 3, 4 ], [5, 6 ] ];
\end{stancode}
%

Any expression denoting a row vector can be used in a matrix expression.
For example, the following code is valid:

%
\begin{stancode}
vector[2] vX = [ 1, 10 ]';
row_vector[2] vY = [ 100, 1000 ];
matrix[3,2] m2 = [ vX', vY, [ 1, 2 ]  ];
\end{stancode}
%

\subsubsection{No empty vector or matrix expressions}

The empty expression \Verb|[ ]| is ambiguous and therefore is not
allowed and similarly expressions such as \Verb|[ [ ] ]| or
\Verb|[ [ ], [ ] ]| are not allowed.

\subsection{Array Expressions}

Curly braces may be wrapped around a sequence of expressions to
produce an array expression.  For example, the expression
\Verb|{ 1, 10, 100 }| denotes an integer array of three elements with
values 1, 10, and 100.  This syntax is particularly convenient to
define small arrays in a single line, as follows.
%
\begin{stancode}
int a[3] = { 1, 10, 100 };
\end{stancode}
%

The values may be compound expressions, so it is legal to write
\Verb|{ 2 * 3, 1 + 4 }|. It is also possible to write two dimensional
arrays directly, as in the following example.
%
\begin{stancode}
int b[2, 3] = { { 1, 2, 3 }, { 4, 5, 6 } };
\end{stancode}
%
This way, \code{b[1]} is \Verb|{ 1, 2, 3 }| and \code{b[2]} is
\Verb|{ 4, 5, 6 }|.

Whitespace is always interchangeable in Stan, so the above can be laid
out as follows to more clearly indicate the row and column structure
of the resulting two dimensional array.
%
\begin{stancode}
int b[2, 3] = { { 1, 2, 3 },
                { 4, 5, 6 } };
\end{stancode}
%

\subsection{Array Expression Types}

Any type of expression may be used within braces to form an array
expression.  In the simplest case, all of the elements will be of the
same type and the result will be an array of elements of that type.
For example, the elements of the array can be vectors, in which case
the result is an array of vectors.
%
\begin{stancode}
vector[3] b;
vector[3] c;
...
vector[3] d[2] = { b, c };
\end{stancode}
%
The elements may also be a mixture of \code{int} and \code{real} typed
expressions, in which case the result is an array of real values.
%
\begin{stancode}
real b[2] = { 1, 1.9 };
\end{stancode}
%

\subsection{Restrictions on Values}

There are some restrictions on how array expressions may be used that
arise from their types being calculated bottom up and the basic data
type and assignment rules of Stan.

\subsubsection{Rectangular array expressions only}

Although it is tempting to try to define a ragged array expression,
all Stan data types are rectangular (or boxes or other
higher-dimensional generalizations).  Thus the following nested array
expression will cause an error when it tries to create a
non-rectangular array.
%
\begin{stancode}
{ { 1, 2, 3 }, { 4, 5 } }  // compile time error: size mismatch
\end{stancode}
%
This may appear to be OK, because it is creating a two-dimensional
integer array (\code{int[~,~]}) out of two one-dimensional array
integer arrays (\code{int[~]}).  But it is not allowed because the two
one-dimensional arrays are not the same size.  If the elements are
array expressions, this can be diagnosed at compile time.  If one or
both expressions is a variable, then that won't be caught until
runtime.
%
\begin{stancode}
{ { 1, 2, 3 }, m }  // runtime error if m not size 3
\end{stancode}


\subsubsection{No empty array expressions}

Because there is no way to infer the type of the result, the empty
array expression (\Verb|{ }|) is not allowed.  This does not sacrifice
expressive power, because a declaration is sufficient to initialize a
zero-element array.
%
\begin{stancode}
int a[0];   // a is fully defined as zero element array
\end{stancode}


\subsubsection{Integer only array expressions}

If an array expression contains only integer elements, such as
\Verb|{ 1, 2, 3 }|, then the result type will be an integer array,
\code{int[]}.  This means that the following will \emph{not}\ be
legal.
%
\begin{stancode}
real a[2] = { -3, 12 };  // error: int[] can't be assigned to real[]
\end{stancode}
%
Integer arrays may not be assigned to real values.  However, this
problem is easily sidestepped by using real literal expressions.
%
\begin{stancode}
real a[2] = { -3.0, 12.0 };
\end{stancode}
%
Now the types match and the assignment is allowed.


\section{Parentheses for Grouping}

Any expression wrapped in parentheses is also an expression. Like in
\Cpp, but unlike in \R, only the round parentheses, \code{(} and
\code{)}, are allowed.  The square brackets \code{[} and \code{]} are
reserved for array indexing and the curly braces \code{\{} and
\code{\}} for grouping statements.

With parentheses it is possible to explicitly group subexpressions
with operators.  Without parentheses, the expression \code{1 + 2 * 3}
has a subexpression \code{2 * 3} and evaluates to 7.  With
parentheses, this grouping may be made explicit with the expression
\code{1 + (2 * 3)}.  More importantly, the expression \code{(1 + 2) *
  3} has \code{1 + 2} as a subexpression and evaluates to 9.


\section{Arithmetic and Matrix Operations on Expressions}\label{arithmetic-expressions.section}

For integer and real-valued expressions, Stan supports the basic
binary arithmetic operations of addition (\code{+}), subtraction
(\code{-}), multiplication (\code{*}) and division (\code{/}) in the
usual ways.

For integer expressions, Stan supports the modulus (\code{\%}) binary
arithmetic operation.  Stan also supports the unary operation of
negation for integer and real-valued expressions.  For example,
assuming \code{n} and \code{m} are integer variables and \code{x} and
\code{y} real variables, the following expressions are legal.
%
\begin{quote}
\code{3.0 + 0.14},
\ \ \code{-15},
\ \ \code{2 * 3 + 1},
\ \ \code{(x - y) / 2.0},
\\
\ \ \code{(n * (n + 1)) / 2},
\ \ \code{x / n},
\ \ \code{m \% n}
\end{quote}
%
The negation, addition, subtraction, and multiplication operations are
extended to matrices, vectors, and row vectors.  The transpose
operation, written using an apostrophe (\code{'}) is also supported
for vectors, row vectors, and matrices.  Return types for matrix
operations are the smallest types that can be statically guaranteed to
contain the result.  The full set of allowable input types and
corresponding return types is detailed in
\refchapter{matrix-operations}.

For example, if \code{y} and \code{mu} are variables of type
\code{vector} and \code{Sigma} is a variable of type \code{matrix},
then
%
\begin{quote}
\code{(y - mu)' * Sigma * (y - mu)}
\end{quote}
%
is a well-formed expression of type \code{real}.  The type of the
complete expression is inferred working outward from the
subexpressions.  The subexpression(s) \code{y - mu} are of type
\code{vector} because the variables \code{y} and \code{mu} are of type
\code{vector}.  The transpose of this expression, the subexpression
\code{(y - mu)'} is of type \code{row\_vector}.  Multiplication is
left associative and transpose has higher precedence than
multiplication, so the above expression is equivalent to the following
well-formed, fully specified form.
%
\begin{quote}
\code{(((y - mu)') * Sigma) * (y - mu)}
\end{quote}
%
The type of subexpression \code{(y - mu)' * Sigma} is inferred to be
\code{row\_vector}, being the result of multiplying a row vector by a
matrix.  The whole expression's type is thus the type of a row vector
multiplied by a (column) vector, which produces a \code{real} value.

Stan provides elementwise matrix division and multiplication
operations, \code{a~.*~b} and \code{a~./b}.  These provide a shorthand
to replace loops, but are not intrinsically more efficient than a
version programmed with an elementwise calculations and assignments in
a loop.  For example, given declarations,
%
\begin{stancode}
vector[N] a;
vector[N] b;
vector[N] c;
\end{stancode}
%
the assignment,
%
\begin{stancode}
c = a .* b;
\end{stancode}
%
produces the same result with roughly the same efficiency as the loop
%
\begin{stancode}
for (n in 1:N)
  c[n] = a[n] * b[n];
\end{stancode}

Stan supports exponentiation (\code{\textasciicircum}) of integer and
real-valued expressions.  The return type of exponentiation is always
a real-value.  For example, assuming \code{n} and \code{m} are integer
variables and \code{x} and \code{y} real variables, the following
expressions are legal.
%
\begin{quote}
\code{3 \textasciicircum\ 2},
\ \ \code{3.0 \textasciicircum\ -2},
\ \ \code{3.0 \textasciicircum\ 0.14},
\\
\ \ \code{x \textasciicircum\ n},
\ \ \code{n \textasciicircum\ x},
\ \ \code{n \textasciicircum\ m},
\ \ \code{x \textasciicircum\ y}
\end{quote}
%
Exponentiation is right associative, so the expression
%
\begin{quote}
\code{2 \textasciicircum\ 3 \textasciicircum\ 4}
\end{quote}
%
is equivalent to the following well-formed, fully specified form.
%
\begin{quote}
\code{2 \textasciicircum\ (3 \textasciicircum\ 4)}
\end{quote}
%



\subsection{Operator Precedence and Associativity}

The precedence and associativity of operators, as well as built-in
syntax such as array indexing and function application is given in
tabular form in \reffigure{operator-precedence}.
%
\begin{figure}
\begin{center}
\begin{tabular}{c|ccl|l}
{\it Op.} & {\it Prec.} & {\it Assoc.} & {\it
  Placement} & {\it Description}
\\ \hline \hline
\code{?~:} & 10 & right & ternary infix & conditional
\\ \hline
\code{||} & 9 & left & binary infix & logical or
\\ \hline
\Verb|&&| & 8 & left & binary infix & logical and
\\ \hline
\Verb|==| & 7 & left & binary infix & equality
\\
\Verb|!=| & 7 & left & binary infix & inequality
\\ \hline
\Verb|<| & 6 & left & binary infix & less than
\\
\Verb|<=| & 6 & left & binary infix & less than or equal
\\
\Verb|>| & 6 & left & binary infix & greater than
\\
\Verb|>=| & 6 & left & binary infix & greater than or equal
\\ \hline
\code{+} & 5 & left & binary infix & addition
\\
\code{-} & 5 & left & binary infix & subtraction
\\ \hline
\code{*} & 4 & left & binary infix & multiplication
\\
\code{/} & 4 & left & binary infix & (right) division
\\
\code{\%} & 4 & left & binary infix & modulus
\\ \hline
\Verb|\| & 3 & left & binary infix & left division
\\ \hline
\code{.*} & 2 & left & binary infix & elementwise multiplication
\\
\code{./} & 2 & left & binary infix & elementwise division
\\ \hline
\code{!} & 1 & n/a & unary prefix & logical negation
\\
\code{-} & 1 & n/a & unary prefix & negation
\\
\code{+} & 1 & n/a & unary prefix & promotion (no-op in Stan)
\\ \hline
\code{\textasciicircum} & 0.5 & right & binary infix & exponentiation
\\ \hline
\code{'} & 0 & n/a & unary postfix & transposition
\\ \hline \hline
\code{()} & 0 & n/a & prefix, wrap & function application
\\
\code{[]} & 0 & left & prefix, wrap & array, matrix indexing
\end{tabular}
\end{center}
\caption{\small\it Stan's unary, binary, and ternary operators, with their
  precedences, associativities, place in an expression, and a
  description.  The last two lines list the precedence of function
  application and array, matrix, and vector indexing. The operators are
  listed in order of precedence, from least tightly binding to most
  tightly binding.  The full set of legal arguments and corresponding
  result types are provided in the function documentation in
  \refpart{built-in-functions} prefaced with \code{operator} (i.e.,
  \code{operator*(int,int):int} indicates the application of the
  multiplication operator to two integers, which returns an integer).
  Parentheses may be used to group expressions explicitly rather than
  relying on precedence and
  associativity.}\label{operator-precedence.figure}
\end{figure}
%
Other expression-forming operations, such as function application and
subscripting bind more tightly than any of the arithmetic operations.

The precedence and associativity determine how expressions are
interpreted.  Because addition is left associative, the expression
\mbox{\code{a+b+c}} is interpreted as \mbox{\code{(a+b)+c}}.  Similarly,
\mbox{\code{a/b*c}} is interpreted as \mbox{\code{(a/b)*c}}.

Because multiplication has higher precedence than addition, the
expression \mbox{\code{a*b+c}} is interpreted as \mbox{\code{(a*b)+c}} and the
expression \mbox{\code{a+b*c}} is interpreted as \mbox{\code{a+(b*c)}}.  Similarly,
\mbox{\code{2*x+3*-y}} is interpreted as \mbox{\code{(2*x)+(3*(-y))}}.

Transposition and exponentiation bind more tightly
than any other arithmetic or logical operation.
For vectors, row vectors, and matrices,
\mbox{\code{-u'}} is interpreted as \mbox{\code{-(u')}}, \mbox{\code{u*v'}} as
\mbox{\code{u*(v')}}, and \mbox{\code{u'*v}} as \mbox{\code{(u')*v}}.
For integer and reals,
\mbox{\code{-n \textasciicircum\ 3}}
is interpreted as \mbox{\code{-(n \textasciicircum\ 3)}}.


\section{Conditional Operator}\label{conditional-operator.section}

\subsection{Conditional Operator Syntax}

The ternary conditional operator is unique in that it takes three
arguments and uses a mixed syntax.  If \code{a} is an expression of
type \code{int} and \code{b} and \code{c} are expressions that can be
converted to one another (e.g., compared with \code{==}), then
%
\begin{stancode}
a ? b : c
\end{stancode}
%
is an expression of the promoted type of \code{b} and \code{c}.  The
only promotion allowed in Stan is from integer to real; if one
argument is of type \code{int} and the other of type \code{real}, the
conditional expression as a whole is of type \code{real}.  In all
other cases, the arguments have to be of the same underlying Stan type
(i.e., constraints don't count, only the shape) and the conditional
expression is of that type.

\subsubsection{Conditional Operator Precedence}

The conditional operator is the most loosely binding operator, so its
arguments rarely require parentheses for disambiguation.  For example,
%
\begin{stancode}
a > 0 || b < 0 ? c + d : e - f
\end{stancode}
%
is equivalent to the explicitly grouped version
%
\begin{stancode}
(a > 0 || b < 0) ? (c + d) : (e - f)
\end{stancode}
%
The latter is easier to read even if the parentheses are not strictly
necessary.

\subsubsection{Conditional Operator Associativity}

The conditional operator is right associative, so that
%
\begin{stancode}
a ? b : c ? d : e
\end{stancode}
%
parses as if explicitly grouped as
%
\begin{stancode}
a ? b : (c ? d : e)
\end{stancode}
%
Again, the explicitly grouped version is easier to read.


\subsection{Conditional Operator Semantics}

Stan's conditional operator works very much like its C++ analogue.
The first argument must be an expression denoting an integer.
Typically this is a variable or a relation operator, as in the
variable \code{a} in the example above.  Then there are two resulting
arguments, the first being the result returned if the condition
evaluates to true (i.e., non-zero) and the second if the condition
evaluates to false (i.e., zero).  In the example above, the value
\code{b} is returned if the condition evaluates to a non-zero value
and \code{c} is returned if the condition evaluates to zero.

\subsubsection{Lazy Evaluation of Results}

The key property of the conditional operator that makes it so useful
in high-performance computing is that it only evaluates the returned
subexpression, not the alternative expression.  In other words, it is
not like a typical function that evaluates its argument expressions
eagerly in order to pass their values to the function.  As usual, the
saving is mostly in the derivatives that do not get computed rather
than the unnecessary function evaluation itself.

\subsubsection{Promotion to Parameter}

If one return expression is a data value (an expression involving only
constants and variables defined in the data or transformed data
block), and the other is not, then the ternary operator will promote
the data value to a parameter value.  This can cause needless work
calculating derivatives in some cases and be less efficient than a full
\code{if}-\code{then} conditional statement.  For example,
%
\begin{stancode}
data {
  real x[10];
  ...
parameters {
  real z[10];
  ...
model {
  y ~ normal(cond ? x : z, sigma);
  ...
\end{stancode}
%
would be more efficiently (if not more transparently) coded as
%
\begin{stancode}
if (cond)
  y ~ normal(x, sigma);
else
  y ~ normal(z, sigma);
\end{stancode}
%
The conditional statement, like the conditional operator, only
evaluates one of the result statements.  In this case, the variable
\code{x} will not be promoted to a parameter and thus not cause any
needless work to be carried out when propagating the chain rule during
derivative calculations.


\section{Indexing}\label{language-indexing.section}

Stan arrays, matrices, vectors, and row vectors are all accessed
using the same array-like notation.  For instance, if \code{x} is a
variable of type \code{real[]} (a one-dimensional array of reals)
then \code{x[1]} is the value of the first element of the
array.

Subscripting has higher precedence than any of the arithmetic
operations.  For example, \code{alpha*x[1]} is equivalent to
\code{alpha*(x[1])}.

Multiple subscripts may be provided within a single pair of square
brackets.  If \code{x} is of type \code{real[~,~]}, a two-dimensional
array, then \code{x[2,501]} is of type \code{real}.

\subsection{Accessing Subarrays}

The subscripting operator also returns subarrays of arrays.  For
example, if \code{x} is of type \code{real[~,~,~]}, then \code{x[2]}
is of type \code{real[~,~]}, and \code{x[2,3]} is of type
\code{real[]}.  As a result, the expressions \code{x[2,3]} and
\code{x[2][3]} have the same meaning.

\subsection{Accessing Matrix Rows}

If \code{Sigma} is a variable of type \code{matrix}, then
\code{Sigma[1]} denotes the first row of \code{Sigma} and has the
type \code{row\_vector}.

\subsection{Mixing Array and Vector/Matrix Indexes}

Stan supports mixed indexing of arrays and their vector, row vector
or matrix values.  For example, if \code{m} is of type
\code{matrix[~,~]}, a two-dimensional array of matrices, then
\code{m[1]} refers to the first row of the array, which is a
one-dimensional array of matrices.  More than one index may be used,
so that \code{m[1,2]} is of type \code{matrix} and denotes the matrix
in the first row and second column of the array.  Continuing to add
indices, \code{m[1,2,3]} is of type \code{row\_vector} and denotes
the third row of the matrix denoted by \code{m[1,2]}.  Finally,
\code{m[1,2,3,4]} is of type \code{real} and denotes the value in the
third row and fourth column of the matrix that is found at the first
row and second column of the array \code{m}.

\section{Multiple Indexing and Range Indexing}\label{language-multi-indexing.section}

In addition to single integer indexes, as described in
\refsection{language-indexing}, Stan supports multiple indexing.
Multiple indexes can be integer arrays of indexes, lower
bounds, upper bounds, lower and upper bounds, or simply shorthand for
all of the indexes.  A complete table of index types is given in
\reffigure{index-types}.
%
\begin{figure}[t]
\begin{center}
\begin{tabular}{c|c|c}
{\it index type} & {\it example}  & {\it value} \\ \hline \hline
integer & \code{a[11]}
& value of \code{a} at index 11
\\ \hline
integer array & \code{a[ii]}
& \code{a[ii[1]]}, \ \ldots, \ \code{a[ii[K]]}
\\[4pt]
lower bound & \code{a[3:]}
& \code{a[3]}, \ \ldots, \ \code{a[N]}
\\
upper bound & \code{a[:5]}
& \code{a[1]}, \ \ldots, \code{a[5]}
\\
range & \code{a[2:7]}
& \code{a[2]}, \ \ldots, \  \code{a[7]}
\\[4pt]
all & \code{a[:]}
& \code{a[1]}, \ldots, \ \code{a[N]}
\\
all & \code{a[]}
& \code{a[1]}, \ldots, \ \code{a[N]}
\end{tabular}
\end{center}
\vspace*{-8pt}
\caption{\small\it Types of indexes and examples with one-dimensional
  containers of size \code{N} and an integer array \code{ii} of type
\code{int[]} size \code{K}.}\label{index-types.figure}
\end{figure}

\subsection{Multiple Index Semantics}

The fundamental semantic rule for dealing with multiple indexes is the
following.  If \code{idxs} is a multiple index, then it produces an
indexable position in the result.  To evaluate that index position in
the result, the index is first passed to the multiple index, and the
resulting index used.
%
\begin{stancode}
a[idxs, ...][i, ...] = a[idxs[i], ...][...]
\end{stancode}
%
On the other hand, if \code{idx} is a single index, it reduces the
dimensionality of the output, so that
%
\begin{stancode}
a[idx, ...] = a[idx][...]
\end{stancode}

The only issue is what happens with matrices and vectors.  Vectors
work just like arrays.  Matrices with multiple row indexes and
multiple column indexes produce matrices.  Matrices with multiple row
indexes and a single column index become (column) vectors.  Matrices
with a single row index and multiple column indexes become row
vectors.  The types are summarized in \reffigure{matrix-indexing}.
%
\begin{figure}[t]
\begin{center}
\begin{tabular}{c|c|c|c}
{\it example} & {\it row index} & {\it column index} & {\it result type}
\\ \hline \hline
\code{a[i]} &
single & n/a & row vector
\\
\code{a[is]} &
multiple & n/a & matrix
\\ \hline
\code{a[i, j]} & single & single & real
\\
\code{a[i, js]} & single & multiple & row vector
\\
\code{a[is, j]} & multiple & single & vector
\\
\code{a[is, js]} & multiple & multiple & matrix
\end{tabular}
\end{center}
\caption{\small\it Special rules for reducing matrices based on
  whether the argument is a single or multiple index.  Examples are for
a matrix \code{a}, with integer single indexes \code{i} and \code{j}
and integer array multiple indexes \code{is} and \code{js}.  The same
typing rules apply for all multiple indexes.}%
\label{matrix-indexing.figure}
\end{figure}

Evaluation of matrices with multiple indexes is defined to respect the
following distributivity conditions.
%
\begin{stancode}
m[idxs1, idxs2][i, j] = m[idxs1[i], idxs2[j]]
m[idxs, idx][j] = m[idxs[j], idx]
m[idx, idxs][j] = m[idx, idxs[j]]
\end{stancode}
%

Evaluation of arrays of matrices and arrays of vectors or row vectors
is defined recursively, beginning with the array dimensions.


\section{Function Application}\label{function-application.section}

Stan provides a range of built in mathematical and statistical
functions, which are documented in \refpart{built-in-functions}.

Expressions in Stan may consist of the name of function followed by a
sequence of zero or more argument expressions.  For instance,
\code{log(2.0)} is the expression of type \code{real} denoting the
result of applying the natural logarithm to the value of the real
literal \code{2.0}.

Syntactically, function application has higher precedence than any of
the other operators, so that \code{y + log(x)} is interpreted as
\code{y + (log(x))}.

\subsection{Type Signatures and Result Type Inference}

Each function has a type signature which determines the allowable type
of its arguments and its return type.  For instance, the function
signature for the logarithm function can be expressed as
%
\begin{quote}
\code{real log(real);}
\end{quote}
%
and the signature for the \code{lmultiply} function is
%
\begin{quote}
\code{real lmultiply(real,real);}
\end{quote}
%
A function is uniquely determined by its name and its sequence of
argument types.  For instance, the following two functions are
different functions.
%
\begin{quote}
\code{real mean(real[]);}
\\
\code{real mean(vector);}
\end{quote}
%
The first applies to a one-dimensional array of real values and the
second to a vector.

The identity conditions for functions explicitly forbids having two
functions with the same name and argument types but different return
types.  This restriction also makes it possible to infer the type of a
function expression compositionally by only examining the type of its
subexpressions.

\subsection{Constants}

Constants in Stan are nothing more than nullary (no-argument)
functions.  For instance, the mathematical constants $\pi$ and $e$ are
represented as nullary functions named \code{pi()} and \code{e()}.
See \refsection{built-in-constants} for a list of built-in constants.

\subsection{Type Promotion and Function Resolution}

Because of integer to real type promotion, rules must be established
for which function is called given a sequence of argument types.  The
scheme employed by Stan is the same as that used by \Cpp, which
resolves a function call to the function requiring the minimum number
of type promotions.

For example, consider a situation in which the following two function
signatures have been registered for \code{foo}.
%
\begin{quote}
\code{real foo(real,real);}
\\
\code{int foo(int,int);}
\end{quote}
%
The use of \code{foo} in the expression \code{foo(1.0,1.0)} resolves
to \code{foo(real,real)}, and thus the expression \code{foo(1.0,1.0)}
itself is assigned a type of \code{real}.

Because integers may be promoted to real values, the expression
\code{foo(1,1)} could potentially match either \code{foo(real,real)}
or \code{foo(int,int)}.  The former requires two type promotions and
the latter requires none, so \code{foo(1,1)} is resolved to function
\code{foo(int,int)} and is thus assigned the type \code{int}.

The expression \code{foo(1,1.0)} has argument types \code{(int,real)}
and thus does not explicitly match either function signature.  By
promoting the integer expression \code{1} to type \code{real}, it is
able to match \code{foo(real,real)}, and hence the type of the
function expression \code{foo(1,1.0)} is \code{real}.

In some cases (though not for any built-in Stan functions), a
situation may arise in which the function referred to by an
expression remains ambiguous.  For example, consider a situation in
which there are exactly two functions named \code{bar} with the
following signatures.
%
\begin{quote}
\code{real bar(real,int);}
\\
\code{real bar(int,real);}
\end{quote}
%
With these signatures, the expression \code{bar(1.0,1)} and
\code{bar(1,1.0)} resolve to the first and second of the above
functions, respectively.  The expression \code{bar(1.0,1.0)} is
illegal because real values may not be demoted to integers.  The
expression \code{bar(1,1)} is illegal for a different reason.  If the
first argument is promoted to a real value, it matches the first
signature, whereas if the second argument is promoted to a real value,
it matches the second signature.  The problem is that these both
require one promotion, so the function name \code{bar} is ambiguous.
If there is not a unique function requiring fewer promotions than all
others, as with \code{bar(1,1)} given the two declarations above,
the Stan compiler will flag the expression as illegal.

\subsection{Random-Number Generating Functions}

For most of the distributions supported by Stan, there is a
corresponding random-number generating function.  These random number
generators are named by the distribution with the suffix \code{\_rng}.
For example, a univariate normal random number can be generated by
\code{normal\_rng(0,1)};  only the parameters of the distribution,
here a location (0) and scale (1) are specified because the variate is
generated.

\subsubsection{Random-Number Generators Locations}

The use of random-number generating functions is restricted to the
transformed data and generated quantities blocks; attempts to use them
elsewhere will result in a parsing error with a diagnostic message.
They may also be used in the bodies of user-defined functions whose
names end in \code{\_rng}.

This allows the random number generating functions to be used for
simulation in general, and for Bayesian posterior predictive checking
in particular.

\subsubsection{Posterior Predictive Checking}

Posterior predictive checks typically use the parameters of the model
to generate simulated data (at the individual and optionally at the
group level for hierarchical models), which can then be compared
informally using plots and formally by means of test statistics, to
the actual data in order to assess the suitability of the model; see
\citep[Chapter~6]{GelmanEtAl:2013} for more information on
posterior predictive checks.

\section{Type Inference}

Stan is strongly statically typed, meaning that the implementation
type of an expression can be resolved at compile time.

\subsection{Implementation Types}

The primitive implementation types for Stan are
%
\code{int},
\code{real},
\code{vector},
\code{row\_vector}, and
\code{matrix}.
%
Every basic declared type corresponds to a primitive type;  see
\reffigure{primitive-type} for the mapping from types to their
primitive types.
%
\begin{figure}
\begin{center}
\begin{tabular}{c|c}
{\it Type} & {\it Primitive Type} \\ \hline \hline
\code{int} & \code{int} \\[6pt]
\code{real} & \code{real} \\[6pt]
\code{matrix} & \code{matrix} \\
\code{cov\_matrix} & \code{matrix} \\
\code{corr\_matrix} & \code{matrix} \\
\code{cholesky\_factor\_cov} & \code{matrix} \\
\code{cholesky\_factor\_corr} & \code{matrix} \\[6pt]
\code{vector} & \code{vector} \\
\code{simplex} & \code{vector} \\
\code{unit\_vector} & \code{vector} \\
\code{ordered} & \code{vector} \\
\code{positive\_ordered} & \code{vector} \\[6pt]
\code{row\_vector} & \code{row\_vector}
\end{tabular}
\end{center}
\caption{\it The table shows the variable declaration types of Stan
  and their corresponding primitive implementation type.  Stan
  functions, operators, and probability functions have argument and
  result types declared in terms of primitive types plus array
  dimensionality.}\label{primitive-type.figure}
\end{figure}
%
A full implementation type consists of a primitive implementation type
and an integer array dimensionality greater than or equal to zero.
These will be written to emphasize their array-like nature.  For
example, \code{int[]} has an array dimensionality of 1, \code{int} an
array dimensionality of 0, and \code{int[~,~,]} an array dimensionality
of 3. The implementation type \code{matrix[~,~,~]} has a total of five
dimensions and takes up to five indices, three from the array and two
from the matrix.

Recall that the array dimensions come before the matrix or vector
dimensions in an expression such as the following declaration of a
three-dimensional array of matrices.
%
\begin{stancode}
matrix[M, N] a[I, J, K];
\end{stancode}
%
The matrix \code{a} is indexed as \code{a[i,~j,~k,~m,~n]} with the array
indices first, followed by the matrix indices, with \code{a[i,~j,~k]}
being a matrix and \code{a[i,~j,~k,~m]} being a row vector.

\subsection{Type Inference Rules}

Stan's type inference rules define the implementation type of an
expression based on a background set of variable declarations.  The
rules work bottom up from primitive literal and variable expressions
to complex expressions.

\subsubsection{Literals}

An integer literal expression such as \code{42} is of type \code{int}.
Real literals such as \code{42.0} are of type \code{real}.

\subsubsection{Variables}

The type of a variable declared locally or in a previous block is
determined by its declaration.  The type of a loop variable is
\code{int}.

There is always a unique declaration for each variable in each scope
because Stan prohibits the redeclaration of an already-declared
variables.%
%
\footnote{Languages such as \Cpp and R allow the declaration of a
  variable of a given name in a narrower scope to hide (take
  precedence over for evaluation) a variable defined in a containing
  scope.}

\subsubsection{Indexing}

If \code{x} is an expression of total dimensionality greater than or
equal to $N$, then the type of expression \code{e[i1,~...,~iN]} is the
same as that of \code{e[i1]...[iN]}, so it suffices to define the type
of a singly-indexed function.  Suppose \code{e} is an expression and
\code{i} is an expression of primitive type \code{int}.  Then
%
\begin{itemize}
\item if \code{e} is an expression of array dimensionality $K > 0$,
  then \code{e[i]} has array dimensionality $K-1$ and the same
  primitive implementation type as \code{e},
%
\item if \code{e} has implementation type \code{vector} or
  \code{row\_vector} of array dimensionality 0, then \code{e[i]} has
  implementation type \code{real}, and
%
\item if \code{e} has implementation type \code{matrix}, then
  \code{e[i]} has type \code{row\_vector}.
\end{itemize}

\subsubsection{Function Application}

If \code{f} is the name of a function and \code{e1,...,eN} are
expressions for $N \geq 0$, then \code{f(e1,...,eN)} is an expression
whose type is determined by the return type in the function signature
for \code{f} given \code{e1} through \code{eN}.  Recall that a
function signature is a declaration of the argument types and the
result type.

In looking up functions, binary operators like \code{real~*~real} are
defined as \code{operator*(real,real)} in the documentation and index.

In matching a function definition, arguments of type \code{int} may be
promoted to type \code{real} if necessary (see the subsection on type
promotion in \refsection{function-application} for an exact
specification of Stan's integer-to-real type-promotion rule).

In general, matrix operations return the lowest inferable type.  For
example, \code{row\_vector~*~vector} returns a value of type
\code{real}, which is declared in the function documentation and index
as \code{real~operator*(row\_vector,vector)}.



\section{Chain Rule and Derivatives}

Derivatives of the log probability function defined by a model are
used in several ways by Stan.  The Hamiltonian Monte Carlo samplers,
including NUTS, use gradients to guide updates.  The BFGS optimizers
also use gradients to guide search for posterior modes.

\subsection{Errors Due to Chain Rule}

Unlike evaluations in pure mathematics, evaluation of derivatives in
Stan is done by applying the chain rule on an expression-by-expression
basis, evaluating using floating-point arithmetic.  As a result,
models such as the following are problematic for inference involving
derivatives.
%
\begin{stancode}
parameters {
  real x;
}
model {
  x ~ normal(sqrt(x - x), 1);
}
\end{stancode}
%
Algebraically, the sampling statement in the model could be reduced to
%
\begin{stancode}
  x ~ normal(0, 1);
\end{stancode}
%
and it would seem the model should produce unit normal samples for
\code{x}.  But rather than canceling, the expression \code{sqrt(x -
  x)} causes a problem for derivatives.  The cause is the mechanistic
evaluation of the chain rule,
%
\begin{eqnarray*}
\frac{d}{dx} \sqrt{x - x}
& = &
\frac{1}{2 \sqrt{x - x}} \times \frac{d}{dx} (x - x)
\\[4pt]
& = &
\frac{1}{0} \times (1 - 1)
\\[4pt]
& = &
\infty \times 0
\\[4pt]
& = & \mbox{NaN}.
\end{eqnarray*}
%
Rather than the $x - x$ canceling out, it introduces a 0 into the
numerator and denominator of the chain-rule evaluation.

The only way to avoid this kind problem is to be careful to do the
necessary algebraic reductions as part of the model and not introduce
expressions like \code{sqrt(x - x)} for which the chain rule produces
not-a-number values.

\subsection{Diagnosing Problems with Derivatives}

The best way to diagnose whether something is going wrong with the
derivatives is to use the test-gradient option to the sampler or
optimizer inputs; this option is available in both Stan and RStan
(though it may be slow, because it relies on finite differences to
make a comparison to the built-in automatic differentiation).

For example, compiling the above model to an executable
\code{sqrt-x-minus-x}, the test can be run as
%
\begin{Verbatim}
> ./sqrt-x-minus-x diagnose test=gradient
\end{Verbatim}
\begin{Verbatim}[fontsize=\small]
...
TEST GRADIENT MODE

 Log probability=-0.393734

 param idx           value           model     finite diff           error
         0       -0.887393             nan               0             nan
\end{Verbatim}
%
Even though finite differences calculates the right gradient of 0,
automatic differentiation follows the chain rule and produces a
not-a-number output.



\chapter{Statements}

\noindent
The blocks of a Stan program (see \refchapter{blocks}) are made up of
variable declarations and statements.  Unlike programs in \BUGS, the
declarations and statements making up a Stan program are executed in
the order in which they are written.  Variables must be defined to
have some value (as well as declared to have some type) before they
are used --- if they do not, the behavior is undefined.

The basis of Stan's execution is the evaluation of a log probability
function (specifically, a probability density function) for a given
set of (real-valued) parameters. Log probability function can be
constructed by using assignment statements.  Statements may be grouped
into sequences and into for-each loops.  In addition, Stan allows
local variables to be declared in blocks and also allows an empty
statement consisting only of a semicolon.


\section{Assignment Statement}\label{assignment-statement.section}

An assignment statement consists of a variable (possibly multivariate
with indexing information) and an expression.  Executing an
assignment statement evaluates the expression on the right-hand side
and assigns it to the (indexed) variable on the left-hand side.  An
example of a simple assignment is as follows.%
%
\footnote{In versions of Stan before 2.15.0, the operator \code{<-} was
  used for assignment rather than using the equal sign \code{=}.  The
  old operator \code{<-} is now deprecated and will print a warning.
  In the future, it will be removed.}
%
\begin{quote}
\code{n = 0;}
\end{quote}
%
Executing this statement assigns the value of the expression \code{0},
which is the integer zero, to the variable \code{n}.  For an assignment
to be well formed, the type of the expression on the right-hand side
should be compatible with the type of the (indexed) variable on the
left-hand side.  For the above example, because \code{0} is an
expression of type \code{int}, the variable \code{n} must be declared
as being of type \code{int} or of type \code{real}.  If the variable
is of type \code{real}, the integer zero is promoted to a
floating-point zero and assigned to the variable.  After the
assignment statement executes, the variable \code{n} will have the
value zero (either as an integer or a floating-point value, depending on
its type).

Syntactically, every assignment statement must be followed by a
semicolon.  Otherwise, whitespace between the tokens does not matter
(the tokens here being the left-hand-side (indexed) variable, the
assignment operator, the right-hand-side expression and the
semicolon).

Because the right-hand side is evaluated first, it is possible to
increment a variable in Stan just as in \Cpp and other programming
languages by writing
%
\begin{quote}
\code{n = n + 1;}
\end{quote}
%
Such self assignments are not allowed in \BUGS, because they induce a
cycle into the directed graphical model.

The left-hand side of an assignment may contain indices for array,
matrix, or vector data structures.  For instance, if \code{Sigma} is
of type \code{matrix}, then
%
\begin{quote}
\code{Sigma[1, 1] = 1.0;}
\end{quote}
%
sets the value in the first column of the first row of \code{Sigma} to one.

Assignments can involve complex objects of any type.  If \code{Sigma}
and \code{Omega} are matrices and \code{sigma} is a vector, then the
following assignment statement, in which the expression and variable
are both of type \code{matrix}, is well formed.
%
\begin{stancode}
Sigma
  = diag_matrix(sigma)
     * Omega
     * diag_matrix(sigma);
\end{stancode}
%
This example also illustrates the preferred form of splitting a
complex assignment statement and its expression across lines.

Assignments to subcomponents of larger multi-variate data structures
are supported by Stan.  For example, \code{a} is an array of type
\code{real[~,~]} and \code{b} is an array of type \code{real[]}, then
the following two statements are both well-formed.
%
\begin{stancode}
a[3] = b;
b = a[4];
\end{stancode}
%
Similarly, if \code{x} is a variable declared to have type
\code{row\_vector} and \code{Y} is a variable declared as type
\code{matrix}, then the following sequence of statements to swap the
first two rows of \code{Y} is well formed.
%
\begin{stancode}
x = Y[1];
Y[1] = Y[2];
Y[2] = x;
\end{stancode}
%

\subsection{Lvalue Summary}

The expressions that are legal left-hand sides of assignment
statements are known as ``lvalues.''  In Stan, there are only two
kinds of legal lvalues,
%
\begin{itemize}
\item a variable, or
\item a variable with one or more indices.
\end{itemize}
%
To be used as an lvalue, an indexed variable must have at least as
many dimensions as the number of indices provided.  An array of real
or integer types has as many dimensions as it is declared for.  A
matrix has two dimensions and a vector or row vector one dimension;
this also holds for the constrained types, covariance and correlation
matrices and their Cholesky factors and ordered, positive ordered, and
simplex vectors.  An array of matrices has two more dimensions than
the array and an array of vectors or row vectors has one more
dimension than the array.  Note that the number of indices can be less
than the number of dimensions of the variable, meaning that the right
hand side must itself be multidimensional to match the remaining
dimensions.

\subsection{Multiple Indexes}

Multiple indexes, as described in
\refsection{language-multi-indexing}, are also permitted on the
left-hand side of assignments.  Indexing on the left side works
exactly as it does for expressions, with multiple indexes preserving
index positions and single indexes reducing them.    The type on the
left side must still match the type on the right side.

\subsubsection{Aliasing}

All assignment is carried out as if the right-hand side is copied
before the assignment.  This resolves any potential aliasing issues
arising from he right-hand side changing in the middle of an
assignment statement's execution.



\section{Increment Log Density}\label{increment-log-prob.section}

The basis of Stan's execution is the evaluation of a log probability
function (specifically, a probability density function) for a given
set of (real-valued) parameters; this function returns the log density
of the posterior up to an additive constant.  Data and transformed
data are fixed before the log density is evaluated.  The total log
probability is initialized to zero.  Next, any log Jacobian
adjustments accrued by the variable constraints are added to the log
density (the Jacobian adjustment may be skipped for optimization).
Sampling and log probability increment statements may add to the log
density in the model block.  A log probability increment statement
directly increments the log density with the value of an expression as
follows.%
%
\footnote{The current notation replaces two previous versions.
  Originally, a variable \code{lp\_\_} was directly exposed and
  manipulated;  this is no longer allowed.  The original statement
  syntax for \code{target += u} was \code{increment\_log\_prob(u)},
  but this form has been deprecated and will be removed in Stan 3.}
%
\begin{stancode}
target += -0.5 * y * y;
\end{stancode}
%
The keyword \code{target} here is actually not a variable, and may not
be accessed as such (though see below on how to access the value of
target through a special function).

In this example, the unnormalized log probability of a unit normal
variable $y$ is added to the total log probability.  In the general
case, the argument can be any expression.%
%
\footnote{Writing this model with the expression \code{-0.5 * y * y}
  is more efficient than with the equivalent expression \code{y * y /
    -2} because multiplication is more efficient than division; in
  both cases, the negation is rolled into the numeric literal
  (\code{-0.5} and \code{-2}).  Writing \code{square(y)} instead of
  \code{y * y} would be even more efficient because the derivatives
  can be precomputed, reducing the memory and number of operations
  required for automatic differentiation.}

An entire Stan model can be implemented this way.  For instance, the
following model will draw a single variable according to a unit normal
probability.
%
\begin{stancode}
parameters {
  real y;
}
model {
  target += -0.5 * y * y;
}
\end{stancode}
%
This model defines a log probability function
%
\[
\log p(y) = - \, \frac{y^2}{2} - \log Z
\]
%
where $Z$ is a normalizing constant that does not depend on $y$.  The
constant $Z$ is conventionally written this way because on the linear
scale,
\[
p(y) = \frac{1}{Z} \exp\left(-\frac{y^2}{2}\right).
\]
which is typically written without reference to $Z$ as
\[
p(y) \propto \exp\left(-\frac{y^2}{2}\right).
\]

Stan only requires models to be defined up to a constant that does not
depend on the parameters.  This is convenient because often the
normalizing constant $Z$ is either time-consuming to compute or
intractable to evaluate.

\subsubsection{Vectorization}

The \code{target += ...} statement accepts an argument in place of
\code{...} for any expression type, including integers, reals,
vectors, row vectors, matrices, and arrays of any dimensionality,
including arrays of vectors and matrices.   For container arguments,
their sum will be added to the total log density.

\subsection{Accessing the Log Density}

To increment the log density returned by the model by some value
\code{u}, use the following statement.%
%
\footnote{Originally, Stan provided direct access to the log density
  through a variable \code{lp\_\_} and then later through the
  \code{increment\_log\_prob()} statement, but the first has been
  removed and the latter deprecated.}
%
\begin{stancode}
target += u;
\end{stancode}
%
In general, \code{u} can be any expression;  if it is a container, the
log density will be incremented by the sum of the elements in the
container.

To access accumulated log density up to the current execution point,
the function \code{get\_lp()} may be used.%
%
\footnote{The value of \code{lp\_\_} will only hold the Jacobian until
  the end of the execution because it is not used in either
  \code{increment\_log\_prob(u)} or \code{target += u}.}


\section{Sampling Statements}\label{sampling-statements.section}

Stan supports writing probability statements also in sampling
notation, such as
%
\begin{stancode}
y ~ normal(mu,sigma);
\end{stancode}
%
The name ``sampling statement'' is meant to be suggestive, not
interpreted literally.  Conceptually, the variable \code{y}, which may
be an unknown parameter or known, modeled data, is being declared
to have the distribution indicated by the right-hand side of the
sampling statement.

Executing such a statement does not perform any sampling.  In Stan, a
sampling statement is merely a notational convenience.  The above
sampling statement could be expressed as a direct increment on the
total log probability as
%
\begin{stancode}
target += normal_lpdf(y | mu, sigma);
\end{stancode}

In general, a sampling statement of the form
%
\begin{stancode}
y ~ dist(theta1, ..., thetaN);
\end{stancode}
%
involving subexpressions \code{y1} and \code{theta1} through
\code{thetaN} (including the case where \code{N} is zero) will be well
formed if and only if the corresponding assignment statement is
well-formed.  For densities allowing real \code{y} values, the log
probability density function is used,
%
\begin{stancode}
target += dist_lpdf(y | theta1, ..., thetaN);
\end{stancode}
%
For those restricted to integer \code{y} values, the log probability
mass function is used,
%
\begin{stancode}
target += dist_lpmf(y | theta1, ..., thetaN);
\end{stancode}
%

This will be well formed if and only if \code{dist\_lpdf(y | theta1,
  ..., thetaN)} or \code{dist\_lpmf(y | theta1, ..., thetaN)} is a
well-formed expression of type \code{real}.

\subsection{Log Probability Increment vs.\ Sampling Statement}

Although both lead to the same sampling behavior in Stan, there is one
critical difference between using the sampling statement, as in
%
\begin{stancode}
y ~ normal(mu, sigma);
\end{stancode}
%
and explicitly incrementing the log probability function, as in
%
\begin{stancode}
target += normal_lpdf(y | mu,sigma);
\end{stancode}
%
The sampling statement drops all the terms in the log probability
function that are constant, whereas the explicit call to
\code{normal\_lpdf} adds all of the terms in the definition of the log
normal probability function, including all of the constant normalizing
terms.  Therefore, the explicit increment form can be used to recreate
the exact log probability values for the model.  Otherwise, the
sampling statement form will be faster if any of the input expressions,
\code{y}, \code{mu}, or \code{sigma}, involve only constants, data
variables, and transformed data variables.


\subsection{User-Transformed Variables}

The left-hand side of a sampling statement may be a complex
expression.  For instance, it is legal syntactically to write
%
\begin{stancode}
data {
  real<lower=0> y;
}
// ...
model {
  log(y) ~ normal(mu, sigma);
}
\end{stancode}
%
Unfortunately, this is not enough to properly model \code{y} as having
a lognormal distribution.  The log Jacobian of the transform must be
added to the log probability accumulator to account for the
differential change in scale (see \refsection{change-of-variables} for
full definitions).  For the case above, the following adjustment will
account for the log transform.%
%
\footnote{Because $\log | \frac{d}{dy} \log y | = \log | 1/y | = - \log
  |y|$;  see \refsection{change-of-variables}.}
%
\begin{stancode}
target += - log(fabs(y));
\end{stancode}
%

\subsection{Truncated Distributions}

Stan supports truncating distributions with lower bounds, upper
bounds, or both.

\subsubsection{Truncating with lower and upper bounds}

A probability density function $p(x)$ for a continuous distribution
may be truncated to an interval $[a, b]$ to define a new density
$p_{[a, b]}(x)$ with support $[a, b]$ by setting
%
\[
p_{[a, b]}(x)
= \frac{p(x)}
       {\int_a^b p(u) \, du}.
\]
%
A probability mass function $p(x)$ for a discrete distribution may be
truncated to the closed interval $[a, b]$ by
\[
p_{[a, b]}(x) = \frac{p(x)}
                  {\sum_{u = a}^b p(u)}.
\]

\subsubsection{Truncating with a lower bound}

A probability density function $p(x)$ can be truncated to $[a, \infty]$ by
defining
%
\[
p_{[a, \infty]}(x)
= \frac{p(x)}
       {\int_a^{\infty} p(u) \, du}.
\]
%
A probability mass function $p(x)$ is truncated to $[a, \infty]$ by
defining
%
\[
p_{[a, \infty]}(x) = \frac{p(x)}
                  {\sum_{a <= u} p(u)}.
\]

\subsubsection{Truncating with an upper bound}

A probability density function $p(x)$ can be truncated to $[-\infty, b]$ by
defining
%
\[
p_{[-\infty, b]}(x)
= \frac{p(x)}
       {\int_{-\infty}^b p(u) \, du}.
\]
%
A probability mass function $p(x)$ is truncated to $[-\infty, b]$ by
defining
%
\[
p_{[-\infty,b]}(x) = \frac{p(x)}
                  {\sum_{u <= b} p(u)}.
\]


\subsubsection{Cumulative distribution functions}

Given a probability function $p_X(x)$ for a random variable $X$, its
cumulative distribution function (cdf) $F_X(x)$ is defined to be the
probability that $X \leq x$,
%
\[
F_X(x) = \mbox{Pr}[X \leq x].
\]
The upper-case variable $X$ is the random variable whereas the
lower-case variable $x$ is just an ordinary bound variable.  For
continuous random variables, the definition of the cdf works out to
\[
F_X(x) \ = \ \int_{-\infty}^{x} p_X(u) \, du,
\]
For discrete variables, the cdf is defined to include the upper bound
given by the argument,
\[
F_X(x) = \sum_{u \leq x} p_X(u).
\]
%

\subsubsection{Complementary cumulative distribution functions}

The complementary cumulative distribution function (ccdf) in both the
continuous and discrete cases is given by
\[
F^C_X(x)
\ = \ \mbox{Pr}[X > x]
\ = \ 1 - F_X(x).
\]
Unlike the cdf, the ccdf is exclusive of the bound, hence the event
$X > x$ rather than the cdf's event $X \leq x$.

For continous distributions, the ccdf works out to
\[
F^C_X(x)
\ = \ 1 - \int_{-\infty}^x p_X(u) \, du
\ = \ \int_x^{\infty} p_X(u) \, du.
\]
The lower boundary can be included in the integration bounds because
it is a single point on a line and hence has no probability mass.
For the discrete case, the lower bound must be excluded in the
summation explicitly by summing over $u > x$,
\[
F^C_X(x)
\ = \ 1 - \sum_{u \leq x} p_X(u)
\ = \ \sum_{u > x} p_X(u).
\]


Cumulative distribution functions provide the necessary integral
calculations to define truncated distributions.  For truncation with
lower and upper bounds, the denominator is defined by
\[
\int_a^b p(u) \, du = F_X(b) - F_X(a).
\]
This allows truncated distributions to be defined as
\[
p_{[a,b]}(x) = \frac{p_X(x)}
                  {F_X(b) - F_X(a)}.
\]

For discrete distributions, a slightly more complicated form is
required to explicitly insert the lower truncation point, which is
otherwise excluded from $F_X(b) - F_X(a)$,
\[
p_{[a,b]}(x) = \frac{p_X(x)}
                  {F_X(b) - F_X(a) + p_X(a)}.
\]

\subsubsection{Truncation with lower and upper bounds in Stan}

Stan allows probability functions to be truncated.  For example, a
truncated unit normal distributions restricted to $[-0.5, 2.1]$
can be coded with the following sampling statement.
%
\begin{stancode}
y ~ normal(0, 1) T[-0.5, 2.1];
\end{stancode}
%
Truncated distributions are translated as an additional term in the
accumulated log density function plus error checking to make sure the
variate in the sampling statement is within the bounds of the
truncation.

In general, the truncation bounds and parameters may be parameters or
local variables.

Because the example above involves a continuous distribution, it
behaves the same way as the following more verbose form.
%
\begin{stancode}
y ~ normal(0, 1);
if (y < -0.5 || y > 2.1)
  target += negative_infinity();
else
  target += -log_diff_exp(normal_lcdf(2.1 | 0, 1),
                          normal_lcdf(-0.5 | 0, 1));
\end{stancode}
%
Because a Stan program defines a log density function, all
calculations are on the log scale.  The function \code{normal\_lcdf}
is the log of the cumulative normal distribution function and the
function \code{log\_diff\_exp(a, b)} is a more arithmetically stable
form of \code{log(exp(a) - exp(b))}.

For a discrete distribution, another term is necessary in the
denominator to account for the excluded boundary.  The truncated
discrete distribution
%
\begin{stancode}
y ~ poisson(3.7) T[2, 10];
\end{stancode}
%
behaves in the same way as the following code.
%
\begin{stancode}
y ~ poisson(3.7);
if (y < 2 || y > 10)
  target += negative_infinity();
else
  target += -log_sum_exp(poisson_lpmf(2 | 3.7),
                         log_diff_exp(poisson_lcdf(10 | 3.7),
                                      poisson_lcdf(2 | 3.7)));
\end{stancode}
%
Recall that \code{log\_sum\_exp(a, b)} is just the arithmetically
stable form of \code{log(exp(a) + exp(b))}.


\subsubsection{Truncation with lower bounds in Stan}

For truncating with only a lower bound, the upper limit is left blank.
%
\begin{stancode}
y ~ normal(0, 1) T[-0.5, ];
\end{stancode}
%
This truncated sampling statement has the same behavior as the
following code.
%
\begin{stancode}
y ~ normal(0, 1);
if (y < -0.5)
  target += negative_infinity();
else
  target += -normal_lccdf(-0.5 | 0, 1);
\end{stancode}
%
The \code{normal\_lccdf} function is the normal complementary cumulative
distribution function.

As with lower and upper truncation, the discrete case requires a more
complicated denominator to add back in the probability mass for the
lower bound.  Thus
%
\begin{stancode}
y ~ poisson(3.7) T[2, ];
\end{stancode}
%
behaves the same way as
%
\begin{stancode}
y ~ poisson(3.7);
if (y < 2)
  target += negative_infinity();
else
  target += -log_sum_exp(poisson_lpmf(2 | 3.7),
                         poisson_lccdf(2 | 3.7));
\end{stancode}


\subsubsection{Truncation with upper bounds in Stan}

To truncate with only an upper bound, the lower bound is left blank.
The upper truncated sampling statement
%
\begin{stancode}
y ~ normal(0, 1) T[ , 2.1];
\end{stancode}
%
produces the same result as the following code.
%
\begin{stancode}
target += normal_lpdf(y | 0, 1);
if (y > 2.1)
  target += negative_infinity();
else
  target += -normal_lcdf(2.1 | 0, 1);
\end{stancode}

With only an upper bound, the discrete case does not need a boundary
adjustment.  The upper-truncated sampling statement
%
\begin{stancode}
y ~ poisson(3.7) T[ , 10];
\end{stancode}
%
behaves the same way as the following code.
%
\begin{stancode}
y ~ poisson(3.7);
if (y > 10)
  target += negative_infinity();
else
  target += -poisson_lcdf(10 | 3.7);
\end{stancode}

\subsubsection{Cumulative distributions must be defined}

In all cases, the truncation is only well formed if the appropriate
log density or mass function and necessary log cumulative distribution
functions are defined.  Not every distribution built into Stan has log
cdf and log ccdfs defined, nor will every user-defined distribution.
\refpart{discrete-prob-functions} and
\refpart{continuous-prob-functions} document the available discrete
and continuous cumulative distribution functions; most univariate
distributions have log cdf and log ccdf functions.


\subsubsection{Type constraints on bounds}

For continuous distributions, truncation points must be expressions of
type \code{int} or \code{real}.  For discrete distributions, truncation
points must be expressions of type \code{int}.

\subsubsection{Variates outside of truncation bounds}

For a truncated sampling statement, if the value sampled is not within
the bounds specified by the truncation expression, the result is zero
probability and the entire statement adds $-\infty$ to the total log
probability, which in turn results in the sample being rejected; see
the subsection of \refsection{truncated-data} discussing constraints
and out-of-bounds returns for programming strategies to keep
all values within bounds.

\subsubsection{Vectorizing Truncated Distributions}

Stan does not (yet) support vectorization of distribution functions
with truncation.


\section{For Loops}

Suppose
\code{N} is a variable of type \code{int}, \code{y} is a
one-dimensional array of type \code{real[]}, and \code{mu} and
\code{sigma} are variables of type \code{real}.  Furthermore, suppose
that \code{n} has not been defined as a variable. Then the following
is a well-formed for-loop statement.
%
\begin{stancode}
for (n in 1:N) {
  y[n] ~ normal(mu, sigma);
}
\end{stancode}
%
The loop variable is \code{n}, the loop bounds are the values in the
range \code{1:N}, and the body is the statement following the
loop bounds.

\subsection{Loop Variable Typing and Scope}

The bounds in a for loop must be integers.  Unlike in \R, the loop is
always interpreted as an upward counting loop.  The range \code{L:H}
will cause the loop to execute the loop with the loop variable taking
on all integer values greater than or equal to \code{L} and less than
or equal to \code{H}.  For example, the loop \code{for (n in 2:5)}
will cause the body of the for loop to be executed with \code{n} equal
to 2, 3, 4, and 5, in order.  The variable and bound \code{for (n in
  5:2)} will not execute anything because there are no integers
greater than or equal to 5 and less than or equal to 2.

\subsection{Order Sensitivity and Repeated Variables}

Unlike in \BUGS, Stan allows variables to be reassigned.  For
example, the variable \code{theta} in the following program is
reassigned in each iteration of the loop.
%
\begin{stancode}
for (n in 1:N) {
  theta = inv_logit(alpha + x[n] * beta);
  y[n] ~ bernoulli(theta);
}
\end{stancode}
%
Such reassignment is not permitted in \BUGS.  In \BUGS, for loops are
declarative, defining plates in directed graphical model notation,
which can be thought of as repeated substructures in the graphical
model.  Therefore, it is illegal in \BUGS or \JAGS to have a for loop
that repeatedly reassigns a value to a variable.%
%
\footnote{A programming idiom in \BUGS code simulates
a local variable by replacing \code{theta} in the above example with
\code{theta[n]}, effectively creating \code{N} different variables,
\code{theta[1]}, \ldots, \code{theta[N]}.  Of course, this is not a
hack if the value of \code{theta[n]} is required for all \code{n}.}

In Stan, assignments are executed in the order they are encountered.
As a consequence, the following Stan program has a very different
interpretation than the previous one.
%
\begin{stancode}
for (n in 1:N) {
  y[n] ~ bernoulli(theta);
  theta = inv_logit(alpha + x[n] * beta);
}
\end{stancode}
%
In this program, \code{theta} is assigned after it is used in the
probability statement.  This presupposes it was defined before the
first loop iteration (otherwise behavior is undefined), and then each
loop uses the assignment from the previous iteration.

Stan loops may be used to accumulate values.  Thus it is possible to
sum the values of an array directly using code such as the
following.
%
\begin{stancode}
total = 0.0;
for (n in 1:N)
  total = total + x[n];
\end{stancode}
%
After the for loop is executed, the variable \code{total} will hold
the sum of the elements in the array \code{x}.  This example was
purely pedagogical; it is easier and more efficient to write
%
\begin{stancode}
total = sum(x);
\end{stancode}

A variable inside (or outside) a loop may even be reassigned multiple
times, as in the following legal code.
%
\begin{stancode}
for (n in 1:100) {
  y = y + y * epsilon;
  epsilon = epsilon / 2.0;
  y = y + y * epsilon;
}
\end{stancode}

\section{Conditional Statements}

Stan supports full conditional statements using
the same if-then-else syntax as \Cpp.  The general format is
%
\begin{stancode}
if (condition1)
  statement1
else if (condition2)
  statement2
// ...
else if (conditionN-1)
  statementN-1
else
  statementN
\end{stancode}
%
There must be a single leading \code{if} clause, which may be followed
by any number of \code{else if} clauses, all of which may be
optionally followed by an \code{else} clause.  Each condition must be
a real or integer value, with non-zero values interpreted as true and
the zero value as false.

The entire sequence of if-then-else clauses forms a single conditional
statement for evaluation.  The conditions are evaluated in order
until one of the conditions evaluates to a non-zero value, at which
point its corresponding statement is executed and the conditional
statement finishes execution.  If none of the conditions evaluates to
a non-zero value and there is a final else clause, its statement is
executed.

\section{While Statements}

Stan supports standard while loops using the same syntax as \Cpp.  The
general format is as follows.
%
\begin{stancode}
while (condition)
  body
\end{stancode}
%
The condition must be an integer or real expression and the body can
be any statement (or sequence of statements in curly braces).

Evaluation of a while loop starts by evaluating the condition.  If the
condition evaluates to a false (zero) value, the execution of the loop
terminates and control moves to the position after the loop.  If the
loop's condition evaluates to a true (non-zero) value, the body statement is
executed, then the whole loop is executed again.  Thus the loop is
continually executed as long as the condition evaluates to a true value.


\section{Statement Blocks and Local Variable Declarations}

Just as parentheses may be used to group expressions, curly brackets
may be used to group a sequence of zero or more statements into a
statement block.  At the beginning of each block, local variables may be
declared that are scoped over the rest of the statements in the block.

\subsection{Blocks in For Loops}

Blocks are often used to group a sequence of statements together to be
used in the body of a for loop.  Because the body of a for loop can be
any statement, for loops with bodies consisting of a single statement
can be written as follows.
%
\begin{stancode}
for (n in 1:N)
  y[n] ~ normal(mu,sigma);
\end{stancode}
%
To put multiple statements inside the body of a for loop, a block is
used, as in the following example.
%
\begin{stancode}
for (n in 1:N) {
  lambda[n] ~ gamma(alpha,beta);
  y[n] ~ poisson(lambda[n]);
}
\end{stancode}
%
The open curly bracket (\code{\{}) is the first character of the block
and the close curly bracket (\code{\}}) is the last character.

Because whitespace is ignored in Stan, the following program will
not compile.
%
\begin{stancode}
for (n in 1:N)
  y[n] ~ normal(mu, sigma);
  z[n] ~ normal(mu, sigma); // ERROR!
\end{stancode}
%
The problem is that the body of the for loop is taken to be the
statement directly following it, which is
\Verb|y[n] ~ normal(mu,sigma)|.  This leaves the probability statement for
\code{z[n]} hanging, as is clear from the following equivalent
program.
%
\begin{stancode}
for (n in 1:N) {
  y[n] ~ normal(mu, sigma);
}
z[n] ~ normal(mu, sigma); // ERROR!
\end{stancode}
%
Neither of these programs will compile. If the loop variable \code{n}
was defined before the for loop, the for-loop declaration will raise
an error.  If the loop variable \code{n} was not defined before the
for loop, then the use of the expression \code{z[n]} will raise an
error.

\subsection{Local Variable Declarations}

A for loop has a statement as a body.  It is often convenient in
writing programs to be able to define a local variable that will be
used temporarily and then forgotten.  For instance, the for loop
example of repeated assignment should use a local variable for maximum
clarity and efficiency, as in the following example.
%
\begin{stancode}
for (n in 1:N) {
  real theta;
  theta = inv_logit(alpha + x[n] * beta);
  y[n] ~ bernoulli(theta);
}
\end{stancode}
%
The local variable \code{theta} is declared here inside the for loop.
The scope of a local variable is just the block in which it is
defined.  Thus \code{theta} is available for use inside the for loop,
but not outside of it.  As in other situations, Stan does not allow
variable hiding.  So it is illegal to declare a local variable
\code{theta} if the variable theta is already defined in the scope of
the for loop.  For instance, the following is not legal.
%
\begin{stancode}
for (m in 1:M) {
  real theta;
  for (n in 1:N) {
    real theta; // ERROR!
    theta = inv_logit(alpha + x[m, n] * beta);
    y[m, n] ~ bernoulli(theta);
// ...
\end{stancode}
%
The compiler will flag the second declaration of \code{theta} with a
message that it is already defined.

\subsection{No Constraints on Local Variables}

Local variables may not have constraints on their declaration.  The
only types that may be used are
%
\begin{quote}
\code{int}, \code{real},
\code{vector[K]}, \code{row\_vector[K]}, and \code{matrix[M, N]}.
\end{quote}

\subsection{Blocks within Blocks}

A block is itself a statement, so anywhere a sequence of statements is
allowed, one or more of the statements may be a block.  For instance,
in a for loop, it is legal to have the following
%
\begin{stancode}
for (m in 1:M) {
  {
     int n;
     n = 2 * m;
     sum = sum + n
  }
  for (n in 1:N)
    sum = sum + x[m, n];
}
\end{stancode}
%
The variable declaration \code{int n;} is the first element of an
embedded block and so has scope within that block.  The for loop
defines its own local block implicitly over the statement following it
in which the loop variable is defined.  As far as Stan is concerned,
these two uses of \code{n} are unrelated.

\section{Break and Continue Statements}

The one-token statements \code{continue} and \code{break} may be used
within loops to alter control flow;  \code{continue} causes the next
iteration of the loop to run immediately, whereas \code{break}
terminates the loop and causes execution to resume after the loop.
Both control structures must appear in loops.  Both \code{break} and
\code{continue} scope to the most deeply nested loop, but pass through
non-loop statements.

Although these control statements may seem undesirable because of
their goto-like behavior, their judicious use can greatly improve
readability by reducing the level of nesting or eliminating bookkeeping
inside loops.

\subsection{Break Statements}

When a \code{break} statement is executed, the most deeply nested loop
currently being executed is ended and execution picks up with the next
statement after the loop.  For example, consider the following
program:
%
\begin{stancode}
while (1) {
  if (n < 0) break;
  foo(n);
  n = n - 1;
}
\end{stancode}
%
The \code{while~(1)} loop is a ``forever'' loop, because \code{1} is
the true value, so the test always succeeds.  Within the loop, if the
value of \code{n} is less than 0, the loop terminates, otherwise it
executes \code{foo(n)} and then decrements \code{n}.  The statement
above does exactly the same thing as
%
\begin{stancode}
while (n >= 0) {
  foo(n);
  n = n - 1;
}
\end{stancode}
%
This case is simply illustrative of the behavior; it is not a case
where a \code{break} simplifies the loop.

\subsection{Continue Statements}

The \code{continue} statement ends the current operation of the loop
and returns to the condition at the top of the loop.  Such loops are
typically used to exclude some values from calculations.  For example,
we could use the following loop to sum the positive values in the
array \code{x},
%
\begin{stancode}
real sum;
sum = 0;
for (n in 1:size(x)) {
  if (x[n] <= 0) continue;
  sum = sum + x[n];
}
\end{stancode}
%
When the continue statement is executed, control jumps back to the
conditional part of the loop.  With while and for loops, this causes
control to return to the conditional of the loop.  With for loops,
this advances the loop variable, so the the above program will not go
into an infinite loop when faced with an \code{x[n]} less than zero.
Thus the above program could be rewritten with deeper nesting by
reversing the conditional,
%
\begin{stancode}
real sum;
sum = 0;
for (n in 1:size(x)) {
  if (x[n] > 0)
    sum = sum + x[n];
}
\end{stancode}
%
While the latter form may seem more readable in this simple case, the
former has the main line of execution nested one level less deep.
Instead, the conditional at the top finds cases to exclude and doesn't
require the same level of nesting for code that's not excluded.  When
there are several such exclusion conditions, the break or continue
versions tend to be much easier to read.

\subsection{Breaking and Continuing Nested Loops}

If there is a loop nested within a loop, a \code{break} or
\code{continue} statement only breaks out of the inner loop. So
%
\begin{stancode}
while (cond1) {
  ...
  while (cond2) {
    ...
    if (cond3) break;
    ...
  }
  // execution continues here after break
  ...
}
\end{stancode}
%
If the break is triggered by \code{cond3} being true, execution will
continue after the nested loop.

As with break statements, continue statements go back to the top of
the most deeply nested loop in which the \code{continue} appears.

Although break and continue must appear within loops, they may appear
in nested statements within loops, such as within the conditionals
shown above or within nested statements.  The break and continue
statements jump past any control structure other than while-loops and
for-loops.

\section{Print Statements}\label{print-statements.section}

Stan provides print statements that can print literal strings and the
values of expressions.  Print statements accept any number of
arguments.  Consider the following for-each statement with a print
statement in its body.
%
\begin{stancode}
for (n in 1:N) { print("loop iteration: ", n); ... }
\end{stancode}
%
The print statement will execute every time the body of the loop does.
Each time the loop body is executed, it will print the string ``loop iteration:
'' (with the trailing space), followed by the value of the expression
\code{n}, followed by a new line.

\subsection{Print Content}

The text printed by a print statement varies based on its content.  A
literal (i.e., quoted) string in a print statement always prints
exactly that string (without the quotes).  Expressions in print
statements result in the value of the expression being printed.
But how the value of the expression is formatted will depend on its type.

Printing a simple \code{real} or \code{int} typed variable always
prints the variable's value.%
%
\footnote{The adjoint component is always zero during execution for
  the algorithmic differentiation variables used to implement
  parameters, transformed parameters, and local variables in the model.}
%
For array, vector, and matrix variables, the print format uses
brackets.  For example, a 3-vector will print as
%
\begin{stancode}
[1, 2, 3]
\end{stancode}
%
and a $2 \times 3$-matrix as
%
\begin{stancode}
[[1, 2, 3], [4, 5, 6]]
\end{stancode}
%

Printing a more readable version of arrays or matrices can be done
with loops.  An example is the print statement in the following
transformed data block.
%
\begin{stancode}
transformed data {
  matrix[2, 2] u;
  u[1, 1] = 1.0;   u[1, 2] = 4.0;
  u[2, 1] = 9.0;   u[2, 2] = 16.0;
  for (n in 1:2)
    print("u[", n, "] = ", u[n]);
}
\end{stancode}
%
This print statement executes twice, printing the following two lines
of output.
%
\begin{stancode}
u[1] = [1, 4]
u[2] = [9, 16]
\end{stancode}

\subsection{Non-void Input}

The input type to a print function cannot be void.  In particular, it
can't be the result of a user-defined void function.  All other types
are allowed as arguments to the print function.

\subsection{Print Frequency}

Printing for a print statement happens every time it is executed.  The
\code{transformed data} block is executed once per chain, the
\code{transformed parameter} and \code{model} blocks once per leapfrog
step, and the \code{generated quantities} block once per iteration.

\subsection{String Literals}

String literals begin and end with a double quote character
(\Verb|"|).  The characters between the double quote characters may be
the space character or any visible ASCII character, with the exception
of the backslash character (\Verb|\|) and double quote character
(\Verb|"|).  The full list of visible ASCII characters is as follows.
%
\begin{quote}
\begin{Verbatim}
a b c d e f g h i j k l m n o p q r s t u v w x y z
A B C D E F G H I J K L M N O P Q R S T U V W X Y Z
0 1 2 3 4 5 6 7 8 9 0 ~ @ # $ % ^ & * _ ' ` - + = {
} [ ] ( ) < > | / ! ? . , ; :
\end{Verbatim}
\end{quote}
%$ to fix AUXTeX highlighting

\subsection{Debug by \code{print}}

Because Stan is an imperative language, print statements can be very
useful for debugging.  They can be used to display the values of
variables or expressions at various points in the execution of a
program.  They are particularly useful for spotting problematic
not-a-number of infinite values, both of which will be printed.

It is particularly useful to print the value of the log probability
accumulator (see \refsection{get-lp}), as in the following example.
%
\begin{stancode}
vector[2] y;
y[1] = 1;
print("lp before =", target());
y ~ normal(0,1);  // bug!  y[2] not defined
print("lp after =", target());
\end{stancode}
%
The example has a bug in that \code{y[2]} is not defined before the
vector \code{y} is used in the sampling statement.  By printing the
value of the log probability accumulator before and after each
sampling statement, it's possible to isolate where the log probability
becomes ill-defined (i.e., becomes not-a-number).

\section{Reject Statements}\label{reject-statements.section}

The Stan \code{reject} statement provides a mechanism to
report errors or problematic values encountered during program
execution and either halt processing or reject samples or optimization
iterations.

Like the \code{print} statement, the reject statement accepts
any number of quoted string literals or Stan expressions as arguments.

Reject statements are typically embedded in a conditional
statement in order to detect variables in illegal states.  For
example, the following code handles the case where a variable \code{x}'s
value is negative.
%
\begin{stancode}
if (x < 0)
  reject("x must not be negative; found x=", x);
\end{stancode}

\subsection{Behavior of Reject Statements}

Reject statements have the same behavior as exceptions thrown by
built-in Stan functions.  For example, the \code{normal\_lpdf} function
raises an exception if the input scale is not positive and finite.
The effect of a reject statement depends on the program block in which
the rejection occurs.

In all cases of rejection, the interface accessing the Stan
program should print the arguments to the reject statement.

\subsubsection{Rejections in Functions}

Rejections in user-defined functions are just passed to the
calling function or program block.  Reject statements can be used in
functions to validate the function arguments, allowing user-defined
functions to fully emulate built-in function behavior.  It is better
to find out earlier rather than later when there is a problem.

\subsubsection{Fatal Exception Contexts}

In both the transformed data block and generated quantities block,
rejections are fatal.  This is because if initialization fails or if
generating output fails, there is no way to recover values.

Reject statements placed in the transformed data block can be used
to validate both the data and transformed data (if any).  This allows
more complicated constraints to be enforced that can be specified with
Stan's constrained variable declarations.


\subsubsection{Recoverable Rejection Contexts}

Rejections in the transformed parameters and model blocks are
not in and of themselves instantly fatal.  The result has the same
effect as assigning a $-\infty$ log probability, which causes
rejection of the current proposal in MCMC samplers and adjustment of
search parameters in optimization.

If the log probability function results in a rejection every time it is
called, the containing application (MCMC sampler or optimization)
should diagnose this problem and terminate with an appropriate error
message.  To aid in diagnosing problems, the message for each
reject statement will be printed as a result of executing it.


\subsection{Rejection is not for Constraints}

Rejection should be used for error handling, not defining arbitrary
constraints.  Consider the following errorful Stan program.
%
\begin{stancode}
parameters {
  real a;
  real<lower=a> b;
  real<lower=a, upper=b> theta;
  ...
model {
  // **wrong** needs explicit truncation
  theta ~ normal(0, 1);
  ...
\end{stancode}
%
This program is wrong because its truncation bounds on \code{theta}
depend on parameters, and thus need to be accounted for using an
explicit truncation on the distribution.  This is the right way to do
it.
%
\begin{stancode}
  theta ~ normal(0, 1) T[a, b];
\end{stancode}
%
The conceptual issue is that the prior does not integrate to one over
the admissible parameter space; it integrates to one over all real
numbers and integrates to something less than one over $[a ,b]$; in
these simple univariate cases, we can overcome that with the
\code{T[~,~]} notation, which essentially divides by whatever the
prior integrates to over $[a, b]$.

This problem is exactly the same problem as you would get using reject
statements to enforce complicated inequalities on multivariate
functions.  In this case, it is wrong to try to deal with truncation
through constraints.
%
\begin{stancode}
  if (theta < a || theta > b)
    reject("theta not in (a, b)");
  // still **wrong**, needs T[a,b]
  theta ~ normal(0, 1);
\end{stancode}
%
In this case, the prior integrates to something less than one over the
region of the parameter space where the complicated inequalities are
satisfied. But we don't generally know what value the prior integrates
to, so we can't increment the log probability function to compensate.

Even if this adjustment to a proper probability model may seem like
``no big deal'' in particular models where the amount of truncated
posterior density is negligible or constant, we can't sample from that
truncated posterior efficiently.  Programs need to use one-to-one
mappings that guarantee the constraints are satisfied and only use
reject statements to raise errors or help with debugging.



\chapter{Program Blocks}\label{blocks.chapter}

\noindent
A Stan program is organized into a sequence of named blocks, the
bodies of which consist of variable declarations, followed in the case
of some blocks with statements.

\section{Overview of Stan's Program Blocks}

The full set of named program blocks is exemplified in the following
skeletal Stan program.
%
\begin{stancode}
functions {
  // ... function declarations and definitions ...
}
data {
  // ... declarations ...
}
transformed data {
   // ... declarations ... statements ...
}
parameters {
   // ... declarations ...
}
transformed parameters {
   // ... declarations ... statements ...
}
model {
   // ... declarations ... statements ...
}
generated quantities {
   // ... declarations ... statements ...
}
\end{stancode}
%
The function-definition block contains user-defined functions.  The
data block declares the required data for the model.  The transformed
data block allows the definition of constants and transforms of the
data.  The parameters block declares the model's parameters --- the
unconstrained version of the parameters is what's sampled or
optimized.  The transformed parameters block allows variables to be
defined in terms of data and parameters that may be used later and
will be saved.  The model block is where the log probability function
is defined.  The generated quantities block allows derived quantities
based on parameters, data, and optionally (pseudo) random number
generation.


\subsection{Optionality and Ordering}

All of the blocks are optional.  A consequence of this is that the
empty string is a valid Stan program, although it will trigger a
warning message from the Stan compiler.  The Stan program blocks
that occur must occur in the order presented in the skeletal program
above.  Within each block, both declarations and statements are
optional, subject to the  restriction that the declarations come
before the statements.

\subsection{Variable Scope}

The variables declared in each block have scope over all subsequent
statements.  Thus a variable declared in the transformed data block
may be used in the model block.  But a variable declared in the
generated quantities block may not be used in any earlier block,
including the model block.  The exception to this rule is that
variables declared in the model block are always local to the model
block and may not be accessed in the generated quantities block; to
make a variable accessible in the model and generated quantities
block, it must be declared as a transformed parameter.

Variables declared as function parameters have scope only within that
function definition's body, and may not be assigned to (they are
constant).

\subsection{Function Scope}

Functions defined in the function block may be used in any appropriate
block.  Most functions can be used in any block and applied to a
mixture of parameters and data (including constants or program
literals).

Random-number-generating functions are restricted to the generated
quantities block; such functions are suffixed with \code{\_rng}.
Log-probability modifying functions to blocks where the log
probability accumulator is in scope (transformed parameters and
model); such functions are suffixed with \code{\_lp}.

Density functions defined in the program may be used in sampling
statements.

\subsection{Automatic Variable Definitions}

The variables declared in the \code{data} and \code{parameters} block
are treated differently than other variables in that they are
automatically defined by the context in which they are used.  This is
why there are no statements allowed in the data or parameters block.

The variables in the \code{data} block are read from an external input
source such as a file or a designated \R data structure.  The
variables in the \code{parameters} block are read from the sampler's
current parameter values (either standard \HMC or \NUTS).  The initial
values may be provided through an external input source, which is also
typically a file or a designated \R data structure.  In each case, the
parameters are instantiated to the values for which the model defines
a log probability function.

\subsection{Transformed Variables}

The \code{transformed data} and \code{transformed parameters} block
behave similarly to each other.  Both allow new variables to be
declared and then defined through a sequence of statements.  Because
variables scope over every statement that follows them, transformed
data variables may be defined in terms of the data variables.

Before generating any samples, data variables are read in, then the
transformed data variables are declared and the associated statements
executed to define them.  This means the statements in the transformed
data block are only ever evaluated once.%
%
\footnote{If the \Cpp code is configured for concurrent threads, the
  data and transformed data blocks can be executed once and reused for
  multiple chains.}
%
Transformed parameters work the same way, being defined in terms of
the parameters, transformed data, and data variables.  The difference
is the frequency of evaluation.  Parameters are read in and (inverse)
transformed to constrained representations on their natural scales
once per log probability and gradient evaluation.  This means the
inverse transforms and their log absolute Jacobian determinants are
evaluated once per leapfrog step.  Transformed parameters are then
declared and their defining statements executed once per leapfrog
step.

\subsection{Generated Quantities}

The generated quantity variables are defined once per sample after all
the leapfrog steps have been completed.  These may be random
quantities, so the block must be rerun even if the Metropolis
adjustment of \HMC or \NUTS rejects the update proposal.


\subsection{Variable Read, Write, and Definition Summary}

A table summarizing the point at which variables are read, written, and
defined is given in \reffigure{block-actions}.
%
\begin{figure}
\begin{center}
\begin{tabular}{l|c|l}
{\it Block} & {\it Stmt} & {\it Action / Period}
\\\hline\hline
\code{data} & no & read / chain
\\
\code{transformed data} & yes & evaluate / chain
\\ \hline
\code{parameters} & no & inv.\ transform, Jacobian / leapfrog  \\
& & inv.\ transform, write / sample
\\[3pt]
\code{transformed parameters} & yes & evaluate / leapfrog \\
& & write / sample
\\\hline
\code{model} & yes & evaluate / leapfrog step
\\\hline
\code{generated quantities} & yes & eval / sample \\
& & write / sample
\\\hline\hline
\code{\slshape (initialization)} & n/a & read, transform / chain
\end{tabular}
\end{center}
\caption{\it The read, write, transform, and evaluate actions and
  periodicities listed in the last column correspond to the Stan
  program blocks in the first column.  The middle column indicates
  whether the block allows statements.  The last row indicates that
  parameter initialization requires a read and transform operation
  applied once per chain.}%
\label{block-actions.figure}
\end{figure}
%
\begin{figure}[t]
\begin{center}
\begin{tabular}{ccc|l}
{\it Params} & {\it Log Prob} & {\it Print} & {\it Declare In}
\\\hline \hline
$+$ & $+$ & $+$ & \code{transformed parameters}
\\
$+$ & $+$ & $-$ & {\it local in}\ \code{model}
\\
$+$ & $-$ & $-$ & {\it local in}\ \code{generated quantities}
\\
$+$ & $-$ & $+$ & \code{generated quantities}
\\
$-$ & $-$ & $+$ & \code{generated quantities}$^*$
\\
$-$ & $\pm$ & $-$ & {\it local in}\ \code{transformed data}
\\
$-$ & $+$ & $+$ & \code{transformed data} {\it and}\ \code{generated quantities}$^*$
\end{tabular}
\end{center}
\caption{\it This table indicates where variables that are not basic
  data or parameters should be declared, based on whether it is
  defined in terms of parameters, whether it is used in the log
  probability function defined in the model block, and whether it is
  printed.  The two lines marked with asterisks ($*$) should not be
  used as there is no need to print a variable every iteration that
  does not depend on the value of any parameters (for information on
  how to print these if necessary, see \refnote{print-var-no-param}
  in this chapter).}%
\label{variable-flowchart.figure}
\end{figure}
%
Another way to look at the variables is in terms of their function.
To decide which variable to use, consult the charts in
\reffigure{variable-flowchart}.  The last line has no
corresponding location, as there is no need to print a variable
every iteration that does not depend on parameters.%
%
\footnote{It is possible to print a variable every iteration that does
  not depend on parameters --- just define it (or redefine it if it is
  transformed data) in the \code{generated quantities} block.\label{print-var-no-param.footnote}}
%
The rest of this chapter provides full details on when and how the
variables and statements in each block are executed.
%


\section{Statistical Variable Taxonomy}

%
\begin{figure}
\begin{center}
\begin{tabular}{l|l}
{\it Variable Kind} & {\it Declaration Block}
\\ \hline\hline
% constants & \code{transformed data}
% \\ \hline
unmodeled data & \code{data}, \code{transformed data}
\\
modeled data & \code{data}, \code{transformed data}
\\ \hline
missing data & \code{parameters}, \code{transformed parameters}
\\
modeled parameters & \code{parameters}, \code{transformed parameters}
\\
unmodeled parameters & \code{data}, \code{transformed data}
\\[2pt] \hline
generated quantities & \code{transformed data}, \code{transformed parameters},
\\
& \code{generated quantities}
\\ \hline\hline
loop indices & loop statement
\\
\end{tabular}
\end{center}
\caption{\it Variables of the kind indicated in the left column must
 be declared in one of the blocks declared in the right
 column.}\label{variable-kinds.figure}
\end{figure}
%
\cite[p.~366]{GelmanHill:2007} provides a taxonomy of the kinds of
variables used in Bayesian models.  \reffigure{variable-kinds} contains
Gelman and Hill's taxonomy along with a missing-data kind along with
the corresponding locations of declarations and definitions in Stan.

Constants can be built into a model as literals, data variables, or
as transformed data variables.  If specified as variables, their
definition must be included in data files.  If they are specified as
transformed data variables, they cannot be used to specify the sizes
of elements in the \code{data} block.

The following program illustrates various variables kinds, listing the
kind of each variable next to its declaration.
%
\begin{stancode}
data {
  int<lower=0> N;           // unmodeled data
  real y[N];                // modeled data
  real mu_mu;               // config. unmodeled param
  real<lower=0> sigma_mu;   // config. unmodeled param
}
transformed data {
  real<lower=0> alpha;      // const. unmodeled param
  real<lower=0> beta;       // const. unmodeled param
  alpha = 0.1;
  beta = 0.1;
}
parameters {
  real mu_y;                // modeled param
  real<lower=0> tau_y;      // modeled param
}
transformed parameters {
  real<lower=0> sigma_y;    // derived quantity (param)
  sigma_y = pow(tau_y, -0.5);
}
model {
  tau_y ~ gamma(alpha, beta);
  mu_y ~ normal(mu_mu, sigma_mu);
  for (n in 1:N)
    y[n] ~ normal(mu_y, sigma_y);
}
generated quantities {
  real variance_y;       // derived quantity (transform)
  variance_y = sigma_y * sigma_y;
}
\end{stancode}
%  from generated_quantities
%  for (n in 1:N)
%    y_variance[n] = sigma_y rand_normal(mu_y,sigma_y);
%
In this example, \code{y[N]} is a modeled data vector.  Although it is
specified in the \code{data} block, and thus must have a known value
before the program may be run, it is modeled as if it were generated
randomly as described by the model.

The variable \code{N} is a typical example of unmodeled data.  It is
used to indicate a size that is not part of the model itself.

The other variables declared in the data and transformed data block are
examples of unmodeled parameters, also known as hyperparameters.
Unmodeled parameters are parameters to probability densities that are
not themselves modeled probabilistically.  In Stan, unmodeled
parameters that appear in the \code{data} block may be specified on a
per-model execution basis as part of the data read.  In the above
model, \code{mu\_mu} and \code{sigma\_mu} are configurable unmodeled
parameters.

Unmodeled parameters that are hard coded in the model must be declared
in the \code{transformed data} block.  For example, the unmodeled
parameters \code{alpha} and \code{beta} are both hard coded to the
value 0.1.  To allow such variables to be configurable based on data
supplied to the program at run time, they must be declared in the
\code{data} block, like the variables \code{mu\_mu} and
\code{sigma\_mu}.

This program declares two modeled parameters, \code{mu} and
\code{tau\_y}.  These are the location and precision used in the normal
model of the values in \code{y}.  The heart of the model will be
sampling the values of these parameters from their posterior
distribution.

The modeled parameter \code{tau\_y} is transformed from a precision to
a scale parameter and assigned to the variable \code{sigma\_y} in the
\code{transformed parameters} block. Thus the variable \code{sigma\_y}
is considered a derived quantity --- its value is entirely determined
by the values of other variables.

The \code{generated quantities} block defines a value
\code{variance\_y}, which is defined as a transform of the scale or
deviation parameter \code{sigma\_y}.  It is defined in the generated
quantities block because it is not used in the model.  Making it
a generated quantity allows it to be monitored for convergence (being
a non-linear transform, it will have different autocorrelation and
hence convergence properties than the deviation itself).

In later versions of Stan which have random number generators for
the distributions, the \code{generated quantities} block will be
usable to generate replicated data for model checking.

Finally, the variable \code{n} is used as a loop index in the
\code{model} block.


\section{Program Block: \code{data}}

The rest of this chapter will lay out the details of each block in
order, starting with the \code{data} block in this section.

\subsection{Variable Reads and Transformations}

The \code{data} block is for the declaration of variables that are
read in as data.  With the current model executable, each Markov chain
of samples will be executed in a different process, and each such
process will read the data exactly once.%
%
\footnote{With multiple threads, or even running chains sequentially
  in a single thread, data could be read only once per set of
  chains. Stan was designed to be thread safe and future versions
  will provide a multithreading option for Markov chains.\label{thread.footnote}}
%

Data variables are not transformed in any way.  The format for data
files or data in memory depends on the interface; see the user's
guides and interface documentation for PyStan, RStan, and CmdStan for details.

\subsection{Statements}

The \code{data} block does not allow statements.

\subsection{Variable Constraint Checking}

Each variable's value is validated against its declaration as it is
read.  For example, if a variable \code{sigma} is declared as
\code{real<lower=0>}, then trying to assign it a negative value will raise
an error.  As a result, data type errors will be caught as early as
possible.  Similarly, attempts to provide data of the wrong size for a
compound data structure will also raise an error.


\section{Program Block: \code{transformed data}}

The \code{transformed data} block is for declaring and defining
variables that do not need to be changed when running the program.

\subsection{Variable Reads and Transformations}

For the \code{transformed data} block, variables are all declared in
the variable declarations and defined in the statements.  There is no
reading from external sources and no transformations performed.

Variables declared in the \code{data} block may be used to declare
transformed variables.

\subsection{Statements}

The statements in a \code{transformed data} block are used to define
(provide values for) variables declared in the \code{transformed data}
block. Assignments are only allowed to variables declared in the
\code{transformed data} block.

These statements are executed once, in order, right after the data is
read into the data variables.  This means they are executed once per
chain (though see \refnote{thread} in this chapter).

Variables declared in the \code{data} block may be used in statements
in the \code{transformed data} block.

\subsubsection{Restriction on Operations in \code{transformed data}}

The statements in the transformed data block are designed to be
executed once and have a deterministic result.  Therefore, log
probability is not accumulated and sampling statements may not be
used.  Random number generating functions are also prohibited.

\subsection{Variable Constraint Checking}

Any constraints on variables declared in the \code{transformed data}
block are checked after the statements are executed.  If any defined
variable violates its constraints, Stan will halt with a diagnostic
error message.


\section{Program Block: \code{parameters}}

The variables declared in the \code{parameters} program block
correspond directly to the variables being sampled by Stan's samplers
(\HMC and \NUTS).  From a user's perspective, the parameters in the
program block \emph{are} the parameters being sampled by Stan.

Variables declared as parameters cannot be directly assigned values.
So there is no block of statements in the \code{parameters} program
block.  Variable quantities derived from parameters may be declared in
the \code{transformed parameters} or \code{generated quantities} blocks,
or may be defined as local variables in any statement blocks following
their declaration.

There is a substantial amount of computation involved for parameter
variables in a Stan program at each leapfrog step within the
\HMC or \NUTS samplers, and a bit more computation along with writes
involved for saving the parameter values corresponding to a sample.

\subsection{Constraining Inverse Transform}

Stan's two samplers, standard Hamiltonian Monte Carlo (\HMC) and the
adaptive No-U-Turn sampler (\NUTS), are most easily (and often most
effectively) implemented over a multivariate probability density that
has support on all of $\reals^n$.  To do this, the parameters
defined in the \code{parameters} block must be transformed so they are
unconstrained.

In practice, the samplers keep an unconstrained parameter vector in
memory representing the current state of the sampler.  The model
defined by the compiled Stan program defines an (unnormalized) log
probability function over the unconstrained parameters.  In order to
do this, the log probability function must apply the inverse transform
to the unconstrained parameters to calculate the constrained
parameters defined in Stan's \code{parameters} program block.  The
log Jacobian of the inverse transform is then added to the accumulated
log probability function.  This then allows the Stan model to be
defined in terms of the constrained parameters.

In some cases, the number of parameters is reduced in the
unconstrained space.  For instance, a $K$-simplex only requires $K-1$
unconstrained parameters, and a $K$-correlation matrix only requires
$\binom{K}{2}$ unconstrained parameters.  This means that the
probability function defined by the compiled Stan program may have
fewer parameters than it would appear from looking at the declarations
in the \code{parameters} program block.

The probability function on the unconstrained parameters is defined in
such a way that the order of the parameters in the vector corresponds
to the order of the variables defined in the \code{parameters} program
block.  The details of the specific transformations are provided in
\refchapter{variable-transforms}.

\subsection{Gradient Calculation}

Hamiltonian Monte Carlo requires the gradient of the (unnormalized)
log probability function with respect to the unconstrained parameters
to be evaluated during every leapfrog step.  There may be one leapfrog
step per sample or hundreds, with more being required for models with
complex posterior distribution geometries.

Gradients are calculated behind the scenes using Stan's algorithmic
differentiation library.  The time to compute the gradient does not
depend directly on the number of parameters, only on the number of
subexpressions in the calculation of the log probability.  This
includes the expressions added from the transforms' Jacobians.

The amount of work done by the sampler does depend on the number of
unconstrained parameters, but this is usually dwarfed by the gradient
calculations.

\subsection{Writing Samples}

In the basic Stan compiled program, the values of variables are
written to a file for each sample.  The constrained versions of the
variables are written, again in the order they are defined in the
\code{parameters} block.  In order to do this, the transformed
parameter, model, and generated quantities statements must be
executed.


\section{Program Block: \code{transformed parameters}}

The \code{transformed parameters} program block consists of optional
variable declarations followed by statements.  After the statements
are executed, the constraints on the transformed parameters are
validated.  Any variable declared as a transformed parameter is part
of the output produced for samples.

Any variable that is defined wholly in terms of data or transformed
data should be declared and defined in the transformed data block.
Defining such quantities in the transformed parameters block is legal,
but much less efficient than defining them as transformed data.

\subsection{Constraints are for Error Checking}

Like the constraints on data, the constraints on transformed
parameters is meant to catch programming errors as well as convey
programmer intent.  They are not automatically transformed in such a
way as to be satisfied.  What will happen if a transformed parameter
does not match its constraint is that the current parameter values
will be rejected.  This can cause Stan's algorithms to hang or
to devolve to random walks.  It is not intended to be a way to enforce
ad hoc constraints in Stan programs.   See \refsection{reject-statements}
for further discussion of the behavior of reject statements.



\section{Program Block: \code{model}}

The \code{model} program block consists of optional variable
declarations followed by statements.  The variables in the model block
are local variables and are not written as part of the output.

Local variables may not be defined with constraints because there is
no well-defined way to have them be both flexible and easy to
validate.

The statements in the model block typically define the model.  This is
the block in which probability (sampling notation) statements are
allowed.  These are typically used when programming in the \BUGS idiom
to define the probability model.


\section{Program Block: \code{generated quantities}}

The \code{generated quantities} program block is rather different than
the other blocks.  Nothing in the generated quantities block affects
the sampled parameter values.  The block is executed only after a
sample has been generated.

Among the applications of posterior inference that can be coded in the
generated quantities block are
%
\begin{itemize}
\item forward sampling to generate simulated data for model testing,
\item generating predictions for new data,
\item calculating posterior event probabilities, including multiple comparisons,
  sign tests, etc.,
\item calculating posterior expectations,
\item transforming parameters for reporting,
\item applying full Bayesian decision theory,
\item calculating log likelihoods, deviances, etc.\ for model comparison.
\end{itemize}
%
Forward samples, event probabilities and statistics may all be
calculated directly using plug-in estimates.  Stan automatically
provides full Bayesian inference by producing samples from the
posterior distribution of any calculated event probabilities,
predictions, or statistics.  See \refchapter{bayesian} for more
information on Bayesian inference.

Within the generated quantities block, the values of all other variables
declared in earlier program blocks (other than local variables) are
available for use in the generated quantities block.

It is more efficient to define a variable in the generated quantities
block instead of the transformed parameters block.  Therefore, if a
quantity does not play a role in the model, it should be defined in
the generated quantities block.

After the generated quantities statements are executed, the constraints
on the declared generated quantity variables are validated.

All variables declared as generated quantities are printed as part of
the output.

\chapter{User-Defined Functions}\label{functions.chapter}%
%
\noindent
Stan allows users to define their own functions.  The basic syntax is
a simplified version of that used in C and \Cpp.  This chapter
specifies how functions are declared, defined, and used in Stan; see
\refchapter{functions-programming} for a more programming-oriented
perspective.

\section{Function-Definition Block}

User-defined functions appear in a special function-definition block
before all of the other program blocks.
%
\begin{stancode}
functions {
   // ... function declarations and definitions ...
}
data {
  // ...
\end{stancode}
%
Function definitions and declarations may appear in any order, subject
to the condition that a function must be declared before it is used.
Forward declarations are allowed in order to support recursive
functions.

\section{Function Names}

The rules for function naming and function-argument naming are the
same as for other variables; see \refsection{variables} for more
information on valid identifiers.  For example,
%
\begin{stancode}
real foo(real mu, real sigma);
\end{stancode}
%
declares a function named \code{foo} with two argument variables of
types \code{real} and \code{real}.  The arguments are named \code{mu}
and \code{sigma}, but that is not part of the declaration.  Two
user-defined functions may \emph{not} \, have the same name even if they have
different sequences of argument types.

\section{Calling Functions}

All function arguments are mandatory---there are no default values.

\subsection{Functions as Expressions}

Functions with non-void return types are called just like any other
built-in function in Stan---they are applied to appropriately typed
arguments to produce an expression, which has a value when executed.

\subsection{Functions as Statements}

Functions with void return types may be applied to arguments and used
as statements.  These act like sampling statements or print
statements.  Such uses are only appropriate for functions that act
through side effects, such as incrementing the log probability
accumulator, printing, or raising exceptions.

\subsection{Probability Functions in Sampling Statements}

Functions whose name ends in \code{\_lpdf} or \code{\_lpmf} (density
and mass functions) may be used as probability functions and may be
used in place of parameterized distributions on the right-hand-side of
sampling statements.  There is no restriction on where such functions
may be used.

\subsection{Restrictions on Placement}

Functions of certain types are restricted on scope of usage.
Functions whose names end in \code{\_lp} assume access to the log
probability accumulator and are only available in the transformed
parameter and model blocks.  Functions whose names end in \code{\_rng}
assume access to the random number generator and may only be used
within the generated quantities block, transformed data block, and
within user-defined functions ending in \code{\_rng}.  See
\refsection{function-bodies} for more information on these two special
types of function.

\section{Unsized Argument Types}

Stan's functions all have declared types for both arguments and
returned value.  As with built-in functions, user-defined functions are
only declared for base argument type and dimensionality.  This
requires a different syntax than for declaring other variables.  The
choice of language was made so that return types and argument types
could use the same declaration syntax.

The type \code{void} may not be used as an argument type, only a
return type for a function with side effects.


\subsection{Base Variable Type Declaration}

The base variable types are \code{integer}, \code{real},
\code{vector}, \code{row\_vector}, and \code{matrix}.  No lower-bound
or upper-bound constraints are allowed (e.g., \code{real<lower=0>} is
illegal).  Specialized types are also not allowed (e.g.,
\code{simplex} is illegal) .

\subsection{Dimensionality Declaration}

Arguments and return types may be arrays, and these are indicated with
optional brackets and commas as would be used for indexing.  For
example, \code{int} denotes a single integer argument or return,
whereas \code{real[~]} indicates a one-dimensional array of reals,
\code{real[~,~]} a two-dimensional array and \code{real[~,~,~]} a
three-dimensional array; whitespace is optional, as usual.

The dimensions for vectors and matrices are not included, so that
\code{matrix} is the type of a single matrix argument or return type.
Thus if a variable is declared as \code{matrix a}, then \code{a} has
two indexing dimensions, so that \code{a[1]} is a row vector and
\code{a[1,~1]} a real value.  Matrices implicitly have two indexing
dimensions.  The type declaration \code{matrix[,]~b} specifies that
\code{b} is a two-dimensional array of matrices, for a total of four
indexing dimensions, with \code{b[1,~1,~1,~1]} picking out a real value.

\subsection{Dimensionality Checks and Exceptions}

Function argument and return types are not themselves checked for
dimensionality.  A matrix of any size may be passed in as a matrix
argument.  Nevertheless, a user-defined function might call a function
(such as a multivariate normal density) that itself does
dimensionality checks.

Dimensions of function return values will be checked if they're
assigned to a previously declared variable.  They may also be checked
if they are used as the argument to a function.

Any errors raised by calls to functions inside user functions or
return type mismatches are simply passed on;  this typically results
in a warning message and rejection of a proposal during sampling or
optimization.

\section{Function Bodies}\label{function-bodies.section}

The body of a function is bounded by curly braces (\code{\{} and
\code{\}}).  The body may contain local variable declarations at the
top of the function body's block and these scope the same way as local
variables used in any other statement block.

The only restrictions on statements in function bodies are external,
and determine whether the log probability accumulator or random
number generators are available;  see the rest of this section for details.

\subsection{Random Number Generating Functions}

Functions that call random number generating functions in their bodies
must have a name that ends in \code{\_rng}; attempts to use
random-number generators in other functions leads to a compile-time
error.

Like other random number generating functions, user-defined functions
with names that end in \code{\_rng} may be used only in the generated
quantities block and transformed data block, or within the bodies of
user-defined functions ending in \code{\_rng}.  An attempt to use such
a function elsewhere results in a compile-time error.

\subsection{Log Probability Access in Functions}

Functions that include sampling statements or log probability
increment statements must have a name that ends in \code{\_lp}.
Attempts to use sampling statements or increment log probability
statements in other functions leads to a compile-time error.

Like the target log density increment statement and sampling
statements, user-defined functions with names that end in \code{\_lp}
may only be used in blocks where the log probability accumulator is
accessible, namely the transformed parameters and model blocks.  An
attempt to use such a function elsewhere results in a compile-time
error.

\subsection{Defining Probability Functions for Sampling Statements}

Functions whose names end in \code{\_lpdf} and \code{\_lpmf} (density
and mass functions) can be used as probability functions in sampling
statements.  As with the built-in functions, the first argument will
appear on the left of the sampling statement operator (\Verb|~|) in
the sampling statement and the other arguments follow.  For example,
suppose a function returning the log of the density of \code{y} given
parameter \code{theta} allows the use of the sampling statement is
defined as follows.
%
\begin{stancode}
real foo_lpdf(real y, vector theta) { ... }
\end{stancode}
%
Note that for function definitions, the comma is used rather than the
vertical bar.  Then the shorthand
%
\begin{stancode}
z ~ foo(phi);
\end{stancode}
%
will have exactly the same effect
%
\begin{stancode}
target += foo_lpdf(z | phi);
\end{stancode}
%
Unlike built-in probability functions, user-defined
probability functions like the example \code{foo} above will not
automatically drop constant terms.

The same syntax and shorthand works for log probability mass functions
with suffixes \code{\_lpmf}.

A function that is going to be accessed as distributions must return
the log of the density or mass function it defines.


\section{Parameters are Constant}

Within function definition bodies, the parameters may be used like any
other variable.  But the parameters are constant in the sense that
they can't be assigned to (i.e., can't appear on the left side of an
assignment (\code{=}) statement.  In other words, their value remains
constant throughout the function body.  Attempting to assign a value
to a function parameter value will raise a compile-time error.%
%
\footnote{Despite being declared constant and appearing to have a
  pass-by-value syntax in Stan, the implementation of the language
  passes function arguments by constant reference in C++.}

Local variables may be declared at the top of the function block and
scope as usual.

\section{Return Value}\label{function-returns.section}

Non-void functions must have a return statement that returns an
appropriately typed expression.   If the expression in a return
statement does not have the same type as the return type declared for
the function, a compile-time error is raised.

Void functions may use \code{return} only without an argument, but
return statements are not mandatory.

\subsection{Return Guarantee Required}

Unlike \Cpp, Stan enforces a syntactic guarantee for non-void
functions that ensures control will leave a non-void function through
an appropriately typed return statement or because an exception is
raised in the execution of the function.  To enforce this condition,
functions must have a return statement as the last statement in their
body.  This notion of last is defined recursively in terms of
statements that qualify as bodies for functions.  The base case is that
%
\begin{itemize}
\item a return statement qualifies,
\end{itemize}
%
and the recursive cases are that
%
\begin{itemize}
\item a sequence of statements qualifies if its last statement
  qualifies,
\item a for loop or while loop qualifies if its body qualifies, and
\item a conditional statement qualifies if it has a default else
  clause and all of its body statements qualify.
\end{itemize}
%
These rules disqualify
%
\begin{stancode}
real foo(real x) {
  if (x > 2) return 1.0;
  else if (x <= 2) return -1.0;
}
\end{stancode}
%
because there is no default \code{else} clause, and
disqualify
%
\begin{stancode}
real foo(real x) {
  real y;
  y = x;
  while (x < 10) {
    if (x > 0) return x;
    y = x / 2;
  }
}
\end{stancode}
%
because the return statement is not the last statement in the while
loop.  A bogus dummy return could be placed after the while loop in
this case.  The rules for returns allow
%
\begin{stancode}
real log_fancy(real x) {
  if (x < 1e-30)
    return x;
  else if (x < 1e-14)
    return x * x;
  else
    return log(x);
}
\end{stancode}
%
because there's a default else clause and each condition body has
return as its final statement.


\section{Void Functions as Statements}

\subsection{Void Functions}

A function can be declared without a return value by using \code{void}
in place of a return type.  Note that the type \code{void} may only be
used as a return type---arguments may not be declared to be of type
\code{void}.

\subsection{Usage as Statement}

A void function may be used as a statement after the function is
declared;  see \refsection{forward-declarations} for rules on declaration.

Because there is no return, such a usage is only for side effects,
such as incrementing the log probability function, printing, or
raising an error.

\subsection{Special Return Statements}

In a return statement within a void function's definition, the
\code{return} keyword is followed immediately by a semicolon
(\code{;}) rather than by the expression whose value is returned.


\section{Declarations}\label{forward-declarations.section}

In general, functions must be declared before they are used.  Stan
supports forward declarations, which look like function definitions
without bodies.  For example,
%
\begin{stancode}
real unit_normal_lpdf(real y);
\end{stancode}
%
declares a function named \code{unit\_normal\_log} that consumes a
single real-valued input and produces a real-valued output.  A
function definition with a body simultaneously declares and defines
the named function, as in
%
\begin{stancode}
real unit_normal_lpdf(real y) {
  return -0.5 * square(y);
}
\end{stancode}
%

A user-defined Stan function may be declared and then later defined,
or just defined without being declared.  No other combination of
declaration and definition is legal, so that, for instance, a function
may not be declared more than once, nor may it be defined more than
once.  If there is a declaration, there must be a definition.  These
rules together ensure that all the declared functions are eventually
defined.

\subsection{Recursive Functions}

Forward declarations allow the definition of self-recursive or
mutually recursive functions.  For instance, consider the following
code to compute Fibonacci numbers.
%
\begin{stancode}
int fib(int n);

int fib(int n) {
  if (n < 2) return n;
  else return fib(n-1) + fib(n-2);
}
\end{stancode}
%
Without the forward declaration in the first line, the body of the
definition would not compile.



\chapter{Execution of a Stan Program}

\noindent
This chapter provides a sketch of how a compiled Stan model is
executed using sampling.  Optimization shares the same data reading
and initialization steps, but then does optimization rather than sampling.

This sketch is elaborated in the following chapters of this part,
which cover variable declarations, expressions, statements, and blocks
in more detail.


\section{Reading and Transforming Data}

The reading and transforming data steps are the same for sampling,
optimization and diagnostics.

\subsection{Read Data}

The first step of execution is to read data into memory.   Data may be
read in through file (in CmdStan) or through memory (RStan and
PyStan);  see their respective manuals for details.%
%
\footnote{The \Cpp code underlying Stan is flexible enough to allow
  data to be read from memory or file.  Calls from \R, for instance,
  can be configured to read data from file or directly from \R's
  memory.}
%
All of the variables declared in the \code{data} block will be read.
If a variable cannot be read, the program will halt with a message
indicating which data variable is missing.

After each variable is read, if it has a declared constraint, the
constraint is validated.  For example, if a variable \code{N} is
declared as \code{int<lower=0>}, after \code{N} is read, it will be tested
to make sure it is greater than or equal to zero.  If a variable
violates its declared constraint, the program will halt with a warning
message indicating which variable contains an illegal value, the value
that was read, and the constraint that was declared.

\subsection{Define Transformed Data}

After data is read into the model, the transformed data variable
statements are executed in order to define the transformed data
variables.  As the statements execute, declared constraints on
variables are not enforced.

Transformed data variables are initialized with real values set to
\code{NaN} and integer values set to the smallest integer (large
absolute value negative number).

After the statements are executed, all declared constraints on
transformed data variables are validated.  If the validation fails,
execution halts and the variable's name, value and constraints are
displayed.

\section{Initialization}

Initialization is the same for sampling, optimization, and diagnosis

\subsection{User-Supplied Initial Values}

If there are user-supplied initial values for parameters, these are
read using the same input mechanism and same file format as data
reads.  Any constraints declared on the parameters are validated for
the initial values.  If a variable's value violates its declared
constraint, the program halts and a diagnostic message is printed.

After being read, initial values are transformed to unconstrained
values that will be used to initialize the sampler.

\subsubsection{Boundary Values are Problematic}

Because of the way Stan defines its transforms from the constrained to
the unconstrained space, initializing parameters on the boundaries of
their constraints is usually problematic.  For instance, with a
constraint
%
\begin{stancode}
parameters {
  real<lower=0,upper=1> theta;
  // ...
}
\end{stancode}
%
an initial value of 0 for \code{theta} leads to an unconstrained value
of $-\infty$, whereas a value of 1 leads to an unconstrained value of
$+\infty$.  While this will be inverse transformed back correctly
given the behavior of floating point arithmetic, the Jacobian will be
infinite and the log probability function will fail and raise an
exception.

\subsection{Random Initial Values}

If there are no user-supplied initial values, the default
initialization strategy is to initialize the unconstrained parameters
directly with values drawn uniformly from the interval $(-2,2)$.  The
bounds of this initialization can be changed but it is always
symmetric around 0. The value of 0 is special in that it represents
the median of the initialization.  An unconstrained value of 0
corresponds to different parameter values depending on the constraints
declared on the parameters.

An unconstrained real does not involve any transform, so an initial
value of 0 for the unconstrained parameters is also a value of 0 for
the constrained parameters.

For parameters that are bounded below at 0, the initial value of 0 on
the unconstrained scale corresponds to $\exp(0) = 1$ on the
constrained scale.  A value of -2 corresponds to $\exp(-2) = .13$ and
a value of 2 corresponds to $\exp(2) = 7.4$.

For parameters bounded above and below, the initial value of 0 on the
unconstrained scale corresponds to a value at the midpoint of the
constraint interval.  For probability parameters, bounded below by 0
and above by 1, the transform is the inverse logit, so that an initial
unconstrained value of 0 corresponds to a constrained value of 0.5, -2
corresponds to 0.12 and 2 to 0.88.  Bounds other than 0 and 1 are
just scaled and translated.

Simplexes with initial values of 0 on the unconstrained basis
correspond to symmetric values on the constrained values (i.e., each
value is $1/K$ in a $K$-simplex).

Cholesky factors for positive-definite matrices are initialized to 1
on the diagonal and 0 elsewhere;  this is because the diagonal is log
transformed and the below-diagonal values are unconstrained.

The initial values for other parameters can be determined from the
transform that is applied.  The transforms are all described in full
detail in \refchapter{variable-transforms}.

\subsection{Zero Initial Values}

The initial values may all be set to 0 on the unconstrained scale.
This can be helpful for diagnosis, and may also be a good starting
point for sampling.  Once a model is running, multiple chains with
more diffuse starting points can help diagnose problems with
convergence; see \refsection{convergence} for more information on
convergence monitoring.





\section{Sampling}

Sampling is based on simulating the Hamiltonian of a particle with a
starting position equal to the current parameter values and an initial
momentum (kinetic energy) generated randomly.  The potential energy at
work on the particle is taken to be the negative log (unnormalized) total
probability function defined by the model.  In the usual approach to
implementing \HMC, the Hamiltonian dynamics of the particle is
simulated using the leapfrog integrator, which discretizes the smooth
path of the particle into a number of small time steps called leapfrog
steps.

\subsection{Leapfrog Steps}

For each leapfrog step, the negative log probability function and its
gradient need to be evaluated at the position corresponding to the
current parameter values (a more detailed sketch is provided in the
next section).  These are used to update the momentum based on the
gradient and the position based on the momentum.

For simple models, only a few leapfrog steps with large step sizes are
needed.  For models with complex posterior geometries, many small
leapfrog steps may be needed to accurately model the path of the
parameters.

If the user specifies the number of leapfrog steps (i.e., chooses to
use standard \HMC), that number of leapfrog steps are simulated.  If
the user has not specified the number of leapfrog steps, the No-U-Turn
sampler (\NUTS) will determine the number of leapfrog steps adaptively
\citep{Hoffman-Gelman:2011, Hoffman-Gelman:2014}.

\subsection{Log Probability and Gradient Calculation}

During each leapfrog step, the log probability function and its
gradient must be calculated.  This is where most of the time in the
Stan algorithm is spent.  This log probability function, which is
used by the sampling algorithm, is defined over the unconstrained
parameters.

The first step of the calculation requires the inverse transform of
the unconstrained parameter values back to the constrained parameters
in terms of which the model is defined.  There is no error checking
required because the inverse transform is a total function on every point
in whose range satisfies the constraints.

Because the probability statements in the model are defined in terms
of constrained parameters, the log Jacobian of the inverse transform
must be added to the accumulated log probability.

Next, the transformed parameter statements are executed.  After they
complete, any constraints declared for the transformed parameters are
checked.  If the constraints are violated, the model will halt with a
diagnostic error message.

The final step in the log probability function calculation is to
execute the statements defined in the model block.

As the log probability function executes, it accumulates an in-memory
representation of the expression tree used to calculate the log
probability.  This includes all of the transformed parameter
operations and all of the Jacobian adjustments.  This tree is then
used to evaluate the gradients by propagating partial derivatives
backward along the expression graph.  The gradient calculations
account for the majority of the cycles consumed by a Stan program.

\subsection{Metropolis Accept/Reject}

A standard Metropolis accept/reject step is required to retain detailed
balance and ensure samples are marginally distributed according to the
probability function defined by the model.  This Metropolis adjustment
is based on comparing log probabilities, here defined by the
Hamiltonian, which is the sum of the potential (negative log
probability) and kinetic (squared momentum) energies.  In theory, the
Hamiltonian is invariant over the path of the particle and rejection
should never occur.  In practice, the probability of rejection is
determined by the accuracy of the leapfrog approximation to the true
trajectory of the parameters.

If step sizes are small, very few updates will be rejected, but many
steps will be required to move the same distance.  If step sizes are
large, more updates will be rejected, but fewer steps will be required
to move the same distance.  Thus a balance between effort and
rejection rate is required.  If the user has not specified a step
size, Stan will tune the step size during warmup sampling to achieve
a desired rejection rate (thus balancing rejection versus number of
steps).

If the proposal is accepted, the parameters are updated to their new
values.  Otherwise, the sample is the current set of parameter values.


\section{Optimization}

Optimization runs very much like sampling in that it starts by reading
the data and then initializing parameters.  Unlike sampling, it
produces a deterministic output which requires no further analysis
other than to verify that the optimizer itself converged to a
posterior mode.  The output for optimization is also similar to that
for sampling.


\section{Variational Inference}

Variational inference also runs similar to sampling. It begins by reading the
data and initializing the algorithm. The initial variational approximation is a
random draw from the standard normal distribution in the unconstrained
(real-coordinate) space. Again, similar to sampling, it outputs samples from the
approximate posterior once the algorithm has decided that it has converged.
Thus, the tools we use for analyzing the result of Stan's sampling routines can
also be used for variational inference.



\section{Model Diagnostics}

Model diagnostics are like sampling and optimization in that they
depend on a model's data being read and its parameters being
initialized.  The user's guides for the interfaces (RStan, PyStan,
CmdStan) provide more details on the diagnostics available; as of Stan
2.0, that's just gradients on the unconstrained scale and log
probabilities.

\section{Output}

For each final sample (not counting samples during warmup or samples
that are thinned), there is an output stage of writing the samples.

\subsection{Generated Quantities}

Before generating any output, the statements in the generated quantities
block are executed.  This can be used for any forward simulation based
on parameters of the model.  Or it may be used to transform parameters
to an appropriate form for output.

After the generated quantities statements execute, the constraints
declared on generated quantities variables are validated.   If these
constraints are violated, the program will terminate with a diagnostic message.

\subsection{Write}

The final step is to write the actual values.  The values of all
variables declared as parameters, transformed parameters, or generated
quantities are written.  Local variables are not written, nor is the
data or transformed data.  All values are written in their constrained
forms, that is the form that is used in the model definitions.

In the executable form of a Stan models, parameters, transformed
parameters, and generated quantities are written to a file in
comma-separated value (\acronym{csv}) notation with a header defining
the names of the parameters (including indices for multivariate
parameters).%
\footnote{In the \R version of Stan, the values may either be
written to a \acronym{csv} file or directly back to \R's memory.}

% PSEUDOCODE FOR STAN MODEL
% \begin{verbatim}
% read data into memory
% validate data constraints
% execute transformed data statements
% validate transformed data constraints
% read and inverse transform initial parameter values
%     (OR randomly initialize)
% for each sample desired:
%     if warming up and adapting, adapt step size
%     randomly initialize momentum
%     for each leapfrog step:
%         calculate log probability and gradient
%         increment momentum by half step-size times gradient
%         increment parameters by step-size times momentum
%         calculate log probability and gradient
%         increment momentum by half step-size times gradient
%     if not rejected by Metropolis condition:
%         update parameters to new values
%         execute transformed parameters statement
%         validate transformed parameters constraints
%         write parameters, transformed parameters, generated quantities
% \end{verbatim}<|MERGE_RESOLUTION|>--- conflicted
+++ resolved
@@ -19,11 +19,7 @@
 
 The content of comments is ignored by the language compiler and may be
 written using any character encoding (e.g., ASCII, UTF-8, Latin1,
-<<<<<<< HEAD
-Big5).  The comment delimeters themselves must be coded in ASCII.
-=======
 Big5).  The comment delimiters themselves must be coded in ASCII.
->>>>>>> 814b3aad
 
 
 \section{Includes}\label{includes.section}
@@ -92,11 +88,7 @@
 #include a.stan
 \end{stancode}
 %
-<<<<<<< HEAD
-The result of processing this file will be empty, becuase
-=======
 The result of processing this file will be empty, because
->>>>>>> 814b3aad
 \code{a.stan} will include \code{b.stan}, from which the include of
 \code{a.stan} is ignored and a warning printed.
 
@@ -150,11 +142,7 @@
 Zero or more whitespace characters may be placed between symbols in a
 Stan program.  For example, zero or more whitespace characters of any
 variety may be included before and after a binary operation such as
-<<<<<<< HEAD
-\code{a~*~b}, before a statement-ending semicolon, around parenthethes
-=======
 \code{a~*~b}, before a statement-ending semicolon, around parentheses
->>>>>>> 814b3aad
 or brackets, before or after commas separating function arguments,
 etc.
 
