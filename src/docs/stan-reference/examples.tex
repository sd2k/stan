\part{Example Models}\label{example-models.part}

\chapter{Regression Models}

\noindent
Stan supports regression models from simple linear regressions to
multilevel generalized linear models.

\section{Linear Regression}

The simplest linear regression model is the following, with a single
predictor and a slope and intercept coefficient, and normally
distributed noise.  This model can be written using standard
regression notation as
%
\[
y_n = \alpha + \beta x_n + \epsilon_n
\ \ \ \mbox{where} \ \ \
\epsilon_n \sim \distro{Normal}(0,\sigma).
\]
This is equivalent to the following sampling involving the
residual,
\[
y_n - (\alpha + \beta X_n) \sim \distro{Normal}(0,\sigma),
\]
and reducing still further, to
\[
y_n \sim \distro{Normal}(\alpha + \beta X_n, \, \sigma).
\]
%
This latter form of the model is coded in Stan as follows.
%
\begin{stancode}
data {
  int<lower=0> N;
  vector[N] x;
  vector[N] y;
}
parameters {
  real alpha;
  real beta;
  real<lower=0> sigma;
}
model {
  y ~ normal(alpha + beta * x, sigma);
}
\end{stancode}
%
There are \code{N} observations, each with predictor \code{x[n]} and
outcome \code{y[n]}.  The intercept and slope parameters are
\code{alpha} and \code{beta}.  The model assumes a normally
distributed noise term with scale \code{sigma}.  This model has
improper priors for the two regression coefficients.

\subsection{Matrix Notation and Vectorization}

The sampling statement in the previous model is vectorized, with
%
\begin{quote}
\begin{Verbatim}
  y ~ normal(alpha + beta * x, sigma);
\end{Verbatim}
\end{quote}
%
providing the same model as the unvectorized version,
%
\begin{stancode}
  for (n in 1:N)
    y[n] ~ normal(alpha + beta * x[n], sigma);
\end{stancode}
%
In addition to being more concise, the vectorized form is much faster.%
%
\footnote{Unlike in Python and R, which are interpreted, Stan is
  translated to \Cpp and compiled, so loops and assignment statements
  are fast.  Vectorized code is faster in Stan because (a) the
  expression tree used to compute derivatives can be simplified,
  leading to fewer virtual function calls, and (b) computations that
  would be repeated in the looping version, such as \code{log(sigma)}
  in the above model, will be computed once and reused.}

In general, Stan allows the arguments to distributions such as
\code{normal} to be vectors.  If any of the other arguments are
vectors or arrays, they have to be the same size.  If any of the other
arguments is a scalar, it is reused for each vector entry.  See
\refsection{vectorization} for more information on vectorization of
probability functions.

The other reason this works is that Stan's arithmetic operators are
overloaded to perform matrix arithmetic on matrices.  In this case,
because \code{x} is of type \code{vector} and \code{beta} of type
\code{real}, the expression \code{beta * x} is of type \code{vector}.
Because Stan supports vectorization, a regression model with more than
one predictor can be written directly using matrix notation.
%
\begin{stancode}
data {
  int<lower=0> N;   // number of data items
  int<lower=0> K;   // number of predictors
  matrix[N, K] x;   // predictor matrix
  vector[N] y;      // outcome vector
}
parameters {
  real alpha;           // intercept
  vector[K] beta;       // coefficients for predictors
  real<lower=0> sigma;  // error scale
}
model {
  y ~ normal(x * beta + alpha, sigma);  // likelihood
}
\end{stancode}
%
The constraint \code{lower=0} in the declaration of \code{sigma}
constrains the value to be greater than or equal to 0.  With no prior
in the model block, the effect is an improper prior on non-negative
real numbers.  Although a more informative prior may be added, improper
priors are acceptable as long as they lead to proper posteriors.

In the model above, \code{x} is an $N \times K$ matrix of predictors
and \code{beta} a $K$-vector of coefficients, so \code{x * beta} is an
$N$-vector of predictions, one for each of the $N$ data items.  These
predictions line up with the outcomes in the $N$-vector \code{y}, so
the entire model may be written using matrix arithmetic as shown.  It
would be possible to include a column of 1 values in \code{x} and
remove the \code{alpha} parameter.

The sampling statement in the model above is just a more efficient,
vector-based approach to coding the model with a loop, as in the
following statistically equivalent model.
%
\begin{stancode}
model {
  for (n in 1:N)
    y[n] ~ normal(x[n] * beta, sigma);
}
\end{stancode}
%
With Stan's matrix indexing scheme, \code{x[n]} picks out row \code{n}
of the matrix \code{x};  because \code{beta} is a column vector,
the product \code{x[n] * beta} is a scalar of type \code{real}.

\subsubsection{Intercepts as Inputs}

In the model formulation
%
\begin{stancode}
  y ~ normal(x * beta, sigma);
\end{stancode}
%
there is no longer an intercept coefficient \code{alpha}.  Instead, we
have assumed that the first column of the input matrix \code{x} is a
column of 1 values.  This way, \code{beta[1]} plays the role of the
intercept.  If the intercept gets a different prior than the slope
terms, then it would be clearer to break it out.  It is also slightly
more efficient in its explicit form with the intercept variable
singled out because there's one fewer multiplications; it should not
make that much of a difference to speed, though, so the choice should
be based on clarity.

\section{The QR Reparameterization}\label{QR-reparameterization.section}

In the previous example, the linear predictor can be written as
$\eta = x \beta$, where $\eta$ is a $N$-vector of predictions,
$x$ is a $N \times K$ matrix, and $\beta$ is a $K$-vector of coefficients.
Presuming $N \geq K$, we can exploit the fact that any design matrix, $x$
can be decomposed using the thin QR decomposition into an orthogonal matrix
$Q$ and an upper-triangular matrix $R$, i.e. $x = Q R$. See \ref{QR-decomposition}
for more information on the QR decomposition but note that \code{qr\_Q} and
\code{qr\_R} implement the fat QR decomposition so here we thin it by including
only $K$ columns in $Q$ and $K$ rows in $R$. Also, in practice, it is best to
write $x = Q^\ast R^\ast$ where $Q^\ast = Q \times \sqrt{n - 1}$ and
$R^\ast = \frac{1}{\sqrt{n - 1}} R$. Thus, we can equivalently write
$\eta = x \beta = Q R \beta = Q^\ast R^\ast \beta$. If we let
$\theta = R^\ast \beta$, then we have $\eta = Q^\ast \theta$ and
$\beta = R^{\ast^{-1}} \theta$. In that case, the previous Stan program becomes
%
\begin{stancode}
data {
  int<lower=0> N;   // number of data items
  int<lower=0> K;   // number of predictors
  matrix[N, K] x;   // predictor matrix
  vector[N] y;      // outcome vector
}
transformed data {
  matrix[N, K] Q_ast;
  matrix[K, K] R_ast;
  matrix[K, K] R_ast_inverse;
  // thin and scale the QR decomposition
  Q_ast = qr_Q(x)[, 1:K] * sqrt(N - 1);
  R_ast = qr_R(x)[1:K, ] / sqrt(N - 1);
  R_ast_inverse = inverse(R_ast);
}
parameters {
  real alpha;           // intercept
  vector[K] theta;      // coefficients on Q_ast
  real<lower=0> sigma;  // error scale
}
model {
  y ~ normal(Q_ast * theta + alpha, sigma);  // likelihood
}
generated quantities {
  vector[K] beta;
  beta = R_ast_inverse * theta; // coefficients on x
}
\end{stancode}
%
Since this Stan program generates equivalent predictions for $y$ and
the same posterior distribution for $\alpha$, $\beta$, and $\sigma$ as
the previous Stan program, many wonder why the version with this QR
reparameterization performs so much better in practice, often both in
terms of wall time and in terms of effective sample size. The
reasoning is threefold:
%
\begin{enumerate}
\item The columns of $Q^\ast$ are orthogonal whereas the columns of
  $x$ generally are not. Thus, it is easier for a Markov Chain to move
  around in $\theta$-space than in $\beta$-space.
\item The columns of $Q^\ast$ have the same scale whereas the columns
  of $x$ generally do not. Thus, a Hamiltonian Monte Carlo algorithm
  can move around the parameter space with a smaller number of larger
  steps
\item Since the covariance matrix for the columns of $Q\ast$ is an
  identity matrix, $\theta$ typically has a reasonable scale if the
  units of $y$ are also reasonable. This also helps HMC move
  efficiently without compromising numerical accuracy.
\end{enumerate}
%
Consequently, this QR reparameterization is recommended for linear and
generalized linear models in Stan whenever $K > 1$ and you do not have
an informative prior on the \emph{location} of $\beta$. It can also be
worthwhile to subtract the mean from each column of $x$ before
obtaining the QR decomposition, which does not affect the posterior
distribution of $\theta$ or $\beta$ but does affect $\alpha$ and
allows you to interpret $\alpha$ as the expectation of $y$ in a linear
model.

\section{Priors for Coefficients and Scales}\label{regression-priors.section}

This section describes the choices available for modeling priors for
regression coefficients and scales.  Priors for univariate parameters
in hierarchical models are discussed in
\refsection{hierarchical-priors} and multivariate parameters in
\refsection{multivariate-hierarchical-priors}. There is also a
discussion of priors used to identify models in
\refsection{priors-for-identification}.

However, as described in \refsection{QR-reparameterization}, if you do
not have an informative prior on the \emph{location} of the regression
coefficients, then you are better off reparameterizing your model so
that the regression coefficients are a generated quantity. In that case,
it usually does not matter very much what prior is used on on the
reparameterized regression coefficients and almost any weakly informative
prior that scales with the outcome will do.

\subsection{Background Reading}

See \citep{Gelman:2006} for an overview of choices for priors for
scale parameters, \citep{ChungEtAl:2013} for an overview of choices
for scale priors in penalized maximum likelihood estimates, and
\cite{GelmanJakulinPittauEtAl:2008} for a discussion of prior choice
for regression coefficients.

\subsection{Improper Uniform Priors}

The default in Stan is to provide uniform (or ``flat'') priors on
parameters over their legal values as determined by their declared
constraints.  A parameter declared without constraints is thus given a
uniform prior on $(-\infty,\infty)$ by default, whereas a scale
parameter declared with a lower bound of zero gets an improper uniform
prior on $(0,\infty)$.  Both of these priors are improper in the sense
that there is no way formulate a density function for them that
integrates to 1 over its support.

Stan allows models to be formulated with improper priors, but in order
for sampling or optimization to work, the data provided must ensure a
proper posterior.  This usually requires a minimum quantity of data,
but can be useful as a starting point for inference and as a baseline
for sensitivity analysis (i.e., considering the effect the prior
has on the posterior).

Uniform priors are specific to the scale on which they are formulated.
For instance, we could give a scale parameter $\sigma > 0$ a uniform
prior on $(0,\infty)$, $q(\sigma) = c$ (we use $q$ because the
``density'' is not only unnormalized, but unnormalizable), or we could
work on the log scale and provide $\log \sigma$ a uniform prior on
$(-\infty,\infty)$, $q(\log \sigma) = c$.  These work out to be
different priors on $\sigma$ due to the Jacobian adjustment necessary
for the log transform; see \refsection{change-of-variables} for more
information on changes of variables and their requisite Jacobian
adjustments.

Stan automatically applies the necessary Jacobian adjustment for
variables declared with constraints to ensure a uniform density on the
legal constrained values.  This Jacobian adjustment is turned off when
optimization is being applied in order to produce appropriate maximum
likelihood estimates.

\subsection{Proper Uniform Priors: Interval Constraints}

It is possible to declare a variable with a proper uniform prior by
imposing both an upper and lower bound on it, for example,
%
\begin{stancode}
real<lower=0.1, upper=2.7> sigma;
\end{stancode}
%
This will implicitly give \code{sigma} a $\distro{Uniform}(0.1, 2.7)$
prior.

\subsubsection{Matching Support to Constraints}

As with all constraints, it is important that the model
provide support for all legal values of \code{sigma}.  For example,
the following code constraints \code{sigma} to be positive, but then
imposes a bounded uniform prior on it.
%
\begin{stancode}
parameters {
  real<lower=0> sigma;
  ...
model {
  // *** bad *** : support narrower than constraint
  sigma ~ uniform(0.1, 2.7);
\end{stancode}
%
The sampling statement imposes a limited support for \code{sigma} in
(0.1, 2.7), which is narrower than the support declared in the
constraint, namely $(0, \infty)$.  This can cause the Stan program to
be difficult to initialize, hang during sampling, or devolve to a
random walk.

\subsubsection{Boundary Estimates}

Estimates near boundaries for interval-constrained parameters
typically signal that the prior is not appropriate for the model.  It
can also cause numerical problems with underflow and overflow when
sampling or optimizing.

\subsection{``Uninformative'' Proper Priors}

It is not uncommon to see models with priors on regression
coefficients such as $\distro{Normal}(0,1000)$.%
%
\footnote{The practice was common in BUGS and can be seen in most of
  their examples \cite{LunnEtAl:2012}.}
%
If the prior scale, such as 1000, is several orders of magnitude
larger than the estimated coefficients, then such a prior is
effectively providing no effect whatsoever.

We actively discourage users from using the default scale priors
suggested through the BUGS examples \citep{LunnEtAl:2012}, such as
\[
\sigma^2 \sim \distro{InvGamma}(0.001, 0.001).
\]
%
Such priors concentrate too much probability mass outside of
reasonable posterior values, and unlike the symmetric wide normal
priors, can have the profound effect of skewing posteriors; see
\citep{Gelman:2006} for examples and discussion.

\subsection{Truncated Priors}

If a variable is declared with a lower bound of zero, then assigning
it a normal prior in a Stan model produces the same effect as
providing a properly truncated half-normal prior.  The truncation at
zero need not be specified as Stan only requires the density up to a
proportion.  So a variable declared with
%
\begin{stancode}
real<lower=0> sigma;
\end{stancode}
%
and given a prior
\begin{stancode}
sigma ~ normal(0, 1000);
\end{stancode}
%
gives \code{sigma} a half-normal prior, technically
%
\[
p(\sigma)
\ = \
\frac{\distro{Normal}(\sigma | 0, 1000)}
     {1 - \distro{NormalCDF}(0 | 0, 1000)}
\ \propto \
\distro{Normal}(\sigma | 0, 1000),
\]
%
but Stan is able to avoid the calculation of the normal cumulative
distribution (CDF) function required to normalize the half-normal density.
If either the prior location or scale is a parameter or if the
truncation point is a parameter, the truncation cannot be dropped,
because the normal CDF term will not be a constant.


\subsection{Weakly Informative Priors}

Typically a researcher will have some knowledge of the scale of the
variables being estimated.  For instance, if we're estimating an
intercept-only model for the mean population height for adult women,
then we know the answer is going to be somewhere in the one to three
meter range.  That gives us information around which to form a weakly
informative prior.

Similarly, a logistic regression with predictors on the standard scale
(roughly zero mean, unit variance) is unlikely to have a
coefficient that's larger than five in absolute value.  In these
cases, it makes sense to provide a weakly informative prior such as
$\distro{Normal}(0,5)$ for such a coefficient.

Weakly informative priors help control inference computationally and
statistically.  Computationally, a prior increases the curvature
around the volume where the solution is expected to lie, which in turn
guides both gradient-based like L-BFGS and Hamiltonian Monte Carlo
sampling by not allowing them to stray too far from the location of a
surface.  Statistically, a weakly informative prior is more sensible
for a problem like women's mean height, because a very diffuse prior
like $\distro{Normal}(0,1000)$ will ensure that the vast majority of
the prior probability mass is outside the range of the expected
answer, which can overwhelm the inferences available from a small data
set.

\subsection{Bounded Priors}

Consider the women's height example again.  One way to formulate a
proper prior is to impose a uniform prior on a bounded scale.  For
example, we could declare the parameter for mean women's height to
have a lower bound of one meter and an upper bound of three meters.
Surely the answer has to lie in that range.

Similarly, it is not uncommon to see priors for scale parameters that
impose lower bounds of zero and upper bounds of very large numbers,
such as 10,000.%
%
\footnote{This was also a popular strategy in the BUGS example models
  \citep{LunnEtAl:2012}, which often went one step further and set the
  lower bounds to a small number like 0.001 to discourage numerical
  underflow to zero.}
%
This provides roughly the same problem for estimation as a very
diffuse inverse gamma prior on variance.  We prefer to leave
parameters which are not absolutely physically constrained to float
and provide them informative priors.  In the case of women's height,
such a prior might be $\distro{Normal}(2,0.5)$ on the scale of meters;
it concentrates 95\% of its mass in the interval $(1,3)$, but still
allows values outside of that region.

In cases where bounded priors are used, the posterior fits should be
checked to make sure the parameter is not estimated at or very close
to a boundary.  This will not only cause computational problems, it
indicates a problem with the way the model is formulated.  In such
cases, the interval should be widened to see where the parameter fits
without such constraints, or boundary-avoid priors should be used (see
\refsection{hierarchical-priors}.)

\subsection{Fat-Tailed Priors and ``Default'' Priors}

A reasonable alternative if we want to accommodate outliers is to use a
prior that concentrates most of mass around the area where values are
expected to be, but still leaves a lot of mass in its tails.  The
usual choice in such a situation is to use a Cauchy distribution for a
prior, which can concentrate its mass around its median, but has tails
that are so fat that the variance is infinite.

Without specific information, the Cauchy prior is a very good default
parameter choice for regression coefficients
\citep{GelmanJakulinPittauEtAl:2008} and the half-Cauchy (coded
implicitly in Stan) a good default choice for scale parameters
\citep{Gelman:2006}.



\subsection{Informative Priors}

Ideally, there will be substantive information about a problem that
can be included in an even tighter prior than a weakly informative
prior.  This may come from actual prior experiments and thus be the
posterior of other data, it may come from meta-analysis, or it may
come simply by soliciting it from domain experts.  All the goodness of
weakly informative priors applies, only with more strength.

\subsection{Conjugacy}

Unlike in Gibbs sampling, there is no computational advantage to
providing conjugate priors (i.e., priors that produce posteriors in
the same family) in a Stan program.%
%
\footnote{BUGS and JAGS both support conjugate sampling through Gibbs
  sampling.  JAGS extended the range of conjugacy that could be
  exploited with its GLM module.  Unlike Stan, both BUGS and JAGS are
  restricted to conjugate priors for constrained multivariate
  quantities such as covariance matrices or simplexes.}
%
Neither the Hamiltonian Monte Carlo samplers or the optimizers make
use of conjugacy, working only on the log density and its derivatives.



\section{Robust Noise Models}

The standard approach to linear regression is to model the noise
term $\epsilon$ as having a normal distribution.  From Stan's
perspective, there is nothing special about normally distributed
noise.  For instance, robust regression can be accommodated by giving
the noise term a Student-$t$ distribution.  To code this in Stan, the
sampling distribution is changed to the following.
%

\begin{stancode}
data {
  ...
  real<lower=0> nu;
}
...
model {
  y ~ student_t(nu, alpha + beta * x, sigma);
}
\end{stancode}
%
The degrees of freedom constant \code{nu} is specified as data.

\section{Logistic and Probit Regression}\label{logistic-probit-regression.section}

For binary outcomes, either of the closely related logistic or probit
regression models may be used.  These generalized linear models vary
only in the link function they use to map linear predictions in
$(-\infty,\infty)$ to probability values in $(0,1)$.  Their respective
link functions, the logistic function and the unit normal cumulative distribution
function, are both sigmoid functions (i.e., they are both {\it S}-shaped).

A logistic regression model with one predictor and an intercept is coded as
follows.
%

\begin{stancode}
data {
  int<lower=0> N;
  vector[N] x;
  int<lower=0,upper=1> y[N];
}
parameters {
  real alpha;
  real beta;
}
model {
  y ~ bernoulli_logit(alpha + beta * x);
}
\end{stancode}
%
The noise parameter is built into the Bernoulli formulation here
rather than specified directly.

Logistic regression is a kind of generalized linear model with binary
outcomes and the log odds (logit) link function, defined by
%
\[
\mbox{logit}(v) = \log \left( \frac{v}{1-v} \right).
\]
%
The inverse of the link function appears in the model.
%
\[
\mbox{logit}^{-1}(u) = \frac{1}{1 + \exp(-u)}.
\]
%

The model formulation above uses the logit-parameterized version of
the Bernoulli distribution, which is defined by
%
\[
\distro{BernoulliLogit}(y|\alpha)
=
\distro{Bernoulli}(y | \mbox{logit}^{-1}(\alpha)).
\]
%
The formulation is also vectorized in the sense that \code{alpha} and
\code{beta} are scalars and \code{x} is a vector, so that \code{alpha
  + beta * x} is a vector.  The vectorized formulation is equivalent
to the less efficient version
%

\begin{stancode}
for (n in 1:N)
  y[n] ~ bernoulli_logit(alpha + beta * x[n]);
\end{stancode}
%
Expanding out the Bernoulli logit, the model is equivalent to the more
explicit, but less efficient and less arithmetically stable
%

\begin{stancode}
for (n in 1:N)
  y[n] ~ bernoulli(inv_logit(alpha + beta * x[n]));
\end{stancode}

Other link functions may be used in the same way.  For example, probit
regression uses the cumulative normal distribution function, which is
typically written as
\[
\Phi(x) = \int_{-\infty}^x \distro{Normal}(y|0,1) \, dy.
\]
%
The cumulative unit normal distribution function $\Phi$ is implemented
in Stan as the function \code{Phi}.  The probit regression model
may be coded in Stan by replacing the logistic model's sampling
statement with the following.
%

\begin{stancode}
        y[n] ~ bernoulli(Phi(alpha + beta * x[n]));
\end{stancode}
%
A fast approximation to the cumulative unit normal distribution function
$\Phi$ is implemented in Stan as the function \code{Phi\_approx}.  The
approximate probit regression model may be coded with the following.
%

\begin{stancode}
        y[n] ~ bernoulli(Phi_approx(alpha + beta * x[n]));
\end{stancode}

\section{Multi-Logit Regression}\label{multi-logit.section}

Multiple outcome forms of logistic regression can be coded directly in
Stan.  For instance, suppose there are $K$ possible outcomes for each
output variable $y_n$.  Also suppose that there is a $D$-dimensional
vector $x_n$ of predictors for $y_n$.  The multi-logit model with
$\distro{Normal}(0,5)$ priors on the coefficients is coded as follows.
%

\begin{stancode}
data {
  int K;
  int N;
  int D;
  int y[N];
  vector[D] x[N];
}
parameters {
  matrix[K,D] beta;
}
model {
  for (k in 1:K)
    beta[k] ~ normal(0, 5);
  for (n in 1:N)
    y[n] ~ categorical(softmax(beta * x[n]));
}
\end{stancode}
%
See \refsection{softmax} for a definition of the softmax
function.   A more efficient way to write the final line is
%
\begin{stancode}
    y[n] ~ categorical_logit(beta * x[n]);
\end{stancode}
%
The \code{categorical\_logit} distribution is like the categorical
distribution, with the parameters on the logit scale (see
\refsection{categorical-distribution} for a full definition of
\code{categorical\_logit}).

The first loop may be made more efficient by vectorizing the first
loop by converting the matrix \code{beta} to a vector,
%
\begin{stancode}
to_vector(beta) ~ normal(0, 5);
\end{stancode}


\subsubsection{Constraints on Data Declarations}

The data block in the above model is defined without constraints on
sizes \code{K}, \code{N}, and \code{D} or on the outcome array
\code{y}.  Constraints on data declarations provide error checking at
the point data is read (or transformed data is defined), which is
before sampling begins.  Constraints on data declarations also make
the model author's intentions more explicit, which can help with
readability.  The above model's declarations could be tightened to
%

\begin{stancode}
  int<lower=2> K;
  int<lower=0> N;
  int<lower=1> D;
  int<lower=1,upper=K> y[N];
\end{stancode}
%
These constraints arise because the number of categories, \code{K},
must be at least two in order for a categorical model to be useful.
The number of data items, \code{N}, can be zero, but not negative;
unlike R, Stan's for-loops always move forward, so that a loop extent
of \code{1:N} when \code{N} is equal to zero ensures the loop's body
will not be executed.  The number of predictors, \code{D}, must be at
least one in order for \code{beta * x[n]} to produce an
appropriate argument for \code{softmax()}.  The categorical outcomes
\code{y[n]} must be between \code{1} and \code{K} in order for the
discrete sampling to be well defined.

Constraints on data declarations are optional.  Constraints on
parameters declared in the \code{parameters} block, on the other hand,
are {\it not}\ optional---they are required to ensure support for all
parameter values satisfying their constraints.  Constraints on
transformed data, transformed parameters, and generated quantities are
also optional.

\subsection{Identifiability}

Because softmax is invariant under adding a constant to each component
of its input, the model is typically only identified if there is a
suitable prior on the coefficients.

An alternative is to use $(K-1)$-vectors by fixing one of them to be
zero. \refsection{partially-known-parameters} discusses how to mix
constants and parameters in a vector.  In the multi-logit case, the
parameter block would be redefined to use $(K-1)$-vectors
%
\begin{stancode}
parameters {
  matrix[K - 1, D] beta_raw;
}
\end{stancode}
%
and then these are transformed to parameters to use in the model.
First, a transformed data block is added before the parameters block
to define a row vector of zero values,
%
\begin{stancode}
transformed data {
  row_vector[D] zeros;
  zeros = rep_row_vector(0, D);
}
\end{stancode}
%
which can then be appended to \code{beta\_row} to produce the
coefficient matrix \code{beta},
%
\begin{stancode}
transformed parameters {
  matrix[K, D] beta;
  beta = append_row(beta_raw, zeros);
}
\end{stancode}
%
See \refsection{matrix-broadcast} for a definition of
\code{rep\_row\_vector} and \refsection{matrix-concatenation} for a
definition of \code{append\_row}.

This is not quite the same model as using $K$-vectors as parameters,
because now the prior only applies to $(K-1)$-vectors.  In practice,
this will cause the maximum likelihood solutions to be different and
also the posteriors to be slightly different when taking priors
centered around zero, as is typical for regression coefficients.

\section{Parameterizing Centered Vectors}

It is often convenient to define a parameter vector $\beta$ that is
centered in the sense of satisfying the sum-to-zero constraint,
%
\[
\sum_{k=1}^K \beta_k = 0.
\]
%
Such a parameter vector may be used to identify a multi-logit
regression parameter vector (see \refsection{multi-logit}), or may be
used for ability or difficulty parameters (but not both) in an IRT
model (see \refsection{item-response-models}).


\subsection{$K-1$ Degrees of Freedom}

There is more than one way to enforce a sum-to-zero constraint on a
parameter vector, the most efficient of which is to define the $K$-th
element as the negation of the sum of the elements $1$ through $K-1$.
%
\begin{stancode}
parameters {
  vector[K-1] beta_raw;
  ...
transformed parameters {
  vector[K] beta;  // centered

  for (k in 1:(K-1)) {
    beta[k] = beta_raw[k];
  }
  beta[K] = -sum(beta_raw);
  ...
\end{stancode}

Placing a prior on \code{beta\_raw} in this parameterization leads to
a subtly different posterior than that resulting from the same prior
on \code{beta} in the original parameterization without the
sum-to-zero constraint.  Most notably, a simple prior on each
component of \code{beta\_raw} produces different results than putting
the same prior on each component of an unconstrained $K$-vector
\code{beta}.  For example, providing a $\distro{Normal}(0,5)$ prior
on \code{beta} will produce a different posterior mode than placing
the same prior on \code{beta\_raw}.


\subsection{Translated and Scaled Simplex}

An alternative approach that's less efficient, but amenable to a
symmetric prior, is to offset and scale a simplex.
%
\begin{stancode}
parameters {
  simplex[K] beta_raw;
  real beta_scale;
  ...
transformed parameters {
  vector[K] beta;
  beta = beta_scale * (beta_raw - 1.0 / K);
  ...
\end{stancode}
%
Given that \code{beta\_raw} sums to 1 because it is a simplex, the
elementwise subtraction of $1 / K$ is guaranteed to sum to zero (note
that the expression \code{1.0 / K} is used rather than \code{1 / K} to
prevent integer arithmetic rounding down to zero).  Because the
magnitude of the elements of the simplex is bounded, a scaling factor
is required to provide \code{beta} with $K$ degrees of freedom
necessary to take on every possible value that sums to zero.

With this parameterization, a Dirichlet prior can be placed on
\code{beta\_raw}, perhaps uniform, and another prior put on
\code{beta\_scale}, typically for ``shrinkage.''


\subsection{Soft Centering}

Adding a prior such as $\beta \sim \distro{Normal}(0,\sigma)$ will provide a kind
of soft centering of a parameter vector $\beta$ by preferring, all
else being equal, that $\sum_{k=1}^K \beta_k = 0$.  This approach is only
guaranteed to roughly center  if $\beta$ and the elementwise addition $\beta + c$
for a scalar constant $c$ produce the same likelihood (perhaps by
another vector $\alpha$ being transformed to $\alpha - c$, as in the
IRT models).  This is another way of achieving a symmetric prior.


\section{Ordered Logistic and Probit Regression}\label{ordered-logistic.section}

Ordered regression for an outcome $y_n \in \setlist{1,\ldots, k}$ with
predictors $x_n \in \reals^D$ is determined by a single coefficient
vector $\beta \in \reals^D$ along with a sequence of cutpoints $c \in
\reals^{K-1}$ sorted so that $c_d < c_{d+1}$.  The discrete output is
$k$ if the linear predictor $x_n \beta$ falls between $c_{k-1}$ and
$c_k$, assuming $c_0 = -\infty$ and $c_K = \infty$.  The noise term is
fixed by the form of regression, with examples for ordered logistic
and ordered probit models.

\subsection{Ordered Logistic Regression}

The ordered logistic model can be coded in Stan using the
\code{ordered} data type for the cutpoints and the built-in
\code{ordered\_logistic} distribution.
%

\begin{stancode}
data {
  int<lower=2> K;
  int<lower=0> N;
  int<lower=1> D;
  int<lower=1,upper=K> y[N];
  row_vector[D] x[N];
}
parameters {
  vector[D] beta;
  ordered[K-1] c;
}
model {
  for (n in 1:N)
    y[n] ~ ordered_logistic(x[n] * beta, c);
}
\end{stancode}
%
The vector of cutpoints \code{c} is declared as \code{ordered[K-1]},
which guarantees that \code{c[k]} is less than \code{c[k+1]}.

If the cutpoints were assigned independent priors, the constraint
effectively truncates the joint prior to support over points that
satisfy the ordering constraint.  Luckily, Stan does not need to
compute the effect of the constraint on the normalizing term because
the probability is needed only up to a proportion.


\subsubsection{Ordered Probit}

An ordered probit model could be coded in exactly the same way by
swapping the cumulative logistic (\code{inv\_logit}) for the cumulative
normal (\code{Phi}).
%

\begin{stancode}
data {
  int<lower=2> K;
  int<lower=0> N;
  int<lower=1> D;
  int<lower=1,upper=K> y[N];
  row_vector[D] x[N];
}
parameters {
  vector[D] beta;
  ordered[K-1] c;
}
model {
  vector[K] theta;
  for (n in 1:N) {
    real eta;
    eta = x[n] * beta;
    theta[1] = 1 - Phi(eta - c[1]);
    for (k in 2:(K-1))
      theta[k] = Phi(eta - c[k-1]) - Phi(eta - c[k]);
    theta[K] = Phi(eta - c[K-1]);
    y[n] ~ categorical(theta);
  }
}
\end{stancode}
%
The logistic model could also be coded this way by replacing
\code{Phi} with \code{inv\_logit}, though the built-in encoding based
on the softmax transform is more efficient and more numerically
stable.  A small efficiency gain could be achieved by computing the
values \code{Phi(eta - c[k])} once and storing them for re-use.


\section{Hierarchical Logistic Regression}

The simplest multilevel model is a hierarchical model in which the
data is grouped into $L$ distinct categories (or levels).  An extreme
approach would be to completely pool all the data and estimate a
common vector of regression coefficients $\beta$.  At the other
extreme, an approach with no pooling assigns each level $l$ its own
coefficient vector $\beta_l$ that is estimated separately from the
other levels.  A hierarchical model is an intermediate solution where
the degree of pooling is determined by the data and a prior on the
amount of pooling.

Suppose each binary outcome $y_n \in \setlist{0,1}$ has an associated
level, $ll_n \in \setlist{1,\ldots,L}$.  Each outcome will also have
an associated predictor vector $x_n \in \reals^D$.  Each level $l$
gets its own coefficient vector $\beta_l \in \reals^D$.  The
hierarchical structure involves drawing the coefficients $\beta_{l,d}
\in \reals$ from a prior that is also estimated with the data.  This
hierarchically estimated prior determines the amount of pooling.  If
the data in each level are very similar, strong pooling will be
reflected in low hierarchical variance.  If the data in the levels are
dissimilar, weaker pooling will be reflected in higher hierarchical variance.

The following model encodes a hierarchical logistic regression model
with a hierarchical prior on the regression coefficients.
%

\begin{stancode}
data {
  int<lower=1> D;
  int<lower=0> N;
  int<lower=1> L;
  int<lower=0,upper=1> y[N];
  int<lower=1,upper=L> ll[N];
  row_vector[D] x[N];
}
parameters {
  real mu[D];
  real<lower=0> sigma[D];
  vector[D] beta[L];
}
model {
  for (d in 1:D) {
    mu[d] ~ normal(0, 100);
    for (l in 1:L)
      beta[l,d] ~ normal(mu[d], sigma[d]);
  }
  for (n in 1:N)
    y[n] ~ bernoulli(inv_logit(x[n] * beta[ll[n]]));
}
\end{stancode}
%
The standard deviation parameter \code{sigma} gets an implicit uniform
prior on $(0,\infty)$ because of its declaration with a lower-bound
constraint of zero.  Stan allows improper priors as long as the
posterior is proper.  Nevertheless, it is usually helpful to have
informative or at least weakly informative priors for all parameters;
see \refsection{regression-priors} for recommendations on priors for
regression coefficients and scales.

\subsubsection{Optimizing the Model}

Where possible, vectorizing sampling statements leads to faster log
probability and derivative evaluations.  The speed boost is not
because loops are eliminated, but because vectorization allows sharing
subcomputations in the log probability and gradient calculations and
because it reduces the size of the expression tree required for
gradient calculations.

The first optimization vectorizes the for-loop over \code{D} as
%

\begin{stancode}
  mu ~ normal(0, 100);
  for (l in 1:L)
    beta[l] ~ normal(mu, sigma);
\end{stancode}
%
The declaration of \code{beta} as an array of vectors means that the
expression \code{beta[l]} denotes a vector.  Although \code{beta}
could have been declared as a matrix, an array of vectors (or a
two-dimensional array) is more efficient for accessing rows; see
\refsection{indexingefficiency} for more information on the efficiency
tradeoffs among arrays, vectors, and matrices.

This model can be further sped up and at the same time made more
arithmetically stable by replacing the application of inverse-logit
inside the Bernoulli distribution with the logit-parameterized
Bernoulli,
%

\begin{stancode}
  for (n in 1:N)
    y[n] ~ bernoulli_logit(x[n] * beta[ll[n]]);
\end{stancode}
%
See \refsection{bernoulli-logit-distribution} for a definition of
\code{bernoulli\_logit}.

Unlike in R or BUGS, loops, array access and assignments are fast in
Stan because they are translated directly to \Cpp.  In most cases, the
cost of allocating and assigning to a container is more than made up
for by the increased efficiency due to vectorizing the log probability
and gradient calculations.  Thus the following version is faster than
the original formulation as a loop over a sampling statement.
%

\begin{stancode}
  {
    vector[N] x_beta_ll;
    for (n in 1:N)
      x_beta_ll[n] = x[n] * beta[ll[n]];
    y ~ bernoulli_logit(x_beta_ll);
  }
\end{stancode}
%
The brackets introduce a new scope for the local variable
\code{x\_beta\_ll}; alternatively, the variable may be declared at the
top of the model block.

In some cases, such as the above, the local variable assignment leads
to models that are less readable.  The recommended practice in such
cases is to first develop and debug the more transparent version of
the model and only work on optimizations when the simpler formulation
has been debugged.


\section{Hierarchical Priors}\label{hierarchical-priors.section}

Priors on priors, also known as ``hyperpriors,'' should be treated the
same way as priors on lower-level parameters in that as much prior
information as is available should be brought to bear.  Because
hyperpriors often apply to only a handful of lower-level parameters,
care must be taken to ensure the posterior is both proper and not
overly sensitive either statistically or computationally to wide tails
in the priors.

\subsection{Boundary-Avoiding Priors for MLE in Hierarchical Models}

The fundamental problem with maximum likelihood estimation (MLE) in
the hierarchical model setting is that as the hierarchical variance
drops and the values cluster around the hierarchical mean, the overall
density grows without bound.  As an illustration, consider a simple
hierarchical linear regression (with fixed prior mean) of $y_n \in
\reals$ on $x_n \in \reals^K$, formulated as
%
\begin{eqnarray*}
y_n & \sim & \distro{Normal}(x_n \beta, \sigma)
\\[3pt]
\beta_k & \sim & \distro{Normal}(0,\tau)
\\[3pt]
\tau & \sim & \distro{Cauchy}(0,2.5)
\end{eqnarray*}
%
In this case, as $\tau \rightarrow 0$ and $\beta_k \rightarrow 0$, the
posterior density
\[
p(\beta,\tau,\sigma|y,x) \propto p(y|x,\beta,\tau,\sigma)
\]
grows without bound.  There is a plot of a Neal's funnel density in
\reffigure{funnel}, which has similar behavior.

There is obviously no MLE estimate for $\beta,\tau,\sigma$ in such a
case, and therefore the model must be modified if posterior modes are
to be used for inference.  The approach recommended by
\cite{ChungEtAl:2013} is to use a gamma distribution as a prior, such
as
%
\[
\sigma \sim \distro{Gamma}(2, 1/A),
\]
%
for a reasonably large value of $A$, such as $A = 10$.


\section{Item-Response Theory Models}\label{item-response-models.section}

Item-response theory (IRT) models the situation in which a number of
students each answer one or more of a group of test questions.  The
model is based on parameters for the ability of the students, the
difficulty of the questions, and in more articulated models, the
discriminativeness of the questions and the probability of guessing
correctly; see \citep[pps.~314--320]{GelmanHill:2007} for a textbook
introduction to hierarchical IRT models and \citep{Curtis:2010} for
encodings of a range of IRT models in BUGS.


\subsection{Data Declaration with Missingness}

The data provided for an IRT model may be declared as follows
to account for the fact that not every student is required to answer
every question.
%

\begin{stancode}
data {
  int<lower=1> J;              // number of students
  int<lower=1> K;              // number of questions
  int<lower=1> N;              // number of observations
  int<lower=1,upper=J> jj[N];  // student for observation n
  int<lower=1,upper=K> kk[N];  // question for observation n
  int<lower=0,upper=1> y[N];   // correctness for observation n
}
\end{stancode}
%
This declares a total of \code{N} student-question pairs in the data
set, where each \code{n} in \code{1:N} indexes a binary observation
\code{y[n]} of the correctness of the answer of student \code{jj[n]}
on question \code{kk[n]}.

The prior hyperparameters will be hard coded in the rest of this
section for simplicity, though they could be coded as data in
Stan for more flexibility.

\subsection{1PL (Rasch) Model}

The 1PL item-response model, also known as the Rasch model, has one
parameter (1P) for questions and uses the logistic link function (L).%
%


The model parameters are declared as follows.
%

\begin{stancode}
parameters {
  real delta;         // mean student ability
  real alpha[J];      // ability of student j - mean ability
  real beta[K];       // difficulty of question k
}
\end{stancode}
%
The parameter \code{alpha[j]} is the ability coefficient for student
\code{j} and \code{beta[k]} is the difficulty coefficient for question
\code{k}.  The non-standard parameterization used here also includes
an intercept term \code{delta}, which represents the average student's
response to the average question.%
%
\footnote{\citep{GelmanHill:2007} treat the $\delta$ term equivalently
  as the location parameter in the distribution of student abilities.}
%
The model itself is as follows.
%

\begin{stancode}
model {
  alpha ~ normal(0, 1);         // informative true prior
  beta ~ normal(0, 1);          // informative true prior
  delta ~ normal(0.75, 1);      // informative true prior
  for (n in 1:N)
    y[n] ~ bernoulli_logit(alpha[jj[n]] - beta[kk[n]] + delta);
}
\end{stancode}
%
This model uses the logit-parameterized Bernoulli distribution, where
\[
\code{bernoulli\_logit}(y|\alpha) =
\code{bernoulli}(y|\mbox{logit}^{-1}(\alpha)).
\]
%
The key to understanding it is the term inside the
\code{bernoulli\_logit} distribution, from which it follows that
\[
\mbox{Pr}[y_n = 1] = \mbox{logit}^{-1}(\alpha_{jj[n]} - \beta_{kk[n]}
+ \delta).
\]
%
The model suffers from additive identifiability issues without the
priors.  For example, adding a term $\xi$ to each $\alpha_j$ and
$\beta_k$ results in the same predictions.  The use of priors for
$\alpha$ and $\beta$ located at 0 identifies the parameters; see
\citep{GelmanHill:2007} for a discussion of identifiability issues and
alternative approaches to identification.

For testing purposes, the IRT 1PL model distributed with Stan uses
informative priors that match the actual data generation process used
to simulate the data in R (the simulation code is supplied in the same
directory as the models).  This is unrealistic for most practical
applications, but allows Stan's inferences to be validated.  A simple
sensitivity analysis with fatter priors shows that the posterior is
fairly sensitive to the prior even with 400 students and 100 questions
and only 25\% missingness at random.  For real applications, the
priors should be fit hierarchically along with the other parameters,
as described in the next section.


\subsection{Multilevel 2PL Model}

The simple 1PL model described in the previous section is generalized
in this section with the addition of a discrimination parameter to
model how noisy a question is and by adding multilevel priors for the
question difficulty and discrimination parameters.  The model
parameters are declared as follows.
%

\begin{stancode}
parameters {
  real mu_beta;                  // mean student ability
  real alpha[J];               // ability for j - mean
  real beta[K];                // difficulty for k
  real<lower=0> gamma[K];      // discrimination of k
  real<lower=0> sigma_beta;    // scale of difficulties
  real<lower=0> sigma_gamma;   // scale of log discrimination
}
\end{stancode}
%
The parameters should be clearer after the model definition.
%
\begin{stancode}
model {
  alpha ~ normal(0, 1);
  beta ~ normal(0, sigma_beta);
  gamma ~ lognormal(0, sigma_gamma);
  mu_beta ~ cauchy(0, 5);
  sigma_alpha ~ cauchy(0, 5);
  sigma_beta ~ cauchy(0, 5);
  sigma_gamma ~ cauchy(0, 5);
  for (n in 1:N)
    y[n] ~ bernoulli_logit(gamma[kk[n]]
                           * (alpha[jj[n]] - (beta[kk[n]] + mu_beta)));
}
\end{stancode}
%
This is similar to the 1PL model, with the additional parameter
\code{gamma[k]} modeling how discriminative question \code{k} is.  If
\code{gamma[k]} is greater than 1, responses are more attenuated with
less chance of getting a question right at random.  The parameter
\code{gamma[k]} is constrained to be positive, which prohibits there
being questions that are easier for students of lesser ability;  such
questions are not unheard of, but they tend to be eliminated from most
testing situations where an IRT model would be applied.

The model is parameterized here with student abilities \code{alpha}
being given a unit normal prior.  This is to identify both the scale
and the location of the parameters, both of which would be
unidentified otherwise; see \refchapter{problematic-posteriors} for
further discussion of identifiability. The difficulty and
discrimination parameters \code{beta} and \code{gamma} then have
varying scales given hierarchically in this model.  They could also be
given weakly informative non-hierarchical priors, such as
%
\begin{stancode}
  beta ~ normal(0, 5);
  gamma ~ lognormal(0, 2);
\end{stancode}
%
The point is that the \code{alpha} determines the scale and location
and \code{beta} and \code{gamma} are allowed to float.

The \code{beta} parameter is here given a non-centered
parameterization, with parameter \code{mu\_beta} serving as the mean
\code{beta} location. An alternative would've been to take:
%
\begin{stancode}
  beta ~ normal(mu_beta, sigma_beta);
\end{stancode}
%
and
%
\begin{stancode}
  y[n] ~ bernoulli_logit(gamma[kk[n]] * (alpha[jj[n]] - beta[kk[n]]));
\end{stancode}
%
Non-centered parameterizations tend to be more efficient in
hierarchical models; see \refsection{reparameterization} for more
information on non-centered reparameterizations.

The intercept term \code{mu\_beta} can't itself be modeled
hierarchically, so it is given a weakly informative
$\distro{Cauchy}(0,5)$ prior.  Similarly, the scale terms,
\code{sigma\_alpha}, \code{sigma\_beta}, and \code{sigma\_gamma}, are
given half-Cauchy priors.  The truncation in the half-Cauchy prior is
implicit; explicit truncation is not necessary because the log
probability need only be calculated up to a proportion and the scale
variables are constrained to $(0,\infty)$ by their declarations.



\section{Priors for Identifiability}\label{priors-for-identification.section}

\subsection{Location and Scale Invariance}

One application of (hierarchical) priors is to identify the scale
and/or location of a group of parameters. For example, in the IRT
models discussed in the previous section, there is both a location and
scale non-identifiability.  With uniform priors, the posteriors will
float in terms of both scale and location.  See
\refsection{collinearity} for a simple example of the problems this
poses for estimation.

The non-identifiability is resolved by providing a unit normal (i.e.,
$\distro{Normal}(0,1)$) prior on one group of coefficients, such as
the student abilities.  With a unit normal prior on the student
abilities, the IRT model is identified in that the posterior will
produce a group of estimates for student ability parameters that have
a sample mean of close to zero and a sample variance of close to one.
The difficulty and discrimination parameters for the questions should
then be given a diffuse, or ideally a hierarchical prior, which will
identify these parameters by scaling and locating relative to the
student ability parameters.

\subsection{Collinearity}

Another case in which priors can help provide identifiability is in
the case of collinearity in a linear regression.  In linear
regression, if two predictors are collinear (i.e, one is a linear
function of the other), then their coefficients will have a
correlation of 1 (or -1) in the posterior.  This leads to
non-identifiability.  By placing normal priors on the coefficients,
the maximum likelihood solution of two duplicated predictors (trivially
collinear) will be half the value than would be obtained by only
including one.

\subsection{Separability}

In a logistic regression, if a predictor is positive in cases of 1
outcomes and negative in cases of 0 outcomes, then the maximum
likelihood estimate for the coefficient for that predictor diverges to
infinity.  This divergence can be controlled by providing a prior for
the coefficient, which will ``shrink'' the estimate back toward zero
and thus identify the model in the posterior.

Similar problems arise for sampling with improper flat priors.  The
sampler will try to draw very large values.  By providing a prior,
the posterior will be concentrated around finite values, leading to
well-behaved sampling.



\section{Multivariate Priors for Hierarchical Models}\label{multivariate-hierarchical-priors.section}

In hierarchical regression models (and other situations), several
individual-level variables may be assigned hierarchical priors.  For
example, a model with multiple varying intercepts and slopes within
might assign them a multivariate prior.

As an example, the individuals might be people and the outcome income,
with predictors such as education level and age, and the groups might be states
or other geographic divisions.  The effect of education level and age
as well as an intercept might be allowed to vary by state.
Furthermore, there might be state-level predictors, such as average
state income and unemployment level.

\subsection{Multivariate Regression Example}

\cite[Chapter 13, Chapter 17]{GelmanHill:2007} discuss a hierarchical
model with $N$ individuals organized into $J$ groups.  Each individual
has a predictor row vector $x_n$ of size $K$; to unify the notation, they
assume that $x_{n,1} = 1$ is a fixed ``intercept'' predictor.  To
encode group membership, they assume individual $n$ belongs to group
$jj[n] \in 1{:}J$.  Each individual $n$ also has an observed outcome
$y_n$ taking on real values.

\subsubsection{Likelihood}

The model is a linear regression with slope and intercept coefficients
varying by group, so that $\beta_j$ is the coefficient $K$-vector for
group $j$.  The likelihood function for individual $n$ is then just
%
\[
y_n \sim \distro{Normal}(x_n \, \beta_{jj[n]}, \, \sigma)
\mbox{ for } n \in 1{:}N.
\]
%

\subsubsection{Coefficient Prior}

Gelman and Hill model the coefficient vectors $\beta_j$ as being drawn
from a multivariate distribution with mean vector $\mu$ and
covariance matrix $\Sigma$,%
%
\[
\beta_j \sim \distro{MultiNormal}(\mu, \, \Sigma)
\mbox{ for } j \in 1{:}J.
\]
%
Below, we discuss the full model of Gelman and Hill, which uses
group-level predictors to model $\mu$; for now, we assume $\mu$ is a
simple vector parameter.

\subsubsection{Hyperpriors}

For hierarchical modeling, the group-level mean vector $\mu$ and
covariance matrix $\Sigma$ must themselves be given priors.  The
group-level mean vector can be given a reasonable weakly-informative
prior for independent coefficients, such as
%
\[
\mu_j \sim \distro{Normal}(0,5).
\]
Of course, if more is known about the expected coefficient values
$\beta_{j, k}$, this information can be incorporated into the prior for
$\mu_k$.

For the prior on the covariance matrix, Gelman and Hill suggest using
a scaled inverse Wishart.  That choice was motivated primarily by
convenience as it is conjugate to the multivariate likelihood function
and thus simplifies Gibbs sampling.

In Stan, there is no restriction to conjugacy for multivariate priors,
and we in fact recommend a slightly different approach.  Like Gelman
and Hill, we decompose our prior into a scale and a matrix, but are
able to do so in a more natural way based on the actual variable
scales and a correlation matrix.  Specifically, we define
\[
\Sigma = \mbox{diag\_matrix}(\tau) \ \Omega \ \mbox{diag\_matrix}(\tau),
\]
where $\Omega$ is a correlation matrix and $\tau$ is the vector of
coefficient scales.   This mapping from scale vector $\tau$ and
correlation matrix $\Omega$ can be inverted, using
\[
\tau_k = \sqrt{\, \Sigma_{k,k}}
\]
and
\[
\Omega_{i, j} = \frac{\Sigma_{i, j}}{\tau_i \, \tau_j}.
\]

The components of the scale vector $\tau$ can be given any reasonable
prior for scales, but we recommend something weakly informative like a
half-Cauchy distribution with a small scale, such as
\[
\tau_k \sim \distro{Cauchy}(0, 2.5)
\mbox{ for } k \in 1{:}K \mbox{ constrained by } \tau_k > 0.
\]
As for the prior means, if there is information about the scale of
variation of coefficients across groups, it should be incorporated
into the prior for $\tau$.  For large numbers of exchangeable
coefficients, the components of $\tau$ itself (perhaps excluding the
intercept) may themselves be given a hierarchical prior.

Our final recommendation is to give the correlation matrix $\Omega$ an
LKJ prior with shape $\nu \geq 1$,
\[
\Omega \sim \distro{LKJCorr}(\nu).
\]
The LKJ correlation distribution is defined in
\refsection{lkj-correlation}, but the basic idea for modeling is that
as $\nu$ increases, the prior increasingly concentrates around the
unit correlation matrix (i.e., favors less correlation among the
components of $\beta_{j}$).  At $\nu = 1$, the LKJ correlation
distribution reduces to the identity distribution over correlation
matrices.  The LKJ prior may thus be used to control the expected
amount of correlation among the parameters $\beta_j$.

\subsubsection{Group-Level Predictors for Prior Mean}

To complete Gelman and Hill's model, suppose each group $j \in 1{:}J$
is supplied with an $L$-dimensional row-vector of group-level
predictors $u_j$.  The prior mean for the $\beta_j$ can then itself be
modeled as a regression, using an $L$-dimensional coefficient vector
$\gamma$.  The prior for the group-level coefficients then becomes
\[
\beta_j \sim \distro{MultiNormal}(u_j \, \gamma, \Sigma)
\]

The group-level coefficients $\gamma$ may themselves be given
independent weakly informative priors, such as
\[
\gamma_l \sim \distro{Normal}(0,5).
\]
As usual, information about the group-level means should be
incorporated into this prior.


\subsubsection{Coding the Model in Stan}

The Stan code for the full hierarchical model with multivariate priors
on the group-level coefficients and group-level prior means follows
its definition.
%
\begin{stancode}
data {
  int<lower=0> N;              // num individuals
  int<lower=1> K;              // num ind predictors
  int<lower=1> J;              // num groups
  int<lower=1> L;              // num group predictors
  int<lower=1,upper=J> jj[N];  // group for individual
  matrix[N, K] x;               // individual predictors
  row_vector[L] u[J];          // group predictors
  vector[N] y;                 // outcomes
}
parameters {
  corr_matrix[K] Omega;        // prior correlation
  vector<lower=0>[K] tau;      // prior scale
  matrix[L, K] gamma;           // group coeffs
  vector[K] beta[J];           // indiv coeffs by group
  real<lower=0> sigma;         // prediction error scale
}
model {
  tau ~ cauchy(0, 2.5);
  Omega ~ lkj_corr(2);
  to_vector(gamma) ~ normal(0, 5);
  {
    row_vector[K] u_gamma[J];
    for (j in 1:J)
      u_gamma[j] = u[j] * gamma;
    beta ~ multi_normal(u_gamma, quad_form_diag(Omega, tau));
  }
  for (n in 1:N)
    y[n] ~ normal(x[n] * beta[jj[n]], sigma);
}
\end{stancode}
%
The hyperprior covariance matrix is defined implicitly through the
a quadratic form in the code
because the correlation matrix \code{Omega} and scale vector
\code{tau} are more natural to inspect in the output; to output
\code{Sigma}, define it as a transformed parameter.  The function
\code{quad\_form\_diag} is defined so that
\code{quad\_form\_diag(Sigma,~tau)} is equivalent to
\code{diag\_matrix(tau) * Sigma * diag\_matrix(tau)}, where
\code{diag\_matrix(tau)} returns the matrix with \code{tau} on the
diagonal and zeroes off diagonal; the version using
\code{quad\_form\_diag} should be faster.  See
\refsection{matrix-arithmetic-operators} for more information on
specialized matrix operations.

\subsubsection{Optimization through Vectorization}

The code in the Stan program above can be sped up dramatically by replacing:
%
\begin{stancode}
  for (n in 1:N)
    y[n] ~ normal(x[n] * beta[jj[n]], sigma);
\end{stancode}
%
with the vectorized form:
%
\begin{stancode}
  {
    vector[N] x_beta_jj;
    for (n in 1:N)
      x_beta_jj[n] = x[n] * beta[jj[n]];
    y ~ normal(x_beta_jj, sigma);
  }
\end{stancode}
%
The outer brackets create a local scope in which to define the
variable \code{x\_beta\_jj}, which is then filled in a loop and used
to define a vectorized sampling statement.  The reason this is such a
big win is that it allows us to take the log of sigma only once and it
greatly reduces the size of the resulting expression graph by packing
all of the work into a single density function.

Although it is tempting to redeclare \code{beta} and include a revised
model block sampling statement,
%
\begin{stancode}
parameters {
  matrix[J, K] beta;
...
model {
  y ~ normal(rows_dot_product(x, beta[jj]), sigma);
  ...
\end{stancode}
%
this fails because it breaks the vectorization of sampling for
\code{beta},%
%
\footnote{Thanks to Mike Lawrence for pointing this out in the GitHub
  issue for the manual.}
%
\begin{stancode}
  beta ~ multi_normal(...);
\end{stancode}
%
which requires \code{beta} to be an array of vectors.  Both
vectorizations are important, so the best solution is to just use the
loop above, because \code{rows\_dot\_product} cannot do much
optimization in and of itself because there are no shared computations.

The code in the Stan program above also builds up an array of vectors
for the outcomes and for the multivariate normal, which provides a
very significant speedup by reducing the number of linear systems that
need to be solved and differentiated.
%
\begin{stancode}
  {
    matrix[K, K] Sigma_beta;
    Sigma_beta = quad_form_diag(Omega, tau);
    for (j in 1:J)
      beta[j] ~ multi_normal((u[j] * gamma)', Sigma_beta);
  }
\end{stancode}
%
In this example, the covariance matrix \code{Sigma\_beta} is defined
as a local variable so as not to have to repeat the quadratic form
computation $J$ times.  This vectorization can be combined with the
Cholesky-factor optimization in the next section.

\subsubsection{Optimization through Cholesky Factorization}

The multivariate normal density and LKJ prior on correlation matrices
both require their matrix parameters to be factored.  Vectorizing, as
in the previous section, ensures this is only done once for each
density.  An even better solution, both in terms of efficiency and
numerical stability, is to parameterize the model directly in terms of
Cholesky factors of correlation matrices using the multivariate
version of the non-centered parameterization.  For the model in the
previous section, the program fragment to replace the full matrix
prior with an equivalent Cholesky factorized prior is as follows.
%
\begin{stancode}
data {
  matrix[J, L] u;
  ...
parameters {
  matrix[K, J] z;
  cholesky_factor_corr[K] L_Omega;
  ...
transformed parameters {
  matrix[J, K] beta;
  beta = u * gamma + (diag_pre_multiply(tau,L_Omega) * z)';
}
model {
  to_vector(z) ~ normal(0, 1);
  L_Omega ~ lkj_corr_cholesky(2);
  ...
\end{stancode}
%
The data variable \code{u} was originally an array of vectors, which
is efficient for access; here it is redeclared as a matrix in order to
use it in matrix arithmetic.  The new parameter \code{L\_Omega} is
the Cholesky factor of the original correlation matrix \code{Omega},
so that
%
\begin{stancode}
Omega = L_Omega * L_Omega'
\end{stancode}
%
The prior scale vector \code{tau} is unchanged, and furthermore,
Pre-multiplying the Cholesky factor by the scale produces the Cholesky
factor of the final covariance matrix,
%
\begin{stancode}
  Sigma_beta
  = quad_form_diag(Omega, tau)
  = diag_pre_multiply(tau, L_Omega) * diag_pre_multiply(tau, L_Omega)'
\end{stancode}
%
where the diagonal pre-multiply compound operation is defined by
%
\begin{stancode}
diag_pre_multiply(a, b) = diag_matrix(a) * b
\end{stancode}
%
The new variable \code{z} is declared as a matrix, the entries of
which are given independent unit normal priors; the \code{to\_vector}
operation turns the matrix into a vector so that it can be used as a
vectorized argument to the univariate normal density.  Multiplying the
Cholesky factor of the covariance matrix by \code{z} and adding the
mean \code{(u\,*\,gamma)'} produces a \code{beta} distributed as in
the original model.

Omitting the data declarations, which are the same as before, the
optimized model is as follows.
%
\begin{stancode}
parameters {
  matrix[K, J] z;
  cholesky_factor_corr[K] L_Omega;
  vector<lower=0,upper=pi()/2>[K] tau_unif;
  matrix[L, K] gamma;                         // group coeffs
  real<lower=0> sigma;                       // prediction error scale
}
transformed parameters {
  matrix[J, K] beta;
  vector<lower=0>[K] tau;     // prior scale
  for (k in 1:K) tau[k] = 2.5 * tan(tau_unif[k]);
  beta = u * gamma + (diag_pre_multiply(tau,L_Omega) * z)';
}
model {
  to_vector(z) ~ normal(0, 1);
  L_Omega ~ lkj_corr_cholesky(2);
  to_vector(gamma) ~ normal(0, 5);
  y ~ normal(rows_dot_product(beta[jj] , x), sigma);
}
\end{stancode}

This model also reparameterizes the prior scale \code{tau} to avoid potential problems with the heavy tails of the Cauchy distribution. The statement \code{tau\_unif ~ uniform(0,pi()/2)} can be omitted from the model block because stan increments the log posterior for parameters with uniform priors without it.

% \begin{quote}
% \begin{stancode}
% parameters {
%   vector[3] mu;
%   matrix[3, M] z;
%   cholesky_factor_corr[3] L_Sigma;
%   vector<lower=0>[3] sigma_Sigma;
%   ...
% transformed parameters {
%   matrix[M,3] alpha;
%   alpha
%     = transpose(rep_matrix(mu, M)
%                  + diag_pre_multiply(sigma_Sigma,L_Sigma) * z);
%   ...
% model {
%   to_vector(z) ~ normal(0, 1);
%   gamma ~ normal(0, 5);
%   sigma_Sigma ~ cauchy(0, 2.5);
%   L_Sigma ~ lkj_corr_cholesky(3);
%   ...
% \end{stancode}
% \end{quote}
% %
% Taken together, this Stan program amounts to
% %
% \begin{eqnarray*}
% \sigma & \sim & \mbox{Cauchy}(0, 2.5)
% \\[3pt]
% \Omega & \sim & \mbox{Lkj}(3)
% \\[3pt]
% \Sigma & = & \mbox{diag}(\sigma) \times \Omega \times \mbox{diag}(\sigma)
% \\[3pt]
% \alpha_m & \sim & \mbox{MultiNormal}(\mu, \Sigma)
% \end{eqnarray*}



\section{Prediction, Forecasting, and Backcasting}

Stan models can be used for ``predicting'' the values of arbitrary
model unknowns.  When predictions are about the future, they're called
``forecasts;'' when they are predictions about the past, as in climate
reconstruction or cosmology, they are sometimes called ``backcasts''
(or ``aftcasts'' or ``hindcasts'' or ``antecasts,'' depending on the
author's feelings about the opposite of ``fore'').

\subsection{Programming Predictions}

As a simple example, the following linear regression provides the same
setup for estimating the coefficients \code{beta} as in our very first
example above, using \code{y} for the \code{N} observations and
\code{x} for the \code{N} predictor vectors.  The model parameters and
model for observations are exactly the same as before.

To make predictions, we need to be given the number of predictions,
\code{N\_new}, and their predictor matrix, \code{x\_new}.  The
predictions themselves are modeled as a parameter \code{y\_new}.  The
model statement for the predictions is exactly the same as for the
observations, with the new outcome vector \code{y\_new} and prediction
matrix \code{x\_new}.
%
\begin{stancode}
data {
  int<lower=1> K;
  int<lower=0> N;
  matrix[N, K] x;
  vector[N] y;

  int<lower=0> N_new;
  matrix[N_new, K] x_new;
}
parameters {
  vector[K] beta;
  real<lower=0> sigma;

  vector[N_new] y_new;                  // predictions
}
model {
  y ~ normal(x * beta, sigma);          // observed model

  y_new ~ normal(x_new * beta, sigma);  // prediction model
}
\end{stancode}


\subsection{Predictions as Generated Quantities}

Where possible, the most efficient way to generate predictions is to
use the generated quantities block.  This provides proper Monte Carlo
(not Markov chain Monte Carlo) inference, which can have a much higher
effective sample size per iteration.
%
\begin{stancode}
...data as above...

parameters {
  vector[K] beta;
  real<lower=0> sigma;
}
model {
  y ~ normal(x * beta, sigma);
}
generated quantities {
  vector[N_new] y_new;
  for (n in 1:N_new)
    y_new[n] = normal_rng(x_new[n] * beta, sigma);
}
\end{stancode}
%
Now the data is just as before, but the parameter \code{y\_new} is now
declared as a generated quantity, and the prediction model is
removed from the model and replaced by a pseudo-random draw from a
normal distribution.

\subsubsection{Overflow in Generated Quantities}

It is possible for values to overflow or underflow in generated
quantities.  The problem is that if the result is NaN, then any
constraints placed on the variables will be violated.  It is possible
to check a value assigned by an RNG and reject it if it overflows, but
this is both inefficient and leads to biased posterior estimates.
Instead, the conditions causing overflow, such as trying to generate a
negative binomial random variate with a mean of $2^{31}$.  These must
be intercepted and dealt with, typically be reparameterizing or
reimplementing the random number generator using real values rather
than integers, which are upper-bounded by $2^{31} - 1$ in Stan.


\section{Multivariate Outcomes}

Most regressions are set up to model univariate observations (be they
scalar, boolean, categorical, ordinal, or count).  Even multinomial
regressions are just repeated categorical regressions.  In contrast,
this section discusses regression when each observed value is
multivariate.  To relate multiple outcomes in a regression setting,
their error terms are provided with covariance structure.

This section considers two cases, seemingly unrelated regressions for
continuous multivariate quantities and multivariate probit regression
for boolean multivariate quantities.

\subsection{Seemingly Unrelated Regressions}

The first model considered is the ``seemingly unrelated'' regressions
(SUR) of econometrics where several linear regressions share
predictors and use a covariance error structure rather than
independent errors \citep{Zellner:1962,Greene:2011}.

The model is easy to write down as a regression,
%
\begin{eqnarray*}
 y_n & = & x_n \, \beta + \epsilon_n
\\[4pt]
 \epsilon_n & \sim & \distro{MultiNormal}(0, \Sigma)
\end{eqnarray*}
%
where $x_n$ is a $J$-row-vector of predictors ($x$ is an $(N \times
J)$-matrix), $y_n$ is a $K$-vector of observations, $\beta$ is a $(K
\times J)$-matrix of regression coefficients (vector $\beta_k$ holds
coefficients for outcome $k$), and $\Sigma$ is covariance matrix
governing the error.  As usual, the intercept can be rolled into $x$
as a column of ones.

The basic Stan code is straightforward (though see below for more
optimized code for use with LKJ priors on correlation).
%
\begin{stancode}
data {
  int<lower=1> K;
  int<lower=1> J;
  int<lower=0> N;
  vector[J] x[N];
  vector[K] y[N];
}
parameters {
  matrix[K, J] beta;
  cov_matrix[K] Sigma;
}
model {
  vector[K] mu[N];
  for (n in 1:N)
    mu[n] = beta * x[n];
  y ~ multi_normal(mu, Sigma);
}
\end{stancode}
%
For efficiency, the multivariate normal is vectorized by precomputing
the array of mean vectors and sharing the same covariance matrix.

Following the advice in \refsection{multivariate-hierarchical-priors},
we will place a weakly informative normal prior on the regression
coefficients, an LKJ prior on the correlations and a half-Cauchy prior
on standard deviations.  The covariance structure is parameterized in
terms of Cholesky factors for efficiency and arithmetic stability.
%
\begin{stancode}
...
parameters {
  matrix[K, J] beta;
  cholesky_factor_corr[K] L_Omega;
  vector<lower=0>[K] L_sigma;
}
model {
  vector[K] mu[N];
  matrix[K, K] L_Sigma;

  for (n in 1:N)
    mu[n] = beta * x[n];

  L_Sigma = diag_pre_multiply(L_sigma, L_Omega);

  to_vector(beta) ~ normal(0, 5);
  L_Omega ~ lkj_corr_cholesky(4);
  L_sigma ~ cauchy(0, 2.5);

  y ~ multi_normal_cholesky(mu, L_Sigma);
}
\end{stancode}
%
The Cholesky factor of the covariance matrix is then reconstructed as
a local variable and used in the model by scaling the Cholesky factor
of the correlation matrices. The regression coefficients get a prior
all at once by converting the matrix \code{beta} to a vector.

If required, the full correlation or covariance matrices may be
reconstructed from their Cholesky factors in the generated quantities
block.


\subsection{Multivariate Probit Regression}

The multivariate probit model generates sequences of boolean variables
by applying a step function to the output of a seemingly unrelated
regression.

The observations $y_n$ are $D$-vectors of boolean values (coded 0 for
false, 1 for true).  The values for the observations $y_n$ are based
on latent values $z_n$ drawn from a seemingly unrelated regression
model (see the previous section),
%
\begin{eqnarray*}
 z_n & = & x_n \, \beta + \epsilon_n
\\[4pt]
 \epsilon_n & \sim & \distro{MultiNormal}(0, \Sigma)
\end{eqnarray*}
%
These are then put through the step function to produce a $K$-vector $z_n$
of boolean values with elements defined by
\[
y_{n, k} = \mathrm{I}(z_{n, k} > 0),
\]
where $\mathrm{I}()$ is the indicator function taking the value 1 if its
argument is true and 0 otherwise.

Unlike in the seemingly unrelated regressions case, here the
covariance matrix $\Sigma$ has unit standard deviations (i.e., it is a
correlation matrix).  As with ordinary probit and logistic
regressions, letting the scale vary causes the model (which is defined
only by a cutpoint at 0, not a scale) to be unidentified (see
\citep{Greene:2011}).

Multivariate probit regression can be coded in Stan using the trick
introduced by \cite{AlbertChib:1993}, where the underlying continuous
value vectors $y_n$ are coded as truncated parameters.  The key to
coding the model in Stan is declaring the latent vector $z$ in two
parts, based on whether the corresponding value of $y$ is 0 or 1.
Otherwise, the model is identical to the seemingly unrelated
regression model in the previous section.

First, we introduce a sum function for two-dimensional arrays of
integers;  this is going to help us calculate how many total 1 values
there are in $y$.
%
\begin{stancode}
functions {
  int sum(int[,] a) {
    int s = 0;
    for (i in 1:size(a))
      s += sum(a[i]);
    return s;
  }
}
\end{stancode}
%
The function is trivial, but it's not a built-in for Stan and it's easier to
understand the rest of the model if it's pulled into its own function
so as not to create a distraction.

The data declaration block is much like for the seemingly unrelated
regressions, but the observations \code{y} are now integers
constrained to be 0 or 1.
%
\begin{stancode}
data {
  int<lower=1> K;
  int<lower=1> D;
  int<lower=0> N;
  int<lower=0,upper=1> y[N,D];
  vector[K] x[N];
}
\end{stancode}

After declaring the data, there is a rather involved transformed data
block whose sole purpose is to sort the data array \code{y} into
positive and negative components, keeping track of indexes so that
\code{z} can be easily reassembled in the transformed parameters
block.
%
\begin{stancode}
transformed data {
  int<lower=0> N_pos;
  int<lower=1,upper=N> n_pos[sum(y)];
  int<lower=1,upper=D> d_pos[size(n_pos)];
  int<lower=0> N_neg;
  int<lower=1,upper=N> n_neg[(N * D) - size(n_pos)];
  int<lower=1,upper=D> d_neg[size(n_neg)];

  N_pos = size(n_pos);
  N_neg = size(n_neg);
  {
    int i;
    int j;
    i = 1;
    j = 1;
    for (n in 1:N) {
      for (d in 1:D) {
        if (y[n,d] == 1) {
          n_pos[i] = n;
          d_pos[i] = d;
          i += 1;
        } else {
          n_neg[j] = n;
          d_neg[j] = d;
          j += 1;
        }
      }
    }
  }
}
\end{stancode}
%
The variables \code{N\_pos} and \code{N\_neg} are set to the number of
true (1) and number of false (0) observations in \code{y}.  The loop
then fills in the sequence of indexes for the positive and negative
values in four arrays.

The parameters are declared as follows.
%
\begin{stancode}
parameters {
  matrix[D, K] beta;
  cholesky_factor_corr[D] L_Omega;
  vector<lower=0>[N_pos] z_pos;
  vector<upper=0>[N_neg] z_neg;
}
\end{stancode}
%
These include the regression coefficients \code{beta} and the Cholesky
factor of the correlation matrix, \code{L\_Omega}.  This time there is
no scaling because the covariance matrix has unit scale (i.e., it is a
correlation matrix;  see above).

The critical part of the parameter declaration is that the latent real
value $z$ is broken into positive-constrained and negative-constrained
components, whose size was conveniently calculated in the transformed
data block.  The transformed data block's real work was to allow the
transformed parameter block to reconstruct $z$.
%
\begin{stancode}
transformed parameters {
  vector[D] z[N];
  for (n in 1:N_pos)
    z[n_pos[n], d_pos[n]] = z_pos[n];
  for (n in 1:N_neg)
    z[n_neg[n], d_neg[n]] = z_neg[n];
}
\end{stancode}

At this point, the model is simple, pretty much recreating the
seemingly unrelated regression.
%
\begin{stancode}
model {
  L_Omega ~ lkj_corr_cholesky(4);
  to_vector(beta) ~ normal(0, 5);
  {
    vector[D] beta_x[N];
    for (n in 1:N)
      beta_x[n] = beta * x[n];
    z ~ multi_normal_cholesky(beta_x, L_Omega);
  }
}
\end{stancode}
%
This simple form of model is made possible by the Albert and
Chib-style constraints on \code{z}.

Finally, the correlation matrix itself can be put back together in the
generated quantities block if desired.
%
\begin{stancode}
generated quantities {
  corr_matrix[D] Omega;
  Omega = multiply_lower_tri_self_transpose(L_Omega);
}
\end{stancode}
%
Of course, the same could be done for the seemingly unrelated
regressions in the previous section.

\section{Applications of Pseudorandom Number Generation}

The main application of pseudorandom number generator (PRNGs) is for
posterior inference, including prediction and posterior predictive
checks.  They can also be used for pure data simulation, which is like
a posterior predictive check with no conditioning.  See
\refsection{distributions-prng} for a description of their syntax and
the scope of their usage.

\subsection{Prediction}

Consider predicting unobserved outcomes using linear
regression.  Given predictors $x_1, \ldots, x_N$ and observed outcomes
$y_1,\ldots,y_N$, and assuming a standard linear regression with
intercept $\alpha$, slope $\beta$, and error scale $\sigma$, along with
improper uniform priors, the posterior over the parameters given $x$
and $y$ is
%
\[
p(\alpha, \beta, \sigma \, | \, x, y)
\propto
\prod_{n=1}^N
  \distro{Normal}(y_n \, | \, \alpha + \beta x_n, \sigma).
\]
%
For this model, the posterior predictive inference for a new outcome
$\tilde{y}_m$ given a predictor $\tilde{x}_m$, conditioned on the
observed data $x$ and $y$, is
\[
p(\tilde{y}_n \, | \, \tilde{x}_n, x, y)
= \int_{(\alpha,\beta,\sigma)}
  \distro{Normal}(\tilde{y}_n \, | \, \alpha + \beta \tilde{x}_n, \sigma)
  \times
  p(\alpha, \beta, \sigma \, | \, x, y)
  \
  \mathrm{d}(\alpha,\beta,\sigma).
\]
%
To code the posterior predictive inference in Stan, a standard linear
regression is combined with a random number in the generated
quantities block.
%
\begin{stancode}
data {
  int<lower=0> N;
  vector[N] y;
  vector[N] x;
  int<lower=0> N_tilde;
  vector[N_tilde] x_tilde;
}
parameters {
  real alpha;
  real beta;
  real<lower=0> sigma;
}
model {
  y ~ normal(alpha + beta * x, sigma);
}
generated quantities {
  vector[N_tilde] y_tilde;
  for (n in 1:N_tilde)
    y_tilde[n] = normal_rng(alpha + beta * x_tilde[n], sigma);
}
\end{stancode}
%
Given observed predictors $x$ and outcomes $y$, \code{y\_tilde} will
be drawn according to $p(\tilde{y} \, | \, \tilde{x}, y, x)$.  This
means that, for example, the posterior mean for \code{y\_tilde} is the
estimate of the outcome that minimizes expected square error
(conditioned on the data and model, of course).

\subsection{Posterior Predictive Checks}

A good way to investigate the fit of a model to the data, a critical
step in Bayesian data analysis, is to generate simulated data
according to the parameters of the model.  This is carried out with
exactly the same procedure as before, only the observed data
predictors $x$ are used in place of new predictors $\tilde{x}$ for
unobserved outcomes.  If the model fits the data well, the predictions
for $\tilde{y}$ based on $x$ should match the observed data $y$.

To code posterior predictive checks in Stan requires only a slight
modification of the prediction code to use $x$ and $N$ in place of
$\tilde{x}$ and $\tilde{N}$,
%
\begin{stancode}
generated quantities {
  vector[N] y_tilde;
  for (n in 1:N)
    y_tilde[n] = normal_rng(alpha + beta * x[n], sigma);
}
\end{stancode}
%
\cite{GelmanEtAl:2013} recommend choosing several posterior draws
$\tilde{y}^{(1)}, \ldots, \tilde{y}^{(M)}$ and plotting each of them
alongside the data $y$ that was actually observed.  If the model fits
well, the simulated $\tilde{y}$ will look like the actual data $y$.




\chapter{Time-Series Models}\label{time-series.chapter}

\noindent
Times series data come arranged in temporal order.  This chapter
presents two kinds of time series models, regression-like models such
as autoregressive and moving average models, and hidden Markov models.

\refchapter{gaussian-processes} presents Gaussian processes, which may
also be used for time-series (and spatial) data.


\section{Autoregressive Models}\label{autoregressive.section}

A first-order autoregressive model (AR(1)) with normal noise takes
each point $y_n$ in a sequence $y$ to be generated according to
%
\[
y_n \sim \distro{Normal}(\alpha + \beta y_{n-1}, \sigma).
\]
%
That is, the expected value of $y_n$ is $\alpha + \beta y_{n-1}$, with
noise scaled as $\sigma$.

\subsection{AR(1) Models}

With improper flat priors on the regression coefficients for slope
($\beta$), intercept ($\alpha$), and noise scale ($\sigma$),
the Stan program for the AR(1) model is as follows.
%
\begin{stancode}
data {
  int<lower=0> N;
  vector[N] y;
}
parameters {
  real alpha;
  real beta;
  real<lower=0> sigma;
}
model {
  for (n in 2:N)
    y[n] ~ normal(alpha + beta * y[n-1], sigma);
}
\end{stancode}
%
The first observed data point, \code{y[1]}, is not modeled here
because there is nothing to condition on; instead, it acts to
condition \code{y[2]}.  This model also uses an improper prior for
\code{sigma}, but there is no obstacle to adding an informative prior
if information is available on the scale of the changes in \code{y}
over time, or a weakly informative prior to help guide inference if
rough knowledge of the scale of \code{y} is available.

\subsubsection{Slicing for Efficiency}

Although perhaps a bit more difficult to read, a much more efficient
way to write the above model is by slicing the vectors, with the model
above being replaced with the one-liner
%
\begin{stancode}
model {
  y[2:N] ~ normal(alpha + beta * y[1:(N - 1)], sigma);
}
\end{stancode}
%
The left-hand side slicing operation pulls out the last $N-1$
elements and the right-hand side version pulls out the first $N-1$.



\subsection{Extensions to the AR(1) Model}

Proper priors of a range of different families may be added for the
regression coefficients and noise scale.  The normal noise model can
be changed to a Student-$t$ distribution or any other distribution
with unbounded support.  The model could also be made hierarchical if
multiple series of observations are available.

To enforce the estimation of a stationary AR(1) process, the slope
coefficient \code{beta} may be constrained with bounds as follows.
%
\begin{stancode}
real<lower=-1,upper=1> beta;
\end{stancode}
%
In practice, such a constraint is not recommended.  If the data is not
stationary, it is best to discover this while fitting the model.
Stationary parameter estimates can be encouraged with a prior favoring
values of \code{beta} near zero.


\subsection{AR(2) Models}

Extending the order of the model is also straightforward.  For
example, an AR(2) model could be coded with the second-order
coefficient \code{gamma} and the following model statement.
%
\begin{stancode}
for (n in 3:N)
  y[n] ~ normal(alpha + beta*y[n-1] + gamma*y[n-2], sigma);
\end{stancode}


\subsection{AR($K$) Models}

A general model where the order is itself given as data can be coded
by putting the coefficients in an array and computing the linear
predictor in a loop.
%
\begin{stancode}
data {
  int<lower=0> K;
  int<lower=0> N;
  real y[N];
}
parameters {
  real alpha;
  real beta[K];
  real sigma;
}
model {
  for (n in (K+1):N) {
    real mu = alpha;
    for (k in 1:K)
      mu += beta[k] * y[n-k];
    y[n] ~ normal(mu, sigma);
  }
}
\end{stancode}

\subsection{ARCH(1) Models}

Econometric and financial time-series models usually assume
heteroscedasticity (i.e., they allow the scale of the noise terms
defining the series to vary over time).
The simplest such model is the autoregressive conditional
heteroscedasticity (ARCH) model \citep{Engle:1982}.  Unlike the
autoregressive model AR(1), which modeled the mean of the series as
varying over time but left the noise term fixed, the ARCH(1) model
takes the scale of the noise terms to vary over time but leaves the
mean term fixed.  Of course, models could be defined where both the
mean and scale vary over time; the econometrics literature presents a
wide range of time-series modeling choices.

The ARCH(1) model is typically presented as the following sequence of
equations, where $r_t$ is the observed return at time point $t$
and $\mu$, $\alpha_0$, and $\alpha_1$ are unknown regression coefficient parameters.
%
\begin{eqnarray*}
r_t & = & \mu + a_t
\\[2pt]
a_t & = & \sigma_t \epsilon_t
\\[2pt]
\epsilon_t & \sim & \distro{Normal}(0,1)
\\[2pt]
\sigma^2_t & = & \alpha_0 + \alpha_1 a_{t-1}^2
\end{eqnarray*}
%
In order to ensure the noise terms $\sigma^2_t$ are positive, the
scale coefficients are constrained to be positive, $\alpha_0, \alpha_1
> 0$.  To ensure stationarity of the time series, the slope is
constrained to to be less than one, $\alpha_1 < 1$.%
%
\footnote{In practice, it can be useful to remove the constraint to
  test whether a non-stationary set of coefficients provides a better
  fit to the data.  It can also be useful to add a trend term to the
  model, because an unfitted trend will manifest as non-stationarity.}
%
The ARCH(1) model may be coded directly in Stan as follows.
%
\begin{stancode}
data {
  int<lower=0> T;   // number of time points
  real r[T];        // return at time t
}
parameters {
  real mu;                       // average return
  real<lower=0> alpha0;          // noise intercept
  real<lower=0,upper=1> alpha1;  // noise slope
}
model {
  for (t in 2:T)
    r[t] ~ normal(mu, sqrt(alpha0 + alpha1 * pow(r[t-1] - mu,2)));
}
\end{stancode}
%
The loop in the model is defined so that the return at time $t=1$ is
not modeled; the model in the next section shows how to model the
return at $t=1$.  The model can be vectorized to be more efficient;
the model in the next section provides an example.

\section{Modeling Temporal Heteroscedasticity}

A set of variables is homoscedastic if their variances are all the
same; the variables are heteroscedastic if they do not all have the
same variance.  Heteroscedastic time-series models allow the noise
term to vary over time.

\subsection{GARCH(1,1) Models}

The basic generalized autoregressive conditional heteroscedasticity
(GARCH) model, GARCH(1,1), extends the ARCH(1) model by including the
squared previous difference in return from the mean at time $t-1$ as a
predictor of volatility at time $t$, defining
%
\[
\sigma^2_t = \alpha_0 + \alpha_1 a^2_{t-1} + \beta_1 \sigma^2_{t-1}.
\]
%
To ensure the scale term is positive and the resulting time series
stationary, the coefficients must all satisfy $\alpha_0, \alpha_1,
\beta_1 > 0$ and the slopes $\alpha_1 + \beta_1 < 1$.
%
\begin{stancode}
data {
  int<lower=0> T;
  real r[T];
  real<lower=0> sigma1;
}
parameters {
  real mu;
  real<lower=0> alpha0;
  real<lower=0,upper=1> alpha1;
  real<lower=0,upper=(1-alpha1)> beta1;
}
transformed parameters {
  real<lower=0> sigma[T];
  sigma[1] = sigma1;
  for (t in 2:T)
    sigma[t] = sqrt(alpha0
                     + alpha1 * pow(r[t-1] - mu, 2)
                     + beta1 * pow(sigma[t-1], 2));
}
model {
  r ~ normal(mu, sigma);
}
\end{stancode}
%
To get the recursive definition of the volatility regression off the
ground, the data declaration includes a non-negative value
\code{sigma1} for the scale of the noise at $t = 1$.

The constraints are coded directly on the parameter declarations.
This declaration is order-specific in that the constraint on \code{beta1}
depends on the value of \code{alpha1}.

A transformed parameter array of non-negative values \code{sigma} is
used to store the scale values at each time point.  The definition of
these values in the transformed parameters block is where the
regression is now defined.  There is an intercept \code{alpha0}, a
slope \code{alpha1} for the squared difference in return from the mean
at the previous time, and a slope \code{beta1} for the previous noise
scale squared.  Finally, the whole regression is inside the
\code{sqrt} function because Stan requires scale (deviation) parameters (not
variance parameters) for the normal distribution.

With the regression in the transformed parameters block, the model
reduces a single vectorized sampling statement.  Because \code{r} and
\code{sigma} are of length \code{T}, all of the data is modeled
directly.


\section{Moving Average Models}

A moving average model uses previous errors as predictors for future
outcomes.  For a moving average model of order $Q$, $\mbox{MA}(Q)$,
there is an overall mean parameter $\mu$ and regression coefficients
$\theta_q$ for previous error terms.  With $\epsilon_t$ being the
noise at time $t$, the model for outcome $y_t$ is defined by
\[
y_t = \mu + \theta_1 \epsilon_{t-1} + \cdots + \theta_Q \epsilon_{t-Q}
+ \epsilon_t,
\]
with the noise term $\epsilon_t$ for outcome $y_t$ modeled as
normal,
\[
\epsilon_t \sim \distro{Normal}(0,\sigma).
\]
In a proper Bayesian model, the parameters $\mu$, $\theta$, and
$\sigma$ must all be given priors.

\subsection{$\mbox{MA}(2)$ Example}

An $\mbox{MA}(2)$ model can be coded in Stan as follows.
%
\begin{stancode}
data {
  int<lower=3> T;  // number of observations
  vector[T] y;     // observation at time T
}
parameters {
  real mu;              // mean
  real<lower=0> sigma;  // error scale
  vector[2] theta;      // lag coefficients
}
transformed parameters {
  vector[T] epsilon;    // error terms
  epsilon[1] = y[1] - mu;
  epsilon[2] = y[2] - mu - theta[1] * epsilon[1];
  for (t in 3:T)
    epsilon[t] = ( y[t] - mu
                    - theta[1] * epsilon[t - 1]
                    - theta[2] * epsilon[t - 2] );
}
model {
  mu ~ cauchy(0, 2.5);
  theta ~ cauchy(0, 2.5);
  sigma ~ cauchy(0, 2.5);
  for (t in 3:T)
    y[t] ~ normal(mu
                  + theta[1] * epsilon[t - 1]
                  + theta[2] * epsilon[t - 2],
                  sigma);
}
\end{stancode}
%
The error terms $\epsilon_t$ are defined as transformed parameters in
terms of the observations and parameters.  The definition of the
sampling statement (defining the likelihood) follows the definition,
which can only be applied to $y_n$ for $n > Q$.  In this example, the
parameters are all given Cauchy (half-Cauchy for $\sigma$) priors,
although other priors can be used just as easily.

This model could be improved in terms of speed by vectorizing the
sampling statement in the model block.  Vectorizing the calculation of
the $\epsilon_t$ could also be sped up by using a dot product instead
of a loop.


\subsection{Vectorized $\mbox{MA}(Q)$ Model}

A general $\mbox{MA}(Q)$ model with a vectorized sampling probability
may be defined as follows.
%
\begin{stancode}
data {
  int<lower=0> Q;  // num previous noise terms
  int<lower=3> T;  // num observations
  vector[T] y;     // observation at time t
}
parameters {
  real mu;              // mean
  real<lower=0> sigma;  // error scale
  vector[Q] theta;      // error coeff, lag -t
}
transformed parameters {
  vector[T] epsilon;    // error term at time t
  for (t in 1:T) {
    epsilon[t] = y[t] - mu;
    for (q in 1:min(t - 1, Q))
      epsilon[t] = epsilon[t] - theta[q] * epsilon[t - q];
  }
}
model {
  vector[T] eta;
  mu ~ cauchy(0, 2.5);
  theta ~ cauchy(0, 2.5);
  sigma ~ cauchy(0, 2.5);
  for (t in 1:T) {
    eta[t] = mu;
    for (q in 1:min(t - 1, Q))
      eta[t] = eta[t] + theta[q] * epsilon[t - q];
  }
  y ~ normal(eta, sigma);
}
\end{stancode}
%
Here all of the data is modeled, with missing terms just dropped from
the regressions as in the calculation of the error terms.  Both models
converge very quickly and mix very well at convergence, with the
vectorized model being quite a bit faster (per iteration, not to
converge --- they compute the same model).


\section{Autoregressive Moving Average Models}

Autoregressive moving-average models (ARMA), combine the predictors
of the autoregressive model and the moving average model.  An
ARMA(1,1) model, with a single state of history, can be encoded in
Stan as follows.
%
\begin{stancode}
data {
  int<lower=1> T;            // num observations
  real y[T];                 // observed outputs
}
parameters {
  real mu;                   // mean coeff
  real phi;                  // autoregression coeff
  real theta;                // moving avg coeff
  real<lower=0> sigma;       // noise scale
}
model {
  vector[T] nu;              // prediction for time t
  vector[T] err;             // error for time t
  nu[1] = mu + phi * mu;    // assume err[0] == 0
  err[1] = y[1] - nu[1];
  for (t in 2:T) {
    nu[t] = mu + phi * y[t-1] + theta * err[t-1];
    err[t] = y[t] - nu[t];
  }
  mu ~ normal(0, 10);         // priors
  phi ~ normal(0, 2);
  theta ~ normal(0, 2);
  sigma ~ cauchy(0, 5);
  err ~ normal(0, sigma);    // likelihood
}
\end{stancode}
%
The data is declared in the same way as the other time-series
regressions and the parameters are documented in the code.

In the model block, the local vector \code{nu} stores the predictions
and \code{err} the errors.  These are computed similarly to the
errors in the moving average models described in the previous section.

The priors are weakly informative for stationary processes.  The
likelihood only involves the error term, which is efficiently
vectorized here.

Often in models such as these, it is desirable to inspect the
calculated error terms.  This could easily be accomplished in Stan by
declaring \code{err} as a transformed parameter, then defining it the
same way as in the model above.  The vector \code{nu} could still be a
local variable, only now it will be in the transformed parameter block.

Wayne Folta suggested encoding the model without local vector
variables as follows.
%
\begin{stancode}
model {
  real err;
  mu ~ normal(0, 10);
  phi ~ normal(0, 2);
  theta ~ normal(0, 2);
  sigma ~ cauchy(0, 5);
  err = y[1] - mu + phi * mu;
  err ~ normal(0, sigma);
  for (t in 2:T) {
    err = y[t] - (mu + phi * y[t-1] + theta * err);
    err ~ normal(0, sigma);
  }
}
\end{stancode}
%
This approach to ARMA models provides a nice example of how local
variables, such as \code{err} in this case, can be reused in Stan.
Folta's approach could be extended to higher order moving-average
models by storing more than one error term as a local variable and
reassigning them in the loop.

Both encodings are very fast.  The original encoding has the advantage
of vectorizing the normal distribution, but it uses a bit more memory.
A halfway point would be to vectorize just \code{err}.

\subsection{Identifiability and Stationarity}%

MA and ARMA models are not identifiable if the roots of the
characteristic polynomial for the MA part lie inside the unit circle,
so it's necessary to add the following constraint.%
%
\footnote{This subsection is a lightly edited comment of Jonathan
  Gilligan's on GitHub; see
  \url{https://github.com/stan-dev/stan/issues/1617\#issuecomment-160249142}.}
%
\begin{stancode}
real<lower = -1, upper = 1> theta;
\end{stancode}
%
When the model is run without the constraint, using synthetic data
generated from the model, the simulation can sometimes find modes for
(\code{theta}, \code{phi}) outside the $[-1,1]$ interval, which
creates a multiple mode problem in the posterior and also causes the
NUTS tree depth to get very large (often above 10). Adding the
constraint both improves the accuracy of the posterior and
dramatically reduces the tree depth, which speeds up the simulation
considerably (typically by much more than an order of magnitude).

Further, unless one thinks that the process is really non-stationary,
it's worth adding the following constraint to ensure stationarity.
%
\begin{stancode}
read<lower = -1, upper = 1> phi;
\end{stancode}



\section{Stochastic Volatility Models}

Stochastic volatility models treat the volatility (i.e., variance) of
a return on an asset, such as an option to buy a security, as
following a latent stochastic process in discrete time
\citep{KimShephardChib:1998}.  The data consist of mean corrected
(i.e., centered) returns $y_t$ on an underlying asset at $T$ equally
spaced time points.  Kim et al.\ formulate a typical stochastic
volatility model using the following regression-like equations, with a
latent parameter $h_t$ for the log volatility, along with parameters
$\mu$ for the mean log volatility, and $\phi$ for the persistence of
the volatility term.  The variable $\epsilon_t$ represents the
white-noise shock (i.e., multiplicative error) on the asset return at
time $t$, whereas $\delta_t$ represents the shock on volatility at
time $t$.
\[
y_t = \epsilon_t \exp(h_t / 2),
\]
\[
h_{t+1} = \mu + \phi (h_t - \mu) + \delta_t \sigma
\]
\[
h_1 \sim \distro{Normal}\left( \mu, \frac{\sigma}{\sqrt{1 - \phi^2}} \right)
\]
\[
\epsilon_t \sim \distro{Normal}(0,1); \ \ \ \ \  \delta_t \sim \distro{Normal}(0,1)
\]
%
Rearranging the first line, $\epsilon_t = y_t \exp(-h_t / 2)$,
allowing the sampling distribution for $y_t$ to be written as
\[
y_t \sim \distro{Normal}(0,\exp(h_t/2)).
\]
The recurrence equation for $h_{t+1}$ may be combined with the
scaling and sampling of $\delta_t$ to yield the sampling distribution
\[
h_t \sim \distro{Normal}(\mu + \phi(h_t - \mu), \sigma).
\]
This formulation can be directly encoded, as shown in the following
Stan model.
%
\begin{stancode}
data {
  int<lower=0> T;   // # time points (equally spaced)
  vector[T] y;      // mean corrected return at time t
}
parameters {
  real mu;                     // mean log volatility
  real<lower=-1,upper=1> phi;  // persistence of volatility
  real<lower=0> sigma;         // white noise shock scale
  vector[T] h;                 // log volatility at time t
}
model {
  phi ~ uniform(-1, 1);
  sigma ~ cauchy(0, 5);
  mu ~ cauchy(0, 10);
  h[1] ~ normal(mu, sigma / sqrt(1 - phi * phi));
  for (t in 2:T)
    h[t] ~ normal(mu + phi * (h[t - 1] -  mu), sigma);
  for (t in 1:T)
    y[t] ~ normal(0, exp(h[t] / 2));
}
\end{stancode}
%
Compared to the Kim et al.\ formulation, the Stan model adds priors
for the parameters $\phi$, $\sigma$, and $\mu$.  Note that the shock
terms $\epsilon_t$ and $\delta_t$ do not appear explicitly in the
model, although they could be calculated efficiently in a generated
quantities block.

The posterior of a stochastic volatility model such as this one
typically has high posterior variance.  For example, simulating 500
data points from the above model with $\mu = -1.02$, $\phi = 0.95$,
and $\sigma = 0.25$ leads to 95\% posterior intervals for $\mu$ of
$(-1.23, -0.54)$, for $\phi$ of $(0.82,0.98 )$ and for $\sigma$ of
$(0.16,0.38)$.

The samples using NUTS show a high degree of autocorrelation among the
samples, both for this model and the stochastic volatility model
evaluated in \citep{Hoffman-Gelman:2011, Hoffman-Gelman:2014}.
Using a non-diagonal mass
matrix provides faster convergence and more effective samples than a
diagonal mass matrix, but will not scale to large values of $T$.

It is relatively straightforward to speed up the effective samples per
second generated by this model by one or more orders of magnitude.
First, the sampling statements for return $y$ is easily vectorized to
%
\begin{stancode}
y ~ normal(0, exp(h / 2));
\end{stancode}
%
This speeds up the iterations, but does not change the effective
sample size because the underlying parameterization and log
probability function have not changed.  Mixing is improved by by
reparameterizing in terms of a standardized volatility, then
rescaling.  This requires a standardized parameter \code{h\_std} to be
declared instead of \code{h}.
\begin{stancode}
parameters {
  ...
  vector[T] h_std;             // std log volatility time t
\end{stancode}
%
The original value of \code{h} is then defined in a transformed
parameter block.
%
\begin{stancode}
transformed parameters {
  vector[T] h = h_std * sigma;  // now h ~ normal(0, sigma)
  h[1] /= sqrt(1 - phi * phi);  // rescale h[1]
  h += mu;
  for (t in 2:T)
    h[t] += phi * (h[t-1] - mu);
}
\end{stancode}
%
The first assignment rescales \code{h\_std} to have a
$\distro{Normal}(0,\sigma)$ distribution and temporarily assigns it to
\code{h}.  The second assignment rescales \code{h[1]} so that its
prior differs from that of \code{h[2]} through \code{h[T]}.  The next
assignment supplies a \code{mu} offset, so that \code{h[2]} through
\code{h[T]} are now distributed $\distro{Normal}(\mu,\sigma)$; note
that this shift must be done after the rescaling of \code{h[1]}.  The
final loop adds in the moving average so that \code{h[2]} through
\code{h[T]} are appropriately modeled relative to \code{phi} and
\code{mu}.

As a final improvement, the sampling statement for \code{h[1]} and
loop for sampling \code{h[2]} to \code{h[T]} are replaced with a
single vectorized unit normal sampling statement.
%
\begin{stancode}
model {
  ...
  h_std ~ normal(0, 1);
\end{stancode}
%
Although the original model can take hundreds and sometimes thousands
of iterations to converge, the reparameterized model reliably
converges in tens of iterations.  Mixing is also dramatically
improved, which results in higher effective sample sizes per
iteration.  Finally, each iteration runs in roughly a quarter of the
time of the original iterations.

\section{Hidden Markov Models}\label{hmms.section}

A hidden Markov model (HMM) generates a sequence of $T$ output
variables $y_t$ conditioned on a parallel sequence of latent
categorical state variables $z_t \in \{1,\ldots, K\}$.  These
``hidden'' state variables are assumed to form a Markov chain so that
$z_t$ is conditionally independent of other variables given $z_{t-1}$.
This Markov chain is parameterized by a transition matrix $\theta$
where $\theta_k$ is a $K$-simplex for $k \in \{1,\ldots, K\}$.  The
probability of transitioning to state $z_t$ from state $z_{t-1}$ is
\[
z_t \sim \distro{Categorical}(\theta_{z[t-1]}).
\]
The output $y_t$ at time $t$ is generated conditionally independently
based on the latent state $z_t$.

This section describes HMMs with a simple categorical model for
outputs $y_t \in \{1,\ldots,V\}$.  The categorical distribution for
latent state $k$ is parameterized by a $V$-simplex $\phi_k$.  The
observed output $y_t$ at time $t$ is generated based on the hidden
state indicator $z_t$ at time $t$,
\[
y_t \sim \distro{Categorical}(\phi_{z[t]}).
\]
In short, HMMs form a discrete mixture model where the mixture
component indicators form a latent Markov chain.



\subsection{Supervised Parameter Estimation}

In the situation where the hidden states are known, the following
naive model can be used to fit the parameters $\theta$ and $\phi$.
%
\begin{stancode}
data {
  int<lower=1> K;  // num categories
  int<lower=1> V;  // num words
  int<lower=0> T;  // num instances
  int<lower=1,upper=V> w[T]; // words
  int<lower=1,upper=K> z[T]; // categories
  vector<lower=0>[K] alpha;  // transit prior
  vector<lower=0>[V] beta;   // emit prior
}
parameters {
  simplex[K] theta[K];  // transit probs
  simplex[V] phi[K];    // emit probs
}
model {
  for (k in 1:K)
    theta[k] ~ dirichlet(alpha);
  for (k in 1:K)
    phi[k] ~ dirichlet(beta);
  for (t in 1:T)
    w[t] ~ categorical(phi[z[t]]);
  for (t in 2:T)
    z[t] ~ categorical(theta[z[t - 1]]);
}
\end{stancode}
%
Explicit Dirichlet priors have been provided for $\theta_k$ and
$\phi_k$; dropping these two statements would implicitly take the
prior to be uniform over all valid simplexes.

\subsection{Start-State and End-State Probabilities}

Although workable, the above description of HMMs is incomplete because
the start state $z_1$ is not modeled (the index runs from 2 to $T$).
If the data are conceived as a subsequence of a long-running process,
the probability of $z_1$ should be set to the stationary state
probabilities in the Markov chain.  In this case, there is no distinct
end to the data, so there is no need to model the probability that the
sequence ends at $z_T$.

An alternative conception of HMMs is as models of finite-length
sequences.  For example, human language sentences have distinct
starting distributions (usually a capital letter) and ending
distributions (usually some kind of punctuation).  The simplest way to
model the sequence boundaries is to add a new latent state $K+1$,
generate the first state from a categorical distribution with
parameter vector $\theta_{K+1}$, and restrict the transitions so that
a transition to state $K+1$ is forced to occur at the end of the
sentence and is prohibited elsewhere.

\subsection{Calculating Sufficient Statistics}

The naive HMM estimation model presented above can be sped up
dramatically by replacing the loops over categorical distributions
with a single multinomial distribution.%
%
\footnote{The program is available in the Stan example model repository;
see \url{http://mc-stan.org/documentation}.}
%
The data is declared as before, but now a transformed data blocks
computes the sufficient statistics for estimating the transition and
emission matrices.
%
\begin{stancode}
transformed data {
  int<lower=0> trans[K, K];
  int<lower=0> emit[K, V];
  for (k1 in 1:K)
    for (k2 in 1:K)
      trans[k1, k2] = 0;
  for (t in 2:T)
    trans[z[t - 1], z[t]] += 1;
  for (k in 1:K)
    for (v in 1:V)
      emit[k,v] = 0;
  for (t in 1:T)
    emit[z[t], w[t]] += 1;
}
\end{stancode}
%
The likelihood component of the model based on looping over the input
is replaced with multinomials as follows.
%
\begin{stancode}
model {
  ...
  for (k in 1:K)
    trans[k] ~ multinomial(theta[k]);
  for (k in 1:K)
    emit[k] ~ multinomial(phi[k]);
}
\end{stancode}
%
In a continuous HMM with normal emission probabilities could be sped
up in the same way by computing sufficient statistics.

\subsection{Analytic Posterior}

With the Dirichlet-multinomial HMM, the posterior can be computed
analytically because the Dirichlet is the conjugate prior to the
multinomial.  The following example%
%
\footnote{The program is available in the Stan example model repository;
see \url{http://mc-stan.org/documentation}.}
%
illustrates how a Stan model can define the posterior analytically.
This is possible in the Stan language because the model only needs to
define the conditional probability of the parameters given the data up
to a proportion, which can be done by defining the (unnormalized)
joint probability or the (unnormalized) conditional posterior, or
anything in between.

The model has the same data and parameters as the previous models, but
now computes the posterior Dirichlet parameters in the transformed
data block.
%
\begin{stancode}
transformed data {
  vector<lower=0>[K] alpha_post[K];
  vector<lower=0>[V] beta_post[K];
  for (k in 1:K)
    alpha_post[k] = alpha;
  for (t in 2:T)
    alpha_post[z[t-1], z[t]] += 1;
  for (k in 1:K)
    beta_post[k] = beta;
  for (t in 1:T)
    beta_post[z[t], w[t]] += 1;
}
\end{stancode}
%
The posterior can now be written analytically as follows.
%
\begin{stancode}
model {
  for (k in 1:K)
    theta[k] ~ dirichlet(alpha_post[k]);
  for (k in 1:K)
    phi[k] ~ dirichlet(beta_post[k]);
}
\end{stancode}


\subsection{Semisupervised Estimation}

HMMs can be estimated in a fully unsupervised fashion without any data
for which latent states are known.  The resulting posteriors are
typically extremely multimodal.  An intermediate solution is to use
semisupervised estimation, which is based on a combination of
supervised and unsupervised data.  Implementing this estimation
strategy in Stan requires calculating the probability of an output
sequence with an unknown state sequence.  This is a marginalization
problem, and for HMMs, it is computed with the so-called forward
algorithm.

In Stan, the forward algorithm is coded as follows.%
%
\footnote{The program is available in the Stan example model repository;
see \url{http://mc-stan.org/documentation}.}
%
First, two additional data variable are declared for the unsupervised
data.
%
\begin{stancode}
data {
  ...
  int<lower=1> T_unsup;  // num unsupervised items
  int<lower=1,upper=V> u[T_unsup]; // unsup words
  ...
\end{stancode}
%
The model for the supervised data does not change; the unsupervised
data is handled with the following Stan implementation of the forward
algorithm.
%
\begin{stancode}
model {
 ...
  {
    real acc[K];
    real gamma[T_unsup, K];
    for (k in 1:K)
      gamma[1, k] = log(phi[k, u[1]]);
    for (t in 2:T_unsup) {
      for (k in 1:K) {
        for (j in 1:K)
          acc[j] = gamma[t-1, j] + log(theta[j, k]) + log(phi[k, u[t]]);
        gamma[t, k] = log_sum_exp(acc);
      }
    }
    target += log_sum_exp(gamma[T_unsup]);
  }
\end{stancode}
%
The forward values \code{gamma[t,~k]} are defined to be the log
marginal probability of the inputs \code{u[1],...,u[t]} up to time
\code{t} and the latent state being equal to \code{k} at time
\code{t}; the previous latent states are marginalized out.  The first
row of \code{gamma} is initialized by setting \code{gamma[1,~k]} equal
to the log probability of latent state \code{k} generating the first
output \code{u[1]}; as before, the probability of the first latent
state is not itself modeled.  For each subsequent time \code{t} and
output \code{j}, the value \code{acc[j]} is set to the probability of
the latent state at time \code{t-1} being \code{j}, plus the log
transition probability from state \code{j} at time \code{t-1} to state
\code{k} at time \code{t}, plus the log probability of the output
\code{u[t]} being generated by state \code{k}.  The
\code{log\_sum\_exp} operation just multiplies the probabilities for
each prior state \code{j} on the log scale in an arithmetically stable
way.

The brackets provide the scope for the local variables \code{acc} and
\code{gamma}; these could have been declared earlier, but it is
clearer to keep their declaration near their use.


\subsection{Predictive Inference}

Given the transition and emission parameters, $\theta_{k, k'}$ and
$\phi_{k,v}$ and an observation sequence $u_1,\ldots,u_T \in \{
1,\ldots,V \}$, the Viterbi (dynamic programming) algorithm
computes the state sequence which is most likely to have generated the
observed output $u$.

The Viterbi algorithm can be coded in Stan in the generated quantities
block as follows.  The predictions here is the most likely state
sequence \code{y\_star[1], ..., y\_star[T\_unsup]} underlying the
array of observations \code{u[1], ..., u[T\_unsup]}.  Because this
sequence is determined from the transition probabilities
\code{theta} and emission probabilities \code{phi}, it may be
different from sample to sample in the posterior.
%
\begin{stancode}
generated quantities {
  int<lower=1,upper=K> y_star[T_unsup];
  real log_p_y_star;
  {
    int back_ptr[T_unsup, K];
    real best_logp[T_unsup, K];
    real best_total_logp;
    for (k in 1:K)
      best_logp[1, K] = log(phi[k, u[1]]);
    for (t in 2:T_unsup) {
      for (k in 1:K) {
        best_logp[t, k] = negative_infinity();
        for (j in 1:K) {
          real logp;
          logp = best_logp[t-1, j]
                  + log(theta[j, k]) + log(phi[k, u[t]]);
          if (logp > best_logp[t, k]) {
            back_ptr[t, k] = j;
            best_logp[t, k] = logp;
          }
        }
      }
    }
    log_p_y_star = max(best_logp[T_unsup]);
    for (k in 1:K)
      if (best_logp[T_unsup, k] == log_p_y_star)
        y_star[T_unsup] = k;
    for (t in 1:(T_unsup - 1))
      y_star[T_unsup - t] = back_ptr[T_unsup - t + 1,
                                      y_star[T_unsup - t + 1]];
  }
}
\end{stancode}
%
The bracketed block is used to make the three variables
\code{back\_ptr}, \code{best\_logp}, and \code{best\_total\_logp}
local so they will not be output.  The variable \code{y\_star} will
hold the label sequence with the highest probability given the input
sequence \code{u}.  Unlike the forward algorithm, where the
intermediate quantities were total probability, here they consist of
the maximum probability \code{best\_logp[t,~k]} for the sequence up to
time \code{t} with final output category \code{k} for time \code{t},
along with a backpointer to the source of the link.  Following the
backpointers from the best final log probability for the final time
\code{t} yields the optimal state sequence.

This inference can be run for the same unsupervised outputs \code{u}
as are used to fit the semisupervised model.  The above code can be
found in the same model file as the unsupervised fit.  This is the
Bayesian approach to inference, where the data being reasoned about is
used in a semisupervised way to train the model.  It is not
``cheating'' because the underlying states for \code{u} are never
observed --- they are just estimated along with all of the other
parameters.

If the outputs \code{u} are not used for semisupervised estimation but
simply as the basis for prediction, the result is equivalent to what
is represented in the BUGS modeling language via the cut operation.
That is, the model is fit independently of \code{u}, then those
parameters used to find the most likely state to have generated
\code{u}.


\chapter{Missing Data \& Partially Known Parameters}

\noindent
Bayesian inference supports a very general approach to missing data in
which any missing data item is represented as a parameter that is
estimated in the posterior \citep{GelmanEtAl:2013}.  If the missing
data is not explicitly modeled, as in the predictors for most
regression models, then the result is an improper prior on the
parameter representing the missing predictor.

Mixing arrays of observed and missing data can be difficult to
include in Stan, partly because it can be tricky to model discrete
unknowns in Stan and partly because unlike some other statistical
languages (for example, R and Bugs), Stan requires observed and
unknown quantities to be defined in separate places in the model. Thus
it can be necessary to include code in a Stan program to splice
together observed and missing parts of a data structure.  Examples are
provided later in the chapter.

\section{Missing Data}

Stan treats variables declared in the \code{data} and
\code{transformed data} blocks as known and the variables in the
\code{parameters} block as unknown.

An example involving missing normal observations%
%
\footnote{A more meaningful estimation example would involve a
  regression of the observed and missing observations using predictors
  that were known for each and specified in the \code{data} block.}
%
could be coded as follows.
%
\begin{stancode}
data {
  int<lower=0> N_obs;
  int<lower=0> N_mis;
  real y_obs[N_obs];
}
parameters {
  real mu;
  real<lower=0> sigma;
  real y_mis[N_mis];
}
model {
  y_obs ~ normal(mu, sigma);
  y_mis ~ normal(mu, sigma);
}
\end{stancode}
%
The number of observed and missing data points are coded as data with
non-negative integer variables \code{N\_obs} and \code{N\_mis}.  The
observed data is provided as an array data variable \code{y\_obs}.
The missing data is coded as an array parameter, \code{y\_mis}.  The
ordinary parameters being estimated, the location \code{mu} and scale
\code{sigma}, are also coded as parameters.  The model is vectorized
on the observed and missing data; combining them in this case would be
less efficient because the data observations would be promoted and
have needless derivatives calculated.


\section{Partially Known Parameters}\label{partially-known-parameters.section}

In some situations, such as when a multivariate probability function
has partially observed outcomes or parameters, it will be necessary to
create a vector mixing known (data) and unknown (parameter) values.
This can be done in Stan by creating a vector or array in the
\code{transformed parameters} block and assigning to it.

The following example involves a bivariate covariance matrix in which the
variances are known, but the covariance is not.
%
\begin{stancode}
data {
  int<lower=0> N;
  vector[2] y[N];
  real<lower=0> var1;     real<lower=0> var2;
}
transformed data {
  real<lower=0> max_cov = sqrt(var1 * var2);
  real<upper=0> min_cov = -max_cov;
}
parameters {
  vector[2] mu;
  real<lower=min_cov, upper=max_cov> cov;
}
transformed parameters {
  matrix[2, 2] Sigma;
  Sigma[1, 1] = var1;     Sigma[1, 2] = cov;
  Sigma[2, 1] = cov;      Sigma[2, 2] = var2;
}
model {
  y ~ multi_normal(mu, Sigma);
}
\end{stancode}
%
The variances are defined as data in variables \code{var1} and
\code{var2}, whereas the covariance is defined as a parameter in
variable \code{cov}.  The $2 \times 2$ covariance matrix \code{Sigma}
is defined as a transformed parameter, with the variances assigned to
the two diagonal elements and the covariance to the two off-diagonal
elements.

The constraint on the covariance declaration ensures that the
resulting covariance matrix \code{sigma} is positive definite.  The
bound, plus or minus the square root of the product of the variances,
is defined as transformed data so that it is only calculated once.

The vectorization of the multivariate normal is critical for
efficiency here.  The transformed parameter \code{Sigma} could be
defined as a local variable within the model block if

\section{Sliced Missing Data}

If the missing data is part of some larger data structure, then it can
often be effectively reassembled using index arrays and slicing.
Here's an example for time-series data, where only some entries in the
series are observed.
%
\begin{stancode}
data {
  int<lower = 0> N_obs;
  int<lower = 0> N_mis;
  int<lower = 1, upper = N_obs + N_mis> ii_obs[N_obs];
  int<lower = 1, upper = N_obs + N_mis> ii_mis[N_mis];
  real y_obs[N_obs];
}
transformed data {
  int<lower = 0> N = N_obs + N_mis;
}
parameters {
  real y_mis[N_mis];
  real<lower=0> sigma;
}
transformed parameters {
  real y[N];
  y[ii_obs] = y_obs;
  y[ii_mis] = y_mis;
}
model {
  sigma ~ gamma(1, 1);
  y[1] ~ normal(0, 100);
  y[2:N] ~ normal(y[1:(N - 1)], sigma);
}
\end{stancode}
%
The index arrays \code{ii\_obs} and \code{ii\_mis} contain the indexes
into the final array \code{y} of the observed data (coded as a data
vector \code{y\_obs}) and the missing data (coded as a parameter
vector \code{y\_mis}).  See \refchapter{time-series} for further
discussion of time-series model and specifically
\refsection{autoregressive} for an explanation of the vectorization
for \code{y} as well as an explanation of how to convert this example
to a full AR(1) model.  To ensure \code{y[1]} has a proper posterior
in case it is missing, we have given it an explicit, albeit broad,
prior.

Another potential application would be filling the
columns of a data matrix of predictors for which some predictors are
missing; matrix columns can be accessed as vectors and assigned the
same way, as in
%
\begin{stancode}
  x[N_obs_2, 2] = x_obs_2;
  x[N_mis_2, 2] = x_mis_2;
\end{stancode}
%
where the relevant variables are all hard coded with index \code{2}
because Stan doesn't support ragged arrays.  These could all be packed
into a single array with more fiddly indexing that slices out vectors
from longer vectors (see \refsection{ragged-data-structs} for a
general discussion of coding ragged data structures in Stan).

\section{Loading matrix for factor analysis}

Rick Farouni, on the Stan users group, inquired as to how to build
a Cholesky factor for a covariance matrix with a unit diagonal, as
used in Bayesian factor analysis \cite{aguilar-west:2000}.  This
can be accomplished by declaring the below-diagonal elements as
parameters, then filling the full matrix as a transformed parameter.
%
\begin{stancode}
data {
  int<lower=2> K;
}
transformed data {
  int<lower=1> K_choose_2;
  K_choose_2 = (K * (K - 1)) / 2;
}
parameters {
  vector[K_choose_2] L_lower;
}
transformed parameters {
  cholesky_factor_cov[K] L;
  for (k in 1:K)
    L[k, k] = 1;
  {
    int i;
    for (m in 2:K) {
      for (n in 1:(m - 1)) {
        L[m, n] = L_lower[i];
        L[n, m] = 0;
        i += 1;
      }
    }
  }
}
\end{stancode}
%
It is most convenient to place a prior directly on \code{L\_lower}.
An alternative would be a prior for the full Cholesky factor \code{L},
because the transform from \code{L\_lower} to \code{L} is just the
identity and thus does not require a Jacobian adjustment (despite the
warning from the parser, which is not smart enough to do the code
analysis to infer that the transform is linear).  It would not be at
all convenient to place a prior on the full covariance matrix \code{L
  * L'}, because that would require a Jacobian adjustment; the exact
adjustment is provided in the subsection of
\refsection{change-of-variables} devoted to covariance matrices.

\section{Missing Multivariate Data}

It's often the case that one or more components of a multivariate
outcome are missing.%
%
\footnote{Note that this is not the same as missing components of a
  multivariate predictor in a regression problem;  in that case, you
  will need to represent the missing data as a parameter and impute
  missing values in order to feed them into the regression.}
%
As an example, we'll consider the bivariate distribution, which is
easily marginalized.  The coding here is brute force, representing
both an array of vector observations \code{y} and a boolean array
\code{y\_observed} to indicate which values were observed (others can
have dummy values in the input).

\begin{stancode}
vector[2] y[N];
int<lower=0, upper=1> y_observed[N, 2];
\end{stancode}

If both components are observed, we model them using the full
multi-normal, otherwise we model the marginal distribution of the
component that is observed.

\begin{stancode}
for (n in 1:N) {
  if (y_observed[n, 1] && y_observed[n, 2])
    y[n] ~ multi_normal(mu, Sigma);
  else if (y_observed[n, 1])
    y[n, 1] ~ normal(mu[1], sqrt(Sigma[1, 1]));
  else if (y_observed[n, 2])
    y[n, 2] ~ normal(mu[2], sqrt(Sigma[2, 2]));
}
\end{stancode}

It's a bit more work, but much more efficient to vectorize these
sampling statements.  In transformed data, build up three vectors of
indices, for the three cases above:
%
\begin{stancode}
transformed data {
  int ns12[observed_12(y_observed)];
  int ns1[observed_1(y_observed)];
  int ns2[observed_2(y_observed)];
}
\end{stancode}
%
You will need to write functions that pull out the count of
observations in each of the three sampling situations.  This must be
done with functions because the result needs to go in top-level block
variable size declaration.  Then the rest of transformed data just
fills in the values using three counters.
%
\begin{stancode}
int n12 = 1;
int n1 = 1;
int n2 = 1;
for (n in 1:N) {
  if (y_observed[n, 1] && y_observed[n, 2]) {
    ns12[n12] = n;
    n12 += 1;
  } else if (y_observed[n, 1]) {
    ns1[n1] = n;
    n1 += 1;
  } else if (y_observed[n, 2]) {
<<<<<<< HEAD
    ns2[n2] = n;    
    n2 += 1;
=======
    ns2[n2] = n;
    n2 = n2 + 1;
>>>>>>> 21fc5101
  }
}
\end{stancode}
%
Then, in the model block, everything's nice and vectorizable
using those indexes constructed once in transformed data:
%
\begin{stancode}
y[ns12] ~ multi_normal(mu, Sigma);
y[ns1] ~ normal(mu[1], sqrt(Sigma[1, 1]));
y[ns2] ~ normal(mu[2], sqrt(Sigma[2, 2]));
\end{stancode}
%
The result will be much more efficient than using latent variables for
the missing data, but requires the multivariate distribution to be
marginalized analytically.  It'd be more efficient still to precompute
the three arrays in the transformed data block, though the efficiency
improvement will be relatively minor compared to vectorizing the
probability functions.

This approach can easily be generalized with some index fiddling to
the general multivariate case.  The trick is to pull out entries in
the covariance matrix for the missing components.  It can also be used
in situations such as multivariate differential equation solutions
where only one component is observed, as in a phase-space experiment
recording only time and position of a pendulum (and not recording
momentum).


\chapter{Truncated or Censored Data}

\noindent
Data in which measurements have been truncated or censored can be
coded in Stan following their respective probability models.

\section{Truncated Distributions}\label{truncation.section}

Truncation in Stan is restricted to univariate distributions for which
the corresponding log cumulative distribution function (cdf) and log
complementary cumulative distribution (ccdf) functions are available.
See the subsection on truncated distributions in
\refsection{sampling-statements} for more information on truncated
distributions, cdfs, and ccdfs.

\section{Truncated Data}\label{truncated-data.section}

Truncated data is data for which measurements are only reported if
they fall above a lower bound, below an upper bound, or between a
lower and upper bound.

Truncated data may be modeled in Stan using truncated distributions.
For example, suppose the truncated data is $y_n$ with an upper
truncation point of $U = 300$ so that $y_n < 300$.  In Stan, this
data can be modeled as following a truncated normal distribution for
the observations as follows.
%
\begin{stancode}
data {
  int<lower=0> N;
  real U;
  real<upper=U> y[N];
}
parameters {
  real mu;
  real<lower=0> sigma;
}
model {
  for (n in 1:N)
    y[n] ~ normal(mu, sigma) T[,U];
}
\end{stancode}
%
The model declares an upper bound \code{U} as data and constrains
the data for \code{y} to respect the constraint;  this will be checked
when the data is loaded into the model before sampling begins.

This model implicitly uses an improper flat prior on the scale and
location parameters; these could be given priors in the model using
sampling statements.

\subsection{Constraints and Out-of-Bounds Returns}

If the sampled variate in a truncated distribution lies outside of
the truncation range, the probability is zero, so the log probability
will evaluate to $-\infty$.  For instance, if variate \code{y} is
sampled with the statement.
%
\begin{stancode}
for (n in 1:N)
  y[n] ~ normal(mu, sigma) T[L,U];
\end{stancode}
%
then if the value of \code{y[n]} is less than the value of \code{L}
or greater than the value of \code{U}, the sampling statement produces
a zero-probability estimate.  For user-defined truncation, this
zeroing outside of truncation bounds must be handled explicitly.

To avoid variables straying outside of truncation bounds, appropriate
constraints are required.  For example, if \code{y} is a parameter in
the above model, the declaration should constrain it to fall between
the values of \code{L} and \code{U}.
%
\begin{stancode}
parameters {
  real<lower=L,upper=U> y[N];
  ...
\end{stancode}

If in the above model, \code{L} or \code{U} is a parameter and
\code{y} is data, then \code{L} and \code{U} must be appropriately
constrained so that all data is in range and the value of \code{L} is
less than that of \code{U} (if they are equal, the parameter range
collapses to a single point and the Hamiltonian dynamics used by
the sampler break down).  The following declarations ensure the bounds
are well behaved.
%
\begin{stancode}
parameters {
  real<upper=min(y)> L; // L < y[n]
  real<lower=fmax(L, max(y))> U; // L < U; y[n] < U
\end{stancode}
%
Note that for pairs of real numbers, the function \code{fmax} is used
rather than \code{max}.







\subsection{Unknown Truncation Points}

If the truncation points are unknown, they may be estimated as
parameters.  This can be done with a slight rearrangement of the
variable declarations from the model in the previous section with
known truncation points.
%
\begin{stancode}
data {
  int<lower=1> N;
  real y[N];
}
parameters {
  real<upper = min(y)> L;
  real<lower = max(y)> U;
  real mu;
  real<lower=0> sigma;
}
model {
  L ~ ...;
  U ~ ...;
  for (n in 1:N)
    y[n] ~ normal(mu, sigma) T[L,U];
}
\end{stancode}
%
Here there is a lower truncation point \code{L} which is declared to
be less than or equal to the minimum value of \code{y}.  The upper
truncation point \code{U} is declared to be larger than the maximum
value of \code{y}.  This declaration, although dependent on the data,
only enforces the constraint that the data fall within the truncation
bounds.  With \code{N} declared as type \code{int<lower=1>}, there must be
at least one data point.  The constraint that \code{L} is less than
\code{U} is enforced indirectly, based on the non-empty data.

The ellipses where the priors for the bounds \code{L} and \code{U}
should go should be filled in with a an informative prior in
order for this model to not concentrate \code{L} strongly around
\code{min(y)} and \code{U} strongly around \code{max(y)}.


\section{Censored Data}

Censoring hides values from points that are too large, too small, or
both.  Unlike with truncated data, the number of data points that were
censored is known.  The textbook example is the household scale which
does not report values above 300 pounds.

\subsection{Estimating Censored Values}

One way to model censored data is to treat the censored data as
missing data that is constrained to fall in the censored range of
values.  Since Stan does not allow unknown values in its arrays or
matrices, the censored values must be represented explicitly, as in the
following right-censored case.
%
\begin{stancode}
data {
  int<lower=0> N_obs;
  int<lower=0> N_cens;
  real y_obs[N_obs];
  real<lower=max(y_obs)> U;
}
parameters {
  real<lower=U> y_cens[N_cens];
  real mu;
  real<lower=0> sigma;
}
model {
  y_obs ~ normal(mu, sigma);
  y_cens ~ normal(mu, sigma);
}
\end{stancode}
%
Because the censored data array \code{y\_cens} is declared to be a parameter, it
will be sampled along with the location and scale parameters \code{mu}
and \code{sigma}.  Because the censored data array \code{y\_cens} is
declared to have values of type \code{real<lower=U>}, all imputed values
for censored data will be greater than \code{U}.  The imputed censored
data affects the location and scale parameters through the last
sampling statement in the model.

\subsection{Integrating out Censored Values}

Although it is wrong to ignore the censored values in estimating
location and scale, it is not necessary to impute values.  Instead,
the values can be integrated out.  Each censored data point has a
probability of
%
\[
\mbox{Pr}[y > U]
= \int_U^{\infty} \distro{Normal}(y|\mu,\sigma) \, dy
= 1 - \Phi\left(\frac{y - \mu}{\sigma}\right),
\]
%
where $\Phi()$ is the unit normal cumulative distribution function.
With $M$ censored observations, the total probability on the log scale
is
\[
\log \prod_{m=1}^M \mbox{Pr}[y_m > U]
= \log \left( 1 - \Phi\left(\frac{y - \mu}{\sigma}\right)\right)^{M}
= M \, \code{normal\_lccdf}(y | \mu, \sigma),
\]
%
where \code{normal\_lccdf} is the log of complementary CDF
(Stan provides \code{<distr>\_lccdf} for each distribution
implemented in Stan).

The following right-censored model assumes
that the censoring point is known, so it is declared as data.
%
\begin{stancode}
data {
  int<lower=0> N_obs;
  int<lower=0> N_cens;
  real y_obs[N_obs];
  real<lower=max(y_obs)> U;
}
parameters {
  real mu;
  real<lower=0> sigma;
}
model {
  y_obs ~ normal(mu, sigma);
  target += N_cens * normal_lccdf(U | mu, sigma);
}
\end{stancode}
%
For the observed values in \code{y\_obs}, the normal sampling model is
used without truncation.  The log probability is directly incremented
using the calculated log cumulative normal probability of the censored
data items.

For the left-censored data the CDF (\code{normal\_lcdf}) has to be
used instead of complementary CDF.  If the censoring point variable
(\code{L}) is unknown, its declaration should be moved from the data
to the parameters block.
%
\begin{stancode}
data {
  int<lower=0> N_obs;
  int<lower=0> N_cens;
  real y_obs[N_obs];
}
parameters {
  real<upper=min(y_obs)> L;
  real mu;
  real<lower=0> sigma;
}
model {
  L ~ normal(mu, sigma);
  y_obs ~ normal(mu, sigma);
  target += N_cens * normal_lcdf(L | mu, sigma);
}
\end{stancode}
%


\chapter{Finite Mixtures}\label{mixture-modeling.chapter}

\noindent
Finite mixture models of an outcome assume that the outcome is drawn
from one of several distributions, the identity of which is controlled
by a categorical mixing distribution.  Mixture models typically have
multimodal densities with modes near the modes of the mixture
components.  Mixture models may be parameterized in several ways, as
described in the following sections.  Mixture models may be used
directly for modeling data with multimodal distributions, or they may
be used as priors for other parameters.

\section{Relation to Clustering}\label{clustering-mixture.section}

Clustering models, as discussed in \refchapter{clustering}, are just a
particular class of mixture models that have been widely applied to
clustering in the engineering and machine-learning literature.  The
normal mixture model discussed in this chapter reappears in
multivariate form as the statistical basis for the $K$-means
algorithm;  the latent Dirichlet allocation model, usually applied to
clustering problems, can be viewed as a mixed-membership multinomial
mixture model.


\section{Latent Discrete Parameterization}

One way to parameterize a mixture model is with a latent categorical
variable indicating which mixture component was responsible for the
outcome. For example, consider $K$ normal distributions with locations
$\mu_k \in \reals$ and scales $\sigma_k \in (0,\infty)$.  Now consider
mixing them in proportion $\lambda$, where $\lambda_k \geq 0$ and
$\sum_{k=1}^K \lambda_k = 1$ (i.e., $\lambda$ lies in the unit $K$-simplex).
For each outcome $y_n$ there is a latent variable $z_n$ in
$\setlist{1,\ldots,K}$ with a categorical distribution parameterized
by $\lambda$,
%
\[
z_n \sim \distro{Categorical}(\lambda).
\]
%
The variable $y_n$ is distributed according to the parameters
of the mixture component $z_n$,
\[
y_n \sim \distro{Normal}(\mu_{z[n]},\sigma_{z[n]}).
\]
%
This model is not directly supported by Stan because it involves
discrete parameters $z_n$, but Stan can sample $\mu$ and $\sigma$
by summing out the $z$ parameter as described in the next section.


\section{Summing out the Responsibility Parameter}

To implement the normal mixture model outlined in the previous
section in Stan, the discrete parameters can be summed out of the
model. If $Y$ is a mixture of $K$ normal distributions with
locations $\mu_k$ and scales $\sigma_k$ with mixing proportions
$\lambda$ in the unit $K$-simplex, then
\[
p_Y(y | \lambda, \mu, \sigma)
\ = \
\sum_{k=1}^K \lambda_k \, \distro{Normal}(y \, | \, \mu_k, \sigma_k).
\]

\section{Log Sum of Exponentials: Linear Sums on the Log Scale}

The log sum of exponentials function is used to define mixtures on the
log scale.  It is defined for two inputs by
%
\[
\mbox{log\_sum\_exp}(a, b) = \log (\exp(a) + \exp(b)).
\]
%
If $a$ and $b$ are probabilities on the log scale, then $\exp(a) +
\exp(b)$ is their sum on the linear scale, and the outer log converts
the result back to the log scale; to summarize, log\_sum\_exp does
linear addition on the log scale.   The reason to use Stan's built-in
log\_sum\_exp function is that it can prevent underflow and overflow
in the exponentiation, by calculating the result as
%
\[
\log\left( \exp(a) + \exp(b)\right)
= c
  + \log \left( \exp(a - c) + \exp(b - c) \right),
\]
%
where $c = \max(a, b)$.
In this evaluation, one of the terms, $a - c$ or $b -
c$, is zero and the other is negative, thus eliminating the
possibility of overflow or underflow in the leading term and eking the
most arithmetic precision possible out of the operation.

For example, the mixture of $\code{Normal}(-1,2)$ and
$\code{Normal}(3,1)$ with mixing proportion $\lambda =
(0.3,0.7)^{\top}$ can be implemented in Stan as follows.
%
\begin{stancode}
parameters {
  real y;
}
model {
  target += log_sum_exp(log(0.3) + normal_lpdf(y | -1, 2),
                        log(0.7) + normal_lpdf(y | 3, 1));
}
\end{stancode}
%
The log probability term is derived by taking
%
\begin{eqnarray*}
\log p_Y(y | \lambda,\mu,\sigma) & = & \log\!\left( 0.3 \times \distro{Normal}(y|-1,2) \, + \,
  0.7 \times
  \distro{Normal}(y|3,1) \, \right)
\\[2pt]
& = & \log(\hspace*{-5pt} \begin{array}[t]{l}
                 \exp(\log(0.3 \times \distro{Normal}(y|-1,2))) \\
                 + \exp(\log(0.7 \times \distro{Normal}(y|3,1))) \ )
              \end{array}
\\[2pt]
& = & \mbox{log\_sum\_exp}(\hspace*{-5pt}\begin{array}[t]{l}
                         \log(0.3) + \log \distro{Normal}(y|-1,2),
                         \\
                         \log(0.7) + \log \distro{Normal}(y|3,1) \ ).
                       \end{array}
\end{eqnarray*}
%

\subsubsection{Dropping uniform mixture ratios}

If a two-component mixture has a mixing ratio of 0.5, then the mixing
ratios can be dropped, because
%
\begin{stancode}
neg_log_half = -log(0.5);
for (n in 1:N)
  target
    += log_sum_exp(neg_log_half + normal_lpdf(y[n] | mu[1], sigma[1]),
                   neg_log_half + normal_lpdf(y[n] | mu[2], sigma[2]));
\end{stancode}
%
then the $-\log 0.5$ term isn't contributing to the proportional
density, and the above can be replaced with the more efficient version
%
\begin{stancode}
for (n in 1:N)
  target += log_sum_exp(normal_lpdf(y[n] | mu[1], sigma[1]),
                        normal_lpdf(y[n] | mu[2], sigma[2]));
\end{stancode}
%
The same result holds if there are $K$ components and the mixing
simplex $\lambda$ is symmetric, i.e.,
%
\[
\lambda = \left( \frac{1}{K},   \ldots, \frac{1}{K} \right).
\]
%
The result follows from the identity
%
\[
\mbox{log\_sum\_exp}(c + a, c + b)
\ = \
c + \mbox{log\_sum\_exp(a, b)}
\]
%
and the fact that adding a constant $c$ to the log density accumulator
has no effect because the log density is only specified up to an
additive constant in the first place.  There is nothing specific to
the normal distribution here; constants may always be dropped from the
target.


\subsection{Estimating Parameters of a Mixture}

Given the scheme for representing mixtures, it may be moved to an
estimation setting, where the locations, scales, and mixture
components are unknown.  Further generalizing to a number of mixture
components specified as data yields the following model.
%
\begin{stancode}
data {
  int<lower=1> K;          // number of mixture components
  int<lower=1> N;          // number of data points
  real y[N];               // observations
}
parameters {
  simplex[K] theta;          // mixing proportions
  ordered mu[K];             // locations of mixture components
  vector<lower=0>[K] sigma;  // scales of mixture components
}
model {
  real log_theta[K] = log(theta);  // cache log calculation
  sigma ~ lognormal(0, 2);
  mu ~ normal(0, 10);
  for (n in 1:N) {
    real lps[K] = log_theta;
    for (k in 1:K)
      lps[k] += normal_lpdf(y[n] | mu[k], sigma[k]);
    target += log_sum_exp(lps);
  }
}
\end{stancode}
%
The model involves \code{K} mixture components and \code{N} data
points. The mixing proportion parameter \code{theta} is declared to be
a unit $K$-simplex, whereas the component location parameter \code{mu}
and scale parameter \code{sigma} are both defined to be
\code{K}-vectors.

The location parameter \code{mu} is declared to be an ordered vector
in order to identify the model.  This will not affect inferences that
do not depend on the ordering of the components as long as the prior
for the components \code{mu[k]} is symmetric, as it is here (each
component has an independent $\mathsf{Normal}(0, 10)$ prior).  It
would even be possible to include a hierarchical prior for the components.

The values in the scale array \code{sigma} are constrained to be
non-negative, and have a weakly informative prior given in the model
chosen to avoid zero values and thus collapsing components.

The model declares a local array variable \code{lps} to be size
\code{K} and uses it to accumulate the log contributions from the
mixture components.  The main action is in the loop over data points
\code{n}.  For each such point, the log of $\theta_k \times
\distro{Normal}(y_n \, | \, \mu_k,\sigma_k)$ is calculated and added to the
array \code{lpps}.  Then the log probability is incremented with the log
sum of exponentials of those values.

\section{Vectorizing Mixtures}

There is (currently) no way to vectorize mixture models at the
observation level in Stan.  This section is to warn users away from
attempting to vectorize naively, as it results in a different model.
A proper mixture at the observation level is defined as follows, where
we assume that \code{lambda}, \code{y[n]}, \code{mu[1], mu[2]}, and
\code{sigma[1], sigma[2]} are all scalars and \code{lambda} is between
0 and 1.
%
\begin{stancode}
for (n in 1:N) {
  target += log_sum_exp(log(lambda)
                          + normal_lpdf(y[n] | mu[1], sigma[1]),
                        log1m(lambda)
                          + normal_lpdf(y[n] | mu[2], sigma[2]));
\end{stancode}
%
or equivalently
%
\begin{stancode}
for (n in 1:N)
  target += log_mix(lambda,
                    normal_lpdf(y[n] | mu[1], sigma[1]),
                    normal_lpdf(y[n] | mu[2], sigma[2])));
\end{stancode}
%
This definition assumes that each observation $y_n$ may have arisen
from either of the mixture components. The density is
\[
p(y \, | \, \lambda, \mu, \sigma)
= \prod_{n=1}^N (\lambda \times \distro{Normal}(y_n \, | \, \mu_1, \sigma_1)
                 + (1 - \lambda) \times \distro{Normal}(y_n \, | \, \mu_2, \sigma_2).
\]
%
Contrast the previous model with the following (erroneous) attempt to
vectorize the model.
%
\begin{stancode}
target += log_sum_exp(log(lambda)
                        + normal_lpdf(y | mu[1], sigma[1]),
                      log1m(lambda)
                        + normal_lpdf(y | mu[2], sigma[2]));
\end{stancode}
%
or equivalently,
%
\begin{stancode}
target += log_mix(lambda,
                  normal_lpdf(y | mu[1], sigma[1]),
                  normal_lpdf(y | mu[2], sigma[2]));
\end{stancode}
%
This second definition implies that the entire sequence $y_1, \ldots, y_n$ of
observations comes form one component or the other, defining a
different density,
\[
p(y \, | \, \lambda, \mu, \sigma)
= \lambda \times \prod_{n=1}^N \mbox{Normal}(y_n \, | \, \mu_1, \sigma_1)
+ (1 - \lambda) \times \prod_{n=1}^N \mbox{Normal}(y_n \, | \, \mu_2, \sigma_2).
\]


\section{Inferences Supported by
  Mixtures}\label{mixture-inference.section}

In many mixture models, the mixture components are underlyingly
exchangeable in the model and thus not identifiable.  This arises if
the parameters of the mixture components have exchangeable priors and
the mixture ratio gets a uniform prior so that the parameters of the
mixture components are also exchangeable in the likelihood.

We have finessed this basic problem by ordering the parameters.  This
will allow us in some cases to pick out mixture components either
ahead of time or after fitting (e.g., male vs. female, or Democrat
vs.\ Republican).

In other cases, we do not care about the actual identities of the
mixture components and want to consider inferences that are
independent of indexes.  For example, we might only be interested
in posterior predictions for new observations.

\subsection{Mixtures with Unidentifiable Components}

As an example, consider the normal mixture from the previous section,
which provides an exchangeable prior on the pairs of parameters
$(\mu_1, \sigma_1)$ and $(\mu_2, \sigma_2)$,
%
\begin{eqnarray*}
\mu_1, \mu_2 & \sim & \distro{Normal}(0, 10)
\\[8pt]
\sigma_1, \sigma_2 & \sim & \distro{HalfNormal}(0, 10)
\end{eqnarray*}
%
The prior on the mixture ratio is uniform,
%
\[
\lambda \sim \distro{Uniform}(0, 1),
\]
%
so that with the likelihood
%
\[
p(y_n \, | \, \mu, \sigma)
= \lambda \, \distro{Normal}(y_n \, | \, \mu_1, \sigma_1)
+ (1 - \lambda) \, \distro{Normal}(y_n \, | \, \mu_2, \sigma_2),
\]
%
the joint distribution $p(y, \mu, \sigma, \lambda)$ is exchangeable
in the parameters $(\mu_1, \sigma_1)$ and $(\mu_2, \sigma_2)$ with
$\lambda$ flipping to $1 - \lambda$.%
%
\footnote{Imposing a constraint such as $\theta < 0.5$ will resolve
  the symmetry, but fundamentally changes the model and its posterior
  inferences.}

\subsection{Inference under Label Switching}

In cases where the mixture components are not identifiable, it can be
difficult to diagnose convergence of sampling or optimization
algorithms because the labels will switch, or be permuted, in
different MCMC chains or different optimization runs.  Luckily,
posterior inferences which do not refer to specific component labels
are invariant under label switching and may be used directly.  This
subsection considers a pair of examples.

\subsubsection{Predictive likelihood}

Predictive likelihood for a new observation $\tilde{y}$ given the
complete parameter vector $\theta$ will be
%
\[
p(\tilde{y} \, | \, y)
=
\int_{\theta}
p(\tilde{y} \, | \, \theta)
\, p(\theta | y)
\, \mbox{d}\theta.
\]
%
The normal mixture example from the previous section, with $\theta =
(\mu, \sigma, \lambda)$, shows that the likelihood returns the same
density under label switching and thus the predictive inference is
sound.  In Stan, that predictive inference can be done either by
computing $p(\tilde{y} \, | \, y)$, which is more efficient
statistically in terms of effective sample size, or simulating draws
of $\tilde{y}$, which is easier to plug into other inferences.  Both
approaches can be coded directly in the generated quantities block of
the program.  Here's an example of the direct (non-sampling) approach.
%
\begin{stancode}
data {
  int<lower = 0> N_tilde;
  vector[N_tilde] y_tilde;
  ...
generated quantities {
  vector[N_tilde] log_p_y_tilde;
  for (n in 1:N_tilde)
    log_p_y_tilde[n]
      = log_mix(lambda,
                normal_lpdf(y_tilde[n] | mu[1], sigma[1])
                normal_lpdf(y_tilde[n] | mu[2], sigma[2]));
}
\end{stancode}
%
It is a bit of a bother afterwards, because the logarithm function
isn't linear and hence doesn't distribute through averages (Jensen's
inequality shows which way the inequality goes).  The right thing to
do is to apply \code{log\_sum\_exp} of the posterior draws of
\code{log\_p\_y\_tilde}.  The average log predictive density is then
given by subtracting \code{log(N\_new)}.


\subsubsection{Clustering and similarity}

Often a mixture model will be applied to a clustering problem and
there might be two data items $y_i$ and $y_j$ for which there is a
question of whether they arose from the same mixture component.  If we
take $z_i$ and $z_j$ to be the component responsibility discrete
variables, then the quantity of interest is $z_i = z_j$, which can be
summarized as an event probability
%
\[
\mbox{Pr}[z_i = z_j \, | \, y]
=
\int_{\theta}
\frac{\sum_{k=0}^1 p(z_i=k, z_j = k, y_i, y_j \, | \, \theta)}
     {\sum_{k=0}^1 \sum_{m=0}^1 p(z_i = k, z_j = m, y_i, y_j \, | \,
       \theta)}
\
p(\theta \, | \, y)
\
\mbox{d}\theta.
\]
%
As with other event probabilities, this can be calculated in the
generated quantities block either by sampling $z_i$ and $z_j$ and
using the indicator function on their equality, or by computing the
term inside the integral as a generated quantity.  As with predictive
likelihood, working in expectation is more statistically efficient than
sampling.

\section{Zero-Inflated and Hurdle Models}\label{zero-inflated.section}

Zero-inflated and hurdle models both provide mixtures of a Poisson and
Bernoulli probability mass function to allow more flexibility in
modeling the probability of a zero outcome.  Zero-inflated models, as
defined by \citet{Lambert:1992}, add additional probability mass to
the outcome of zero.  Hurdle models, on the other hand, are formulated
as pure mixtures of zero and non-zero outcomes.

Zero inflation and hurdle models can be formulated for discrete
distributions other than the Poisson.  Zero inflation does not work
for continuous distributions in Stan because of issues with
derivatives; in particular, there is no way to add a point mass to a
continuous distribution, such as zero-inflating a normal as a
regression coefficient prior.


\subsection{Zero Inflation}

Consider the following example for zero-inflated Poisson
distributions.  It uses a parameter \code{theta} here there is a
probability $\theta$ of drawing a zero, and a probability $1 - \theta$
of drawing from $\distro{Poisson}(\lambda)$ (now $\theta$ is being
used for mixing proportions because $\lambda$ is the traditional
notation for a Poisson mean parameter).  The probability function is
thus
\[
p(y_n|\theta,\lambda)
=
\left\{
\begin{array}{ll}
\theta + (1 - \theta) \times \distro{Poisson}(0|\lambda) & \mbox{ if } y_n = 0, \mbox{ and}
\\[3pt]
(1-\theta) \times \distro{Poisson}(y_n|\lambda) & \mbox{ if } y_n > 0.
\end{array}
\right.
\]
%
The log probability function can be implemented directly in Stan as follows.
%
\begin{stancode}
data {
  int<lower=0> N;
  int<lower=0> y[N];
}
parameters {
  real<lower=0, upper=1> theta;
  real<lower=0> lambda;
}
model {
  for (n in 1:N) {
    if (y[n] == 0)
      target += log_sum_exp(bernoulli_lpmf(1 | theta),
                            bernoulli_lpmf(0 | theta)
                              + poisson_lpmf(y[n] | lambda));
    else
      target += bernoulli_lpmf(0 | theta)
                  + poisson_lpmf(y[n] | lambda);
  }
}
\end{stancode}
%
The \code{log\_sum\_exp(lp1,lp2)} function adds the log probabilities
on the linear scale; it is defined to be equal to \code{log(exp(lp1) +
  exp(lp2))}, but is more arithmetically stable and faster.  This
could also be written using the conditional operator; see
\refsection{conditional-operator}.

\subsection{Hurdle Models}

The hurdle model is similar to the zero-inflated model, but more
flexible in that the zero outcomes can be deflated as well as
inflated.  The probability mass function for the hurdle likelihood is
defined by
%
\[
p(y|\theta,\lambda)
=
\begin{cases}
\ \theta & \mbox{if } y = 0, \mbox{ and}
\\
\ (1 - \theta)
  \
   \frac{\displaystyle \distro{Poisson}(y | \lambda)}
        {\displaystyle \vspace*{8pt} 1 - \distro{PoissonCDF}(0 | \lambda)}
& \mbox{if } y > 0,
\end{cases}
\]
%
where \distro{PoissonCDF} is the cumulative distribution function for
the Poisson distribution.  The hurdle model is even more straightforward to
program in Stan, as it does not require an explicit mixture.
%
\begin{stancode}
   if (y[n] == 0)
      1 ~ bernoulli(theta);
    else {
      0 ~ bernoulli(theta);
      y[n] ~ poisson(lambda) T[1, ];
    }
\end{stancode}
%
The Bernoulli statements are just shorthand for adding $\log \theta$
and $\log (1 - \theta)$ to the log density.  The \code{T[1,]} after
the Poisson indicates that it is truncated below at 1; see
\refsection{truncation} for more about truncation and
\refsection{poisson} for the specifics of the Poisson CDF.  The net
effect is equivalent to the direct definition of the log likelihood.
%
\begin{stancode}
   if (y[n] == 0)
      target += log(theta);
    else
      target += log1m(theta) + poisson_lpmf(y[n] | lambda)
                - poisson_lccdf(0 | lambda));
\end{stancode}

Julian King pointed out that because
\[
\log \left( 1 - \distro{PoissonCDF}(0 | \lambda) \right)
\ = \ \log \left( 1 - \distro{Poisson}(0 | \lambda) \right)
\ = \ \log(1 - \exp(-\lambda))
\]
the CCDF in the else clause can be replaced with a simpler expression.
%
\begin{stancode}
      target += log1m(theta) + poisson_lpmf(y[n] | lambda)
                - log1m_exp(-lambda));
\end{stancode}
%
The resulting code is about 15\% faster than the code with the CCDF.

This is an example where collecting counts ahead of time can also
greatly speed up the execution speed without changing the density.
For data size $N=200$ and parameters $\theta=0.3$ and $\lambda = 8$,
the speedup is a factor of 10; it will be lower for smaller $N$ and
greater for larger $N$; it will also be greater for larger $\theta$.

To achieve this speedup, it helps to have a function to count the
number of non-zero entries in an array of integers,
%
\begin{stancode}
functions {
  int num_zero(int[] y) {
    int nz = 0;
    for (n in 1:size(y))
      if (y[n] == 0)
        nz += 1;
    return nz;
  }
}
\end{stancode}
%
Then a transformed data block can be used to store the sufficient
statistics,
%
\begin{stancode}
transformed data {
  int<lower=0, upper=N> N0 = num_zero(y);
  int<lower=0, upper=N> Ngt0 = N - N0;
  int<lower=1> y_nz[N - num_zero(y)];
<<<<<<< HEAD
  { 
    int pos = 1;
=======

  N0 = num_zero(y);
  Ngt0 = N - N0;
  {
    int pos;
    pos = 1;
>>>>>>> 21fc5101
    for (n in 1:N) {
      if (y[n] != 0) {
        y_nz[pos] = y[n];
        pos += 1;
      }
    }
  }
}
\end{stancode}
%
The model block can then be reduced to three statements.
%
\begin{stancode}
model {
  N0 ~ binomial(N, theta);
  y_nz ~ poisson(lambda);
  target += -Ngt0 * log1m_exp(-lambda);
}
\end{stancode}
%
The first statement accounts for the Bernoulli contribution to both
the zero and non-zero counts.  The second line is the Poisson
contribution from the non-zero counts, which is now vectorized.
Finally, the normalization for the truncation is a single line, so
that the expression for the log CCDF at 0 isn't repeated.  Also note
that the negation is applied to the constant \code{Ngt0}; whenever
possible, leave subexpressions constant because then gradients need
not be propagated until a non-constant term is encountered.


\section{Priors and Effective Data Size in Mixture Models}

Suppose we have a two-component mixture model with mixing rate
$\lambda \in (0, 1)$.  Because the likelihood for the mixture
components is proportionally weighted by the mixture weights, the
effective data size used to estimate each of the mixture components
will also be weighted as a fraction of the overall data size.  Thus
although there are $N$ observations, the mixture components will be
estimated with effective data sizes of $\theta \, N$ and $(1 - \theta)
\, N$ for the two components for some $\theta \in (0, 1)$.  The
effective weighting size is determined by posterior responsibility,
not simply by the mixing rate $\lambda$.

\subsection{Comparison to Model Averaging}

In contrast to mixture models, which create mixtures at the
observation level, model averaging creates mixtures over the
posteriors of models separately fit with the entire data set.  In this
situation, the priors work as expected when fitting the models
independently, with the posteriors being based on the complete observed
data $y$.

If different models are expected to account for different
observations, we recommend building mixture models directly.  If the
models being mixed are similar, often a single expanded model will
capture the features of both and may be used on its own for
inferential purposes (estimation, decision making, prediction, etc.).
For example, rather than fitting an intercept-only regression and a
slope-only regression and averaging their predictions, even as a
mixture model, we would recommend building a single regression with
both a slope and an intercept.  Model complexity, such as having more
predictors than data points, can be tamed using appropriately
regularizing priors.  If computation becomes a bottleneck, the only
recourse can be model averaging, which can be calculated after fitting
each model independently (see \citep{HoetingEtAl:1999} and
\citep{GelmanEtAl:2013} for theoretical and computational details).


\chapter{Measurement Error and Meta-Analysis}

\noindent
Most quantities used in statistical models arise from measurements.
Most of these measurements are taken with some error.  When the
measurement error is small relative to the quantity being measured,
its effect on a model is usually small.  When measurement error is
large relative to the quantity being measured, or when very precise
relations can be estimated being measured quantities, it is useful to
introduce an explicit model of measurement error.  One kind of
measurement error is rounding.

Meta-analysis plays out statistically very much like measurement error
models, where the inferences drawn from multiple data sets are
combined to do inference over all of them.  Inferences for each data
set are treated as providing a kind of measurement error with respect
to true parameter values.


\section{Bayesian Measurement Error Model}

A Bayesian approach to measurement error can be formulated directly by
treating the true quantities being measured as missing data
\citep{Clayton:1992, RichardsonGilks:1993}.  This requires a model of
how the measurements are derived from the true values.

\subsection{Regression with Measurement Error}

Before considering regression with measurement error, first consider a
linear regression model where the observed data for $N$ cases includes
a predictor $x_n$ and outcome $y_n$.  In Stan, a linear regression for
$y$ based on $x$ with a slope and intercept is modeled as follows.
%
\begin{stancode}
data {
  int<lower=0> N;        // number of cases
  real x[N];             // predictor (covariate)
  real y[N];             // outcome (variate)
}
parameters {
  real alpha;           // intercept
  real beta;            // slope
  real<lower=0> sigma;  // outcome noise
}
model {
  y ~ normal(alpha + beta * x, sigma);
  alpha ~ normal(0, 10);
  beta ~ normal(0, 10);
  sigma ~ cauchy(0, 5);
}
\end{stancode}
%

Now suppose that the true values of the predictors $x_n$ are not
known, but for each $n$, a measurement $x^{\mbox{\footnotesize meas}}_n$ of $x_n$ is available.
If the error in measurement can be modeled, the measured value
$x^{\mbox{\footnotesize meas}}_n$ can be modeled in terms of the true value $x_n$ plus measurement
noise.  The true value $x_n$ is treated as missing data and estimated
along with other quantities in the model.  A very simple approach is
to assume the measurement error is normal with known deviation $\tau$.
This leads to the following regression model with constant measurement
error.
%
\begin{stancode}
data {
  ...
  real x_meas[N];     // measurement of x
  real<lower=0> tau;  // measurement noise
}
parameters {
  real x[N];          // unknown true value
  real mu_x;          // prior location
  real sigma_x;       // prior scale
  ...
}
model {
  x ~ normal(mu_x, sigma_x);  // prior
  x_meas ~ normal(x, tau);    // measurement model
  y ~ normal(alpha + beta * x, sigma);
  ...
}
\end{stancode}
%
The regression coefficients \code{alpha} and \code{beta} and
regression noise scale \code{sigma} are the same as before, but now
\code{x} is declared as a parameter rather than as data.  The data is
now \code{x\_meas}, which is a measurement of the true \code{x} value
with noise scale \code{tau}.  The model then specifies that the
measurement error for \code{x\_meas[n]} given true value \code{x[n]}
is normal with deviation \code{tau}.  Furthermore, the true values
\code{x} are given a hierarchical prior here.

In cases where the measurement errors are not normal, richer
measurement error models may be specified.  The prior on the true
values may also be enriched.  For instance, \citep{Clayton:1992}
introduces an exposure model for the unknown (but noisily measured)
risk factors $x$ in terms of known (without measurement error) risk
factors $c$.  A simple model would regress $x_n$ on the covariates
$c_n$ with noise term $\upsilon$,
\[
x_n \sim \distro{Normal}(\gamma^{\top}c, \upsilon).
\]
This can be coded in Stan just like any other regression.  And, of
course, other exposure models can be provided.


\subsection{Rounding}

A common form of measurement error arises from rounding measurements.
Rounding may be done in many ways, such as rounding weights to the
nearest milligram, or to the nearest pound; rounding may even be done
by rounding down to the nearest integer.

Exercise 3.5(b) from \citep{GelmanEtAl:2013} provides an example.
%
\begin{quote}
  3.5. \ Suppose we weigh an object five times and measure
  weights, rounded to the nearest pound, of 10, 10, 12, 11, 9.  Assume
  the unrounded measurements are normally distributed with a
  noninformative prior distribution on $\mu$ and $\sigma^2$.
  \\[4pt]
  (b) \ Give the correct posterior distribution for $(\mu, \sigma^2)$,
  treating the measurements as rounded.
\end{quote}
%
Letting $z_n$ be the unrounded measurement for $y_n$, the problem
as stated assumes the likelihood
%
\[
z_n \sim \distro{Normal}(\mu, \sigma).
\]
%
The rounding process entails that $z_n \in (y_n - 0.5, y_n + 0.5)$.
The probability mass function for the discrete observation $y$ is then given
by marginalizing out the unrounded measurement, producing the likelihood
\[
p(y_n \, | \, \mu, \sigma)
=
\int_{y_n - 0.5}^{y_n + 0.5}
\
\distro{Normal}(z_n \, | \, \mu, \sigma)
\
\mathrm{d}z_n
=
\Phi\!\left(\frac{y_n + 0.5 - \mu}{\sigma}\right)
-
\Phi\!\left(\frac{y_n - 0.5 - \mu}{\sigma}\right).
\]
Gelman's answer for this problem took the noninformative prior to be
uniform in the variance $\sigma^2$ on the log scale, which yields (due
to the Jacobian adjustment), the prior density
\[
p(\mu, \sigma^2) \propto \frac{1}{\sigma^2}.
\]
The posterior after observing $y = (10, 10, 12, 11, 9)$ can be
calculated by Bayes's rule as
%
\begin{eqnarray*}
p(\mu, \sigma^2 \, | \, y)
& \propto &
p(\mu, \sigma^2) \ p(y \, | \, \mu, \sigma^2)
\\[6pt]
&  \propto &
\frac{1}{\sigma^2}
\
\mathlarger{\mathlarger{\prod}}_{n=1}^5
\left(
\Phi\!\left(\frac{y_n + 0.5 - \mu}{\sigma}\right)
-
\Phi\!\left(\frac{y_n - 0.5 - \mu}{\sigma}\right)
\right).
\end{eqnarray*}
%

The Stan code simply follows the mathematical definition, providing an
example of the direct definition of a probability function up to a
proportion.
%
\begin{stancode}
data {
  int<lower=0> N;
  vector[N] y;
}
parameters {
  real mu;
  real<lower=0> sigma_sq;
}
transformed parameters {
  real<lower=0> sigma;
  sigma = sqrt(sigma_sq);
}
model {
  target += -2 * log(sigma);
  for (n in 1:N)
    target += log(Phi((y[n] + 0.5 - mu) / sigma)
                  - Phi((y[n] - 0.5 - mu) / sigma));
}
\end{stancode}

Alternatively, the model may be defined with latent parameters for the
unrounded measurements $z_n$.  The Stan code in this case uses the
likelihood for $z_n$ directly while respecting the constraint $z_n \in
(y_n - 0.5, y_n + 0.5)$.  Because Stan does not allow varying upper-
and lower-bound constraints on the elements of a vector (or array),
the parameters are declared to be the rounding error $y - z$, and
then $z$ is defined as a transformed parameter.
%
\begin{stancode}
data {
  int<lower=0> N;
  vector[N] y;
}
parameters {
  real mu;
  real<lower=0> sigma_sq;
  vector<lower=-0.5, upper=0.5>[N] y_err;
}
transformed parameters {
  real<lower=0> sigma;
  vector[N] z;
  sigma = sqrt(sigma_sq);
  z = y + y_err;
}
model {
  target += -2 * log(sigma);
  z ~ normal(mu, sigma);
}
\end{stancode}
%
This explicit model for the unrounded measurements $z$ produces the
same posterior for $\mu$ and $\sigma$ as the previous model that
marginalizes $z$ out.  Both approaches mix well, but the latent
parameter version is about twice as efficient in terms of effective
samples per iteration, as well as providing a posterior for the
unrounded parameters.


\section{Meta-Analysis}

Meta-analysis aims to pool the data from several studies, such as the
application of a tutoring program in several schools or treatment
using a drug in several clinical trials.

The Bayesian framework is particularly convenient for meta-analysis,
because each previous study can be treated as providing a noisy
measurement of some underlying quantity of interest.  The model then
follows directly from two components, a prior on the underlying
quantities of interest and a measurement-error style model for each of
the studies being analyzed.

\subsection{Treatment Effects in Controlled Studies}

Suppose the data in question arise from a total of $M$ studies
providing paired binomial data for a treatment and control group.  For
instance, the data might be post-surgical pain reduction under a treatment
of ibuprofen \citep{WarnThompsonSpiegelhalter:2002} or mortality after
myocardial infarction under a treatment of beta blockers
\citep[Section~5.6]{GelmanEtAl:2013}.

\subsubsection{Data}

The clinical data consists of $J$ trials, each with $n^t$ treatment
cases, $n^c$ control cases, $r^t$ successful outcomes among those treated and
$r^c$ successful outcomes among those in the control group.  This data
can be declared in Stan as follows.%
%
\footnote{Stan's integer constraints are not powerful enough to express the
constraint that $\mbox{\code{r\_t[j]}} \leq \mbox{\code{n\_t[j]}}$,
but this constraint could be checked in the transformed data block.}
%
\begin{stancode}
data {
  int<lower=0> J;
  int<lower=0> n_t[J];  // num cases, treatment
  int<lower=0> r_t[J];  // num successes, treatment
  int<lower=0> n_c[J];  // num cases, control
  int<lower=0> r_c[J];  // num successes, control
}
\end{stancode}
%

\subsubsection{Converting to Log Odds and Standard Error}

Although the clinical trial data is binomial in its raw format, it may
be transformed to an unbounded scale by considering the log odds ratio
\[
y_j = \log \left( \frac{r^t_j / (n^t_j - r^t_j)}
                       {r^c_j / (n^c_j - r^c_j)} \right)
\ \ = \ \
\log \left( \frac{r^t_j}{n^t_j - r^t_j} \right)
-
\log \left( \frac{r^c_j}{n^c_j - r^c_j} \right)
\]
and corresponding standard errors
\[
\sigma_j = \sqrt{
\frac{1}{r^T_i}
+ \frac{1}{n^T_i - r^T_i}
+ \frac{1}{r^C_i}
+ \frac{1}{n^C_i - r^C_i}
}.
\]
%
The log odds and standard errors can be defined in a
transformed parameter block, though care must be taken not to use
integer division (see \refsection{int-arithmetic}).
%
\begin{stancode}
transformed data {
  real y[J];
  real<lower=0> sigma[J];
  for (j in 1:J)
    y[j] = log(r_t[j]) - log(n_t[j] - r_t[j])
            - (log(r_c[j]) - log(n_c[j] - r_c[j]);
  for (j in 1:J)
    sigma[j] = sqrt(1 / r_t[j] + 1 / (n_t[j] - r_t[j])
                     + 1 / r_c[j] + 1 / (n_c[j] - r_c[j]));
}
\end{stancode}
%
This definition will be problematic if any of the success counts is
zero or equal to the number of trials.
If that arises, a direct binomial model will be required or other
transforms must be used than the unregularized sample log odds.

\subsubsection{Non-Hierarchical Model}

With the transformed data in hand, two standard forms of meta-analysis
can be applied.  The first is a so-called ``fixed effects'' model,
which assumes a single parameter for the global odds ratio.  This
model is coded in Stan as follows.
%
\begin{stancode}
parameters {
  real theta;  // global treatment effect, log odds
}
model {
  y ~ normal(theta, sigma);
}
\end{stancode}
%
The sampling statement for \code{y} is vectorized; it has the same
effect as the following.
\begin{stancode}
  for (j in 1:J)
    y[j] ~ normal(theta, sigma[j]);
\end{stancode}
%
It is common to include a prior for \code{theta} in this model, but it
is not strictly necessary for the model to be proper because \code{y}
is fixed and $\distro{Normal}(y|\mu,\sigma) =
\distro{Normal}(\mu|y,\sigma)$.

\subsubsection{Hierarchical Model}

To model so-called ``random effects,'' where the treatment effect may
vary by clinical trial, a hierarchical model can be used.  The
parameters include per-trial treatment effects and the hierarchical
prior parameters, which will be estimated along with other unknown
quantities.
%
\begin{stancode}
parameters {
  real theta[J];      // per-trial treatment effect
  real mu;            // mean treatment effect
  real<lower=0> tau;  // deviation of treatment effects
}
model {
  y ~ normal(theta, sigma);
  theta ~ normal(mu, tau);
  mu ~ normal(0, 10);
  tau ~ cauchy(0, 5);
}
\end{stancode}
%
Although the vectorized sampling statement for \code{y} appears
unchanged, the parameter \code{theta} is now a vector.  The sampling
statement for \code{theta} is also vectorized, with the
hyperparameters \code{mu} and \code{tau} themselves being given wide
priors compared to the scale of the data.

\citet{Rubin:1981} provided a hierarchical Bayesian meta-analysis of
the treatment effect of Scholastic Aptitude Test (SAT) coaching in
eight schools based on the sample treatment effect and standard error
in each school.%
%
\footnote{The model provided for this data in
\citep[Section~5.5]{GelmanEtAl:2013} is included with the
data in the Stan example model repository,
\url{http://mc-stan.org/documentation}.}

\subsubsection{Extensions and Alternatives}

\citet{SmithSpiegelhalterThomas:1995} and
\citet[Section~19.4]{GelmanEtAl:2013} provide
meta-analyses based directly on binomial data.
\citet{WarnThompsonSpiegelhalter:2002} consider the modeling
implications of using alternatives to the log-odds ratio in
transforming the binomial data.

If trial-specific predictors are available, these can be included
directly in a regression model for the per-trial treatment effects
$\theta_j$.


\chapter{Latent Discrete Parameters}\label{latent-discrete.chapter}

\noindent
Stan does not support sampling discrete parameters.  So it is not
possible to directly translate BUGS or JAGS models with discrete
parameters (i.e., discrete stochastic nodes).  Nevertheless, it is
possible to code many models that involve bounded discrete
parameters by marginalizing out the discrete parameters.%
%
\footnote{The computations are similar to those involved in
  expectation maximization (EM) algorithms
  \citep{dempster-et-al:1977}.}
%
This chapter shows how to code several widely-used models involving
latent discrete parameters.  The next chapter,
\refchapter{clustering}, on clustering models, considers further
models involving latent discrete parameters.

\section{The Benefits of Marginalization}\label{rao-blackwell.section}

Although it requires some algebra on the joint probability function,
a pleasant byproduct of the required calculations is the posterior
expectation of the marginalized variable, which is often the quantity
of interest for a model.  This allows far greater exploration of the
tails of the distribution as well as more efficient sampling on an
iteration-by-iteration basis because the expectation at all possible
values is being used rather than itself being estimated through
sampling a discrete parameter.

Standard optimization algorithms, including expectation maximization
(EM), are often provided in applied statistics papers to describe
maximum likelihood estimation algorithms.  Such derivations provide
exactly the marginalization needed for coding the model in Stan.

\section{Change Point Models}

The first example is a model of coal mining disasters in the U.K.\
for the years 1851--1962.%
%
\footnote{The original source of the data is \citep{Jarret:1979},
  which itself is a note correcting an earlier data collection.}
%

\subsection{Model with Latent Discrete Parameter}

\citep[Section 3.1]{PyMC:2014} provide a Poisson model of disaster
rate $D_t$ in year $t$ with two rate parameters, an early rate ($e$)
and late rate ($l$), that change at a given point in time $s$.  The
full model expressed using a latent discrete parameter $s$ is
%
\begin{eqnarray*}
e & \sim & \distro{Exponential}(r_e)
\\
l & \sim & \distro{Exponential}(r_l)
\\
s & \sim & \distro{Uniform}(1, T)
\\
D_t & \sim & \distro{Poisson}(t < s \ ? \ e \ : \ l)
\end{eqnarray*}
%
The last line uses the conditional operator (also known as the ternary
operator), which is borrowed from C and related languages.  The
conditional operator has the same behavior as the \code{ifelse}
function in R, but uses a more compact notation involving separating
its three arguments by a question mark (\code{?})  and colon
(\code{:}).  The conditional operator is defined by
%
\[
c \ ? \ x_1 \ : \ x_2
=
\begin{cases}
\ x_1 & \mbox{if } c \mbox{ is true (i.e., non-zero), and}
\\
\ x_2 & \mbox{if } c \mbox{ is false (i.e., zero).}
\end{cases}
\]
As of version 2.10, Stan supports the conditional operator.


\subsection{Marginalizing out the Discrete Parameter}

To code this model in Stan, the discrete parameter $s$ must be
marginalized out to produce a model defining the log of the
probability function $p(e,l,D_t)$.  The full joint probability factors
as
%
\begin{eqnarray*}
p(e,l,s,D)
& = & p(e) \, p(l) \, p(s) \, p(D | s, e, l)
\\[3pt]
& = &
\begin{array}[t]{l}
\distro{Exponential}(e|r_e) \ \distro{Exponential}(l|r_l) \
\distro{Uniform}(s|1, T)
\\[3pt]
\prod_{t=1}^T \distro{Poisson}(D_t | t < s \ ? \ e \ : \ l),
\end{array}
\end{eqnarray*}
%
To marginalize, an alternative factorization into prior and likelihood
is used,
%
\begin{eqnarray*}
p(e,l,D) & = & p(e,l) \, p(D|e,l),
\end{eqnarray*}
%
where the likelihood is defined by marginalizing $s$ as
%
\begin{eqnarray*}
p(D | e,l)
& = &
\sum_{s=1}^T p(s, D | e,l)
\\[3pt]
& = &
\sum_{s=1}^T p(s) p(D | s,e,l)
\\[3pt]
& = &
\sum_{s=1}^T \distro{Uniform}(s | 1,T)
\, \prod_{t=1}^T \distro{Poisson}(D_t | t < s \ ? \ e \ : \ l)
\end{eqnarray*}
%
Stan operates on the log scale and thus requires the log likelihood,
%
\[
\log p(D | e,l)
\\[3pt]
\mbox{ } \ \ = \
\mbox{log\_sum\_exp}_{s=1}^T
\begin{array}[t]{l}
\big(
 \log \distro{Uniform}(s \, | \, 1, T)
\\[3pt]
{} \hspace*{4pt} + \sum_{t=1}^T \log \distro{Poisson}(D_t \, | \, t < s \ ?
\ e \ : \ l) \big),
\end{array}
\]
%
where the log sum of exponents function is defined by
\[
\mbox{log\_sum\_exp}_{n=1}^N \, \alpha_n
\ = \
\log \sum_{n=1}^N \mbox{exp}(\alpha_n).
\]
%
The log sum of exponents function allows the model to be coded
directly in Stan using the built-in function \code{log\_sum\_exp},
which provides both arithmetic stability and efficiency for mixture
model calculations.


\subsection{Coding the Model in Stan}

The Stan program for the change point model is shown in
\reffigure{change-point-model}.  The transformed parameter
\code{lp[s]} stores the quantity $\log p(s, D \, | \, e, l)$.
%
\begin{figure}
\begin{stancode}
data {
  real<lower=0> r_e;
  real<lower=0> r_l;

  int<lower=1> T;
  int<lower=0> D[T];
}
transformed data {
  real log_unif;
  log_unif = -log(T);
}
parameters {
  real<lower=0> e;
  real<lower=0> l;
}
transformed parameters {
  vector[T] lp;
  lp = rep_vector(log_unif, T);
  for (s in 1:T)
    for (t in 1:T)
      lp[s] = lp[s] + poisson_lpmf(D[t] | t < s ? e : l);
}
model {
  e ~ exponential(r_e);
  l ~ exponential(r_l);
  target += log_sum_exp(lp);
}
\end{stancode}
\vspace*{-6pt}
\caption{\small\it A change point model in which disaster rates
  \code{D[t]} have one rate, \code{e}, before the change point and a
  different rate, \code{l}, after the change point.  The change point
  itself, \code{s}, is marginalized out as described in the
  text.}\label{change-point-model.figure}
\end{figure}

Although the model in \reffigure{change-point-model} is easy to
understand, the doubly nested loop used for \code{s} and \code{t} is
quadratic in \code{T}.  Luke Wiklendt pointed out that a linear
alternative can be achieved by the use of dynamic programming similar
to the forward-backward algorithm for Hidden Markov models;  he
submitted a slight variant of the following code to replace the
transformed parameters block of the above Stan program.
%
\begin{stancode}
transformed parameters {
    vector[T] lp;
    {
      vector[T + 1] lp_e;
      vector[T + 1] lp_l;
      lp_e[1] = 0;
      lp_l[1] = 0;
      for (t in 1:T) {
        lp_e[t + 1] = lp_e[t] + poisson_lpmf(D[t] | e);
        lp_l[t + 1] = lp_l[t] + poisson_lpmf(D[t] | l);
      }
      lp = rep_vector(log_unif + lp_l[T + 1], T)
           + head(lp_e, T) - head(lp_l, T);
    }
  }
\end{stancode}
%
As should be obvious from looking at it, it has linear complexity in
\code{T} rather than quadratic.  The result for the mining-disaster
data is about 20 times faster;  the improvement will be greater for
larger \code{T}.

The key to understanding Wiklendt's dynamic programming version is to
see that \code{head(lp\_e)} holds the forward values, whereas
\code{lp\_l[T + 1] - head(lp\_l, T)} holds the backward values; the
clever use of subtraction allows \code{lp\_l} to be accumulated
naturally in the forward direction.


\subsection{Fitting the Model with MCMC}

This model is easy to fit using MCMC with NUTS in its default
configuration.  Convergence is very fast and sampling produces roughly
one effective sample every two iterations.  Because it is a relatively
small model (the inner double loop over time is roughly 20,000 steps),
it is very fast.

The value of \code{lp} for each iteration for each change point is
available because it is declared as a transformed parameter.  If the
value of \code{lp} were not of interest, it could be coded as a local
variable in the model block and thus avoid the I/O overhead of saving
values every iteration.

\subsection{Posterior Distribution of the Discrete Change Point}

The value of \code{lp[s]} in a given iteration is given by $\log
p(s,D|e,l)$ for the values of the early and late rates, $e$ and $l$,
in the iteration.  In each iteration after convergence, the early and
late disaster rates, $e$ and $l$, are drawn from the posterior
$p(e,l|D)$ by MCMC sampling and the associated \code{lp} calculated.
The value of \code{lp} may be normalized to calculate $p(s|e,l,D)$ in
each iteration, based on on the current values of $e$ and $l$.
Averaging over iterations provides an unnormalized probability
estimate of the change point being $s$ (see below for the normalizing
constant),
%
\begin{eqnarray*}
p(s | D)
& \propto &
q(s | D)
\\[3pt]
& = &
\frac{1}{M} \sum_{m=1}^{M} \exp(\code{lp}[m,s]).
\end{eqnarray*}
%
where $\mbox{\code{lp}}[m,s]$ represents the value of \code{lp} in
posterior draw $m$ for change point $s$.  By averaging over draws,
$e$ and $l$ are themselves marginalized out, and the result has no
dependence on a given iteration's value for $e$ and $l$.  A final
normalization then produces the quantity of interest, the posterior
probability of the change point being $s$ conditioned on the data $D$,
%
\[
p(s | D)
=
\frac{q(s|D)}{\sum_{s'=1}^T q(s' | D)}.
\]
%
A plot of the values of $\log p(s|D)$ computed using Stan 2.4's
default MCMC implementation is shown in
\reffigure{change-point-posterior}.
%
\begin{figure}
\begin{center}
\includegraphics[height=2in]{img/change-point-posterior.pdf}
\ \ \ \ \
\includegraphics[height=2in]{img/s-discrete-posterior.pdf}
\end{center}
\vspace*{-12pt}
\caption{\small\it The posterior estimates for the change point.  \
  {\rm Left)} log probability of change point being in year,
  calculated analytically using \code{lp}; \ {\rm Right)}\ frequency
  of change point draws in the posterior generated using
  \code{lp}. The plot on the left is on the log scale and the plot on
  the right on the linear scale; note the narrower range of years in
  the right-hand plot resulting from sampling. The posterior mean of
  $s$ is roughly 1891.}%
\label{change-point-posterior.figure}
\end{figure}
%



\subsection{Discrete Sampling}

The generated quantities block may be used to draw discrete parameter
values using the built-in pseudo-random number generators.  For
example, with \code{lp} defined as above, the following program
draws a random value for \code{s} at every iteration.
%
\begin{stancode}
generated quantities {
  int<lower=1,upper=T> s;
  s = categorical_logit_rng(lp);
}
\end{stancode}
%
A posterior histogram of draws for $s$ is shown on the right side of
\reffigure{change-point-posterior}.

Compared to working in terms of expectations, discrete sampling is
highly inefficient, especially for tails of distributions, so this
approach should only be used if draws from a distribution are
explicitly required.   Otherwise, expectations should be computed in
the generated quantities block based on the posterior distribution for
\code{s} given by \code{softmax(lp)}.


\subsection{Posterior Covariance}

The discrete sample generated for $s$ can be used to calculate
covariance with other parameters.  Although the sampling approach is
straightforward, it is more statistically efficient (in the sense of
requiring far fewer iterations for the same degree of accuracy) to
calculate these covariances in expectation using \code{lp}.


\subsection{Multiple Change Points}

There is no obstacle in principle to allowing multiple change points.
The only issue is that computation increases from linear to quadratic
in marginalizing out two change points, cubic for three change points,
and so on.  There are three parameters, \code{e}, \code{m}, and
\code{l}, and two loops for the change point and then one over time,
with log densities being stored in a matrix.
%
\begin{stancode}
matrix[T, T] lp;
lp = rep_matrix(log_unif, T);
for (s1 in 1:T)
  for (s2 in 1:T)
    for (t in 1:T)
      lp[s1,s2] = lp[s1,s2]
        + poisson_lpmf(D[t] | t < s1 ? e : (t < s2 ? m : l));
\end{stancode}
%
The matrix can then be converted back to a vector using
\code{to\_vector} before being passed to \code{log\_sum\_exp}.

\section{Mark-Recapture Models}

A widely applied field method in ecology is to capture (or sight)
animals, mark them (e.g., by tagging), then release them.  This
process is then repeated one or more times, and is often done for
populations on an ongoing basis.  The resulting data may be used to
estimate population size.

The first subsection describes a very simple mark-recapture model that does
not involve any latent discrete parameters.  The following subsections
describes the Cormack-Jolly-Seber model, which involves latent
discrete parameters for animal death.

\subsection{Simple Mark-Recapture Model}

In the simplest case, a one-stage mark-recapture study produces the
following data
%
\begin{itemize}
\item $M$ : number of animals marked in first capture,
\item $C$ : number animals in second capture, and
\item $R$ : number of marked animals in second capture.
\end{itemize}
%
The estimand of interest is
%
\begin{itemize}
\item $N$ : number of animals in the population.
\end{itemize}
%
Despite the notation, the model will take $N$ to be a continuous
parameter; just because the population must be finite doesn't mean the
parameter representing it must be.  The parameter will be used to
produce a real-valued estimate of the population size.

The Lincoln-Petersen \citep{Lincoln:1930,Petersen:1896} method for
estimating population size is
%
\[
\hat{N} = \frac{M C}{R}.
\]
%
This population estimate would arise from a probabilistic model in
which the number of recaptured animals is distributed binomially,
\[
R \sim \distro{Binomial}(C, M / N)
\]
given the total number of animals captured in the second round ($C$)
with a recapture probability of $M/N$, the fraction of the total
population $N$ marked in the first round.

%
\begin{figure}
\begin{stancode}
data {
  int<lower=0> M;
  int<lower=0> C;
  int<lower=0,upper=min(M,C)> R;
}
parameters {
  real<lower=(C - R + M)> N;
}
model {
  R ~ binomial(C, M / N);
}
\end{stancode}
\vspace*{-6pt}
\caption{\small\it A probabilistic formulation of the Lincoln-Petersen
estimator for population size based on data from a one-step
mark-recapture study.  The lower bound on $N$ is necessary to
efficiently eliminate impossible values.}%
\label{lincoln-petersen-model.figure}
\end{figure}
%
The probabilistic variant of the Lincoln-Petersen estimator can be
directly coded in Stan as shown in \reffigure{lincoln-petersen-model}.
The Lincoln-Petersen estimate is the maximum likelihood estimate (MLE)
for this model.

To ensure the MLE is the Lincoln-Petersen estimate, an improper
uniform prior for $N$ is used; this could (and should) be replaced
with a more informative prior if possible based on knowledge of the
population under study.

The one tricky part of the model is the lower bound $C - R + M$ placed
on the population size $N$.  Values below this bound are impossible
because it is otherwise not possible to draw $R$ samples out of the
$C$ animals recaptured.  Implementing this lower bound is necessary to
ensure sampling and optimization can be carried out in an
unconstrained manner with unbounded support for parameters on the
transformed (unconstrained) space.  The lower bound in the declaration
for $C$ implies a variable transform $f : (C-R+M,\infty) \rightarrow
(-\infty,+\infty)$ defined by $f(N) = \log(N - (C - R + M))$; see
\refsection{lower-bound-transform} for more information on the
transform used for variables declared with a lower bound.

\subsection{Cormack-Jolly-Seber with Discrete Parameter}

The Cormack-Jolly-Seber (CJS) model
\citep{Cormack:1964,Jolly:1965,Seber:1965} is an open-population model
in which the population may change over time due to death; the
presentation here draws heavily on \citep{Schofield:2007}.

The basic data is
%
\begin{itemize}
\item $I$ : number of individuals,
\item $T$ : number of capture periods, and
\item $y_{i,t}$ : boolean indicating if individual $i$ was captured at
  time $t$.
\end{itemize}
%
Each individual is assumed to have been captured at least once because
an individual only contributes information conditionally after they
have been captured the first time.

There are two Bernoulli parameters in the model,
%
\begin{itemize}
\item $\phi_t$ : probability that animal alive at time $t$ survives
  until $t + 1$ and
\item $p_t$ : probability that animal alive at time $t$ is captured at
  time $t$.
\end{itemize}
%
These parameters will both be given uniform priors, but information
should be used to tighten these priors in practice.

The CJS model also employs a latent discrete parameter $z_{i,t}$
indicating for each individual $i$ whether it is alive at time $t$,
distributed as
%
\[
z_{i,t} \sim \distro{Bernoulli}(\ternary{z_{i,t-1}}{0}{\phi_{t-1}}).
\]
%
The conditional prevents the model positing zombies; once an animal is
dead, it stays dead.  The data distribution is then simple to express
conditional on $z$ as
%
\[
y_{i,t} \sim \distro{Bernoulli}(\ternary{z_{i,t}}{0}{p_t})
\]
%
The conditional enforces the constraint that dead animals cannot be captured.


\subsection{Collective Cormack-Jolly-Seber Model}

This subsection presents an implementation of the model in terms of
counts for different history profiles for individuals over three
capture times. It assumes exchangeability of the animals in that each
is assigned the same capture and survival probabilities.

In order to ease the marginalization of the latent discrete parameter
$z_{i,t}$, the Stan models rely on a derived quantity $\chi_t$ for
the probability that an individual is never captured again if it is
alive at time $t$ (if it is dead, the recapture probability is zero).
this quantity is defined recursively by
\[
\chi_t
=
\begin{cases}
1
& \mbox{if } t = T
\\[3pt]
(1 - \phi_t) + \phi_t (1 - p_{t+1}) \chi_{t+1}
& \mbox{ if } t < T
\end{cases}
\]
%
The base case arises because if an animal was captured in the last
time period, the probability it is never captured again is 1 because
there are no more capture periods.  The recursive case defining
$\chi_{t}$ in terms of $\chi_{t+1}$ involves two possibilities: (1)
not surviving to the next time period, with probability $(1 -
\phi_t)$, or (2) surviving to the next time period with probability
$\phi_t$, not being captured in the next time period with probability
$(1 - p_{t+1})$, and not being captured again after being alive in
period $t+1$ with probability $\chi_{t+1}$.

With three capture times, there are three captured/not-captured
profiles an individual may have.  These may be naturally coded as
binary numbers as follows.
%
\begin{center}
\begin{tabular}{c|ccc|c}
& \multicolumn{3}{|c|}{{\it captures}}
\\
{\it profile} & 1 & 2 & 3 & {\it probability}
\\ \hline
{0} & - & - & - & n/a
\\
{1} & - & - & + & n/a
\\ \hline
{2} & - & + & - & $\chi_2$
\\
{3} & - & + & + & $\phi_2 \, \phi_3$
\\ \hline
{4} & + & - & - & $\chi_1$
\\
{5} & + & - & + & $\phi_1 \, (1 - p_2) \, \phi_2 \, p_3$
\\ \hline
{6} & + & + & - & $ \phi_1 \, p_2 \, \chi_2$
\\
{7} & + & + & + & $\phi_1 \, p_2 \, \phi_2 \, p_3$
\end{tabular}
\end{center}
%
History 0, for animals that are never captured, is unobservable
because only animals that are captured are observed. History 1, for
animals that are only captured in the last round, provides no
information for the CJS model, because capture/non-capture status is
only informative when conditioned on earlier captures.  For the
remaining cases, the contribution to the likelihood is provided in the
final column.

By defining these probabilities in terms of $\chi$ directly, there is
no need for a latent binary parameter indicating whether an animal is
alive at time $t$ or not.  The definition of $\chi$ is typically used
to define the likelihood (i.e., marginalize out the latent discrete
parameter) for the CJS model \citep[page 9]{Schofield:2007}.

The Stan model defines $\chi$ as a transformed parameter based on
parameters $\phi$ and $p$.  In the model block, the log probability is
incremented for each history based on its count.  This second step is
similar to collecting Bernoulli observations into a binomial or
categorical observations into a multinomial, only it is coded directly
in the Stan program using \code{target~+=} rather than
being part of a built-in probability function.
%
\begin{figure}
\begin{stancode}
data {
  int<lower=0> history[7];
}
parameters {
  real<lower=0,upper=1> phi[2];
  real<lower=0,upper=1> p[3];
}
transformed parameters {
  real<lower=0,upper=1> chi[2];
  chi[2] = (1 - phi[2]) + phi[2] * (1 - p[3]);
  chi[1] = (1 - phi[1]) + phi[1] * (1 - p[2]) * chi[2];
}
model {
  target += history[2] * log(chi[2]);
  target += history[3] * (log(phi[2]) + log(p[3]));
  target += history[4] * (log(chi[1]));
  target += history[5] * (log(phi[1]) + log1m(p[2])
                            + log(phi[2]) + log(p[3]));
  target += history[6] * (log(phi[1]) + log(p[2])
                            + log(chi[2]));
  target += history[7] * (log(phi[1]) + log(p[2])
                            + log(phi[2]) + log(p[3]));
}
generated quantities {
  real<lower=0,upper=1> beta3;
  beta3 = phi[2] * p[3];
}
\end{stancode}
\vspace*{-12pt}
\caption{\small\it A Stan program for the Cormack-Jolly-Seber
  mark-recapture model that considers counts of individuals with
  observation histories of being observed or not in three capture
  periods.}\label{cjs-history.figure}
\end{figure}
%

\subsubsection{Identifiability}

The parameters $\phi_2$ and $p_3$, the probability of death at time 2
and probability of capture at time 3 are not identifiable, because both
may be used to account for lack of capture at time 3.  Their product,
$\beta_3 = \phi_2 \, p_3$, is identified.  The Stan model defines
\code{beta3} as a generated quantity.  Unidentified parameters pose a
problem for Stan's samplers' adaptation.  Although the problem posed
for adaptation is mild here because the parameters are bounded and
thus have proper uniform priors, it would be better to formulate an
identified parameterization.  One way to do this would be to formulate
a hierarchical model for the $p$ and $\phi$ parameters.

\subsection{Individual Cormack-Jolly-Seber Model}

This section presents a version of the Cormack-Jolly-Seber (CJS) model
cast at the individual level rather than collectively as in the
previous subsection.  It also extends the model to allow an arbitrary
number of time periods.  The data will consist of the number $T$ of
capture events, the number $I$ of individuals, and a boolean flag
$y_{i,t}$ indicating if individual $i$ was observed at time $t$.  In
Stan,
%
\begin{stancode}
data {
  int<lower=2> T;
  int<lower=0> I;
  int<lower=0,upper=1> y[I, T];
}
\end{stancode}

The advantages to the individual-level model is that it becomes
possible to add individual ``random effects'' that affect survival or
capture probability, as well as to avoid the combinatorics involved in
unfolding $2^T$ observation histories for $T$ capture times.

\subsubsection{Utility Functions}

The individual CJS model is written involves several function
definitions.  The first two are used in the transformed data block to
compute the first and last time period in which an animal was
captured.%
%
\footnote{An alternative would be to compute this on the outside and
feed it into the Stan model as preprocessed data.  Yet another
alternative encoding would be a sparse one recording only the
capture events along with their time and identifying the individual
captured.}
%
\begin{stancode}
functions {
  int first_capture(int[] y_i) {
    for (k in 1:size(y_i))
      if (y_i[k])
        return k;
    return 0;
  }
  int last_capture(int[] y_i) {
    for (k_rev in 0:(size(y_i) - 1)) {
      int k;
      k = size(y_i) - k_rev;
      if (y_i[k])
        return k;
    }
    return 0;
  }
  ...
}
\end{stancode}
%
These two functions are used to define the first and last capture time
for each individual in the transformed data block.%
%
\footnote{Both functions return 0 if the individual represented by the
  input array was never captured.  Individuals with no captures are
  not relevant for estimating the model because all probability
  statements are conditional on earlier captures.  Typically they
  would be removed from the data, but the program allows them to be
  included even though they make not contribution to the log
  probability function.}
%
\begin{stancode}
transformed data {
  int<lower=0,upper=T> first[I];
  int<lower=0,upper=T> last[I];
  vector<lower=0,upper=I>[T] n_captured;
  for (i in 1:I)
    first[i] = first_capture(y[i]);
  for (i in 1:I)
    last[i] = last_capture(y[i]);
  n_captured = rep_vector(0, T);
  for (t in 1:T)
    for (i in 1:I)
      if (y[i, t])
        n_captured[t] = n_captured[t] + 1;
}
\end{stancode}
%
The transformed data block also defines \code{n\_captured[t]}, which is
the total number of captures at time \code{t}.  The variable
\code{n\_captured} is defined as a vector instead of an integer array
so that it can be used in an elementwise vector operation in the generated
quantities block to model the population estimates at each time point.

The parameters and transformed parameters are as before, but now there
is a function definition for computing the entire vector \code{chi}, the
probability that if an individual is alive at \code{t} that it will
never be captured again.
%
\begin{stancode}
parameters {
  vector<lower=0,upper=1>[T-1] phi;
  vector<lower=0,upper=1>[T] p;
}
transformed parameters {
  vector<lower=0,upper=1>[T] chi;
  chi = prob_uncaptured(T,p,phi);
}
\end{stancode}
%
The definition of \code{prob\_uncaptured}, from the functions block,
is
%
\begin{stancode}
functions {
  ...
  vector prob_uncaptured(int T, vector p, vector phi) {
    vector[T] chi;
    chi[T] = 1.0;
    for (t in 1:(T - 1)) {
      int t_curr;
      int t_next;
      t_curr = T - t;
      t_next = t_curr + 1;
      chi[t_curr] = (1 - phi[t_curr])
                     + phi[t_curr]
                       * (1 - p[t_next])
                       * chi[t_next];
    }
    return chi;
  }
}
\end{stancode}
%
The function definition directly follows the mathematical definition
of $\chi_t$, unrolling the recursion into an iteration and
defining the elements of \code{chi} from \code{T} down to 1.

\subsubsection{The Model}

Given the precomputed quantities, the model block directly encodes the
CJS model's log likelihood function.  All parameters are left with
their default uniform priors and the model simply encodes the log
probability of the observations \code{q} given the parameters \code{p}
and \code{phi} as well as the transformed parameter \code{chi} defined
in terms of \code{p} and \code{phi}.
%
\begin{stancode}
model {
  for (i in 1:I) {
    if (first[i] > 0) {
      for (t in (first[i]+1):last[i]) {
        1 ~ bernoulli(phi[t-1]);
        y[i, t] ~ bernoulli(p[t]);
      }
      1 ~ bernoulli(chi[last[i]]);
    }
  }
}
\end{stancode}
%
The outer loop is over individuals, conditional skipping individuals
\code{i} which are never captured.  The never-captured check depends
on the convention of the first-capture and last-capture functions
returning 0 for \code{first} if an individual is never captured.

The inner loop for individual \code{i} first increments the log
probability based on the survival of the individual with probability
\code{phi[t-1]}.  The outcome of 1 is fixed because the individual
must survive between the first and last capture (i.e., no zombies).
Note that the loop starts after the first capture, because all
information in the CJS model is conditional on the first capture.

In the inner loop, the observed capture status \code{y[i,~t]} for
individual \code{i} at time \code{t} has a Bernoulli distribution
based on the capture probability \code{p[t]} at time \code{t}.

After the inner loop, the probability of an animal never being seen
again after being observed at time \code{last[i]} is included, because
\code{last[i]} was defined to be the last time period in which animal
\code{i} was observed.

\subsubsection{Identified Parameters}

As with the collective model described in the previous subsection,
this model does not identify \code{phi[T-1]} and \code{p[T]}, but
does identify their product, \code{beta}.  Thus \code{beta} is defined
as a generated quantity to monitor convergence and report.
%
\begin{stancode}
generated quantities {
  real beta;
  ...

  beta = phi[T-1] * p[T];
  ...
}
\end{stancode}
%

The parameter \code{p[1]} is also not modeled and will just be uniform
between 0 and 1.  A more finely articulated model might have a
hierarchical or time-series component, in which case \code{p[1]} would
be an unknown initial condition and both \code{phi[T-1]} and
\code{p[T]} could be identified.

\subsubsection{Population Size Estimates}

The generated quantities also calculates an estimate of the population
mean at each time \code{t} in the same way as in the simple
mark-recapture model as the number of individuals captured at time
\code{t} divided by the probability of capture at time \code{t}.  This
is done with the elementwise division operation for vectors
(\code{./}) in the generated quantities block.
%
\begin{stancode}
generated quantities {
  ...
  vector<lower=0>[T] pop;
  ...
  pop = n_captured ./ p;
  pop[1] = -1;
}
\end{stancode}

\subsubsection{Generalizing to Individual Effects}

All individuals are modeled as having the same capture probability,
but this model could be easily generalized to use a logistic
regression here based on individual-level inputs to be used as
predictors.



\section{Data Coding and Diagnostic Accuracy Models}

Although seemingly disparate tasks, the rating/coding/annotation of
items with categories and diagnostic testing for disease or other
conditions share several characteristics which allow their statistical
properties to modeled similarly.

\subsection{Diagnostic Accuracy}

Suppose you have diagnostic tests for a condition of varying
sensitivity and specificity.  Sensitivity is the probability a test
returns positive when the patient has the condition and specificity is
the probability that a test returns negative when the patient does not
have the condition.  For example, mammograms and puncture biopsy tests
both test for the presence of breast cancer.  Mammograms have high
sensitivity and low specificity, meaning lots of false positives,
whereas puncture biopsies are the opposite, with low sensitivity and
high specificity, meaning lots of false negatives.

There are several estimands of interest in such studies.  An
epidemiological study may be interested in the prevalence of a kind of
infection, such as malaria, in a population.  A test development study
might be interested in the diagnostic accuracy of a new test. A health
care worker performing tests might be interested in the disease status
of a particular patient.

\subsection{Data Coding}

Humans are often given the task of coding (equivalently rating or
annotating) data.  For example, journal or grant reviewers rate
submissions, a political study may code campaign commercials as to
whether they are attack ads or not, a natural language processing
study might annotate Tweets as to whether they are positive or
negative in overall sentiment, or a dentist looking at an X-ray
classifies a patient as having a cavity or not.  In all of these
cases, the data coders play the role of the diagnostic tests and all
of the same estimands are in play --- data coder accuracy and bias,
true categories of items being coded, or the prevalence of various
categories of items in the data.

\subsection{Noisy Categorical Measurement Model}

In this section, only categorical ratings are considered, and the
challenge in the modeling for Stan is to marginalize out the discrete
parameters.

\cite{DawidSkene:1979} introduce a noisy-measurement model for
data coding and apply in the epidemiological setting of coding what
doctor notes say about patient histories;  the same model can be used
for diagnostic procedures.

\subsubsection{Data}

The data for the model consists of $J$ raters (diagnostic tests), $I$
items (patients), and $K$ categories (condition statuses) to annotate,
with $y_{i, j} \in 1{:}K$ being the rating provided by rater $j$ for
item $i$.  In a diagnostic test setting for a particular condition,
the raters are diagnostic procedures and often $K=2$, with values
signaling the presence or absence of the condition.%
%
\footnote{Diagnostic procedures are often ordinal, as in stages of
  cancer in oncological diagnosis or the severity of a cavity in
  dental diagnosis.  Dawid and Skene's model may be used as is or
  naturally generalized for ordinal ratings using a latent continuous
  rating and cutpoints as in ordinal logistic regression.}

It is relatively straightforward to extend Dawid and Skene's model to
deal with the situation where not every rater rates each item exactly
once.

\subsection{Model Parameters}

The model is based on three parameters, the first of which is discrete:
%
\begin{itemize}
\item $z_i$ : a value in $1{:}K$ indicating the true category of item $i$,
\item $\pi$ : a $K$-simplex for the prevalence of the $K$
  categories in the population, and
\item $\theta_{j,k}$ : a $K$-simplex for the response of annotator $j$
  to an item of true category $k$.
\end{itemize}

\subsection{Noisy Measurement Model}

The true category of an item is assumed to be generated by a simple
categorical distribution based on item prevalence,
\[
z_i \sim \distro{Categorical}(\pi).
\]
%
The rating $y_{i, j}$ provided for item $i$ by rater $j$ is modeled as
a categorical response of rater $i$ to an item of category $z_i$,%
%
\footnote{In the subscript, $z[i]$ is written as $z_i$ to
  improve legibility.}
%
\[
y_{i, j} \sim \distro{Categorical}(\theta_{j,\pi_{z[i]}}).
\]

\subsubsection{Priors and Hierarchical Modeling}

Dawid and Skene provided maximum likelihood estimates for $\theta$ and
$\pi$, which allows them to generate probability estimates for each $z_i$.

To mimic Dawid and Skene's maximum likelihood model, the parameters
$\theta_{j,k}$ and $\pi$ can be given uniform priors over
$K$-simplexes.  It is straightforward to generalize to Dirichlet
priors,
\[
\pi \sim \distro{Dirichlet}(\alpha)
\]
and
\[
\theta_{j,k} \sim \distro{Dirichlet}(\beta_k)
\]
with fixed hyperparameters $\alpha$ (a vector) and $\beta$ (a matrix
or array of vectors).  The prior for $\theta_{j,k}$ must be allowed to
vary in $k$, so that, for instance, $\beta_{k,k}$ is large enough to
allow the prior to favor better-than-chance annotators over random or
adversarial ones.

Because there are $J$ coders, it would be natural to extend the model
to include a hierarchical prior for $\beta$ and to partially pool the
estimates of coder accuracy and bias.

\subsubsection{Marginalizing out the True Category}

Because the true category parameter $z$ is discrete, it must be
marginalized out of the joint posterior in order to carry out sampling
or maximum likelihood estimation in Stan. The joint posterior factors
as
\[
p(y, \theta, \pi) = p(y | \theta,\pi) \, p(\pi) \, p(\theta),
\]
where $p(y | \theta,\pi)$ is derived by marginalizing $z$ out of
%
\[
p(z, y | \theta, \pi)
\ = \
\prod_{i=1}^I \left( \distro{Categorical}(z_i | \pi)
                     \prod_{j=1}^J
                     \distro{Categorical}(y_{i, j}|\theta_{j, z[i]})
              \right).
\]
%
This can be done item by item, with
\[
p(y | \theta, \pi)
\ = \
\prod_{i=1}^I \sum_{k=1}^K
  \left( \distro{Categorical}(z_i | \pi)
         \prod_{j=1}^J
         \distro{Categorical}(y_{i, j}|\theta_{j, z[i]})
  \right).
\]
%
In the missing data model, only the observed labels would be used in
the inner product.

\cite{DawidSkene:1979} derive exactly the same equation in their
Equation~(2.7), required for the E-step in their expectation
maximization (EM) algorithm.  Stan requires the marginalized
probability function on the log scale,
\[
\begin{array}{l}
\mbox{ } \ \log p(y | \theta, \pi)
\\[3pt]
\mbox{ } \  = \
\sum_{i=1}^I \log \left( \sum_{k=1}^K \exp
  \left( \log \distro{Categorical}(z_i | \pi)
         + \sum_{j=1}^J
         \log \distro{Categorical}(y_{i, j}|\theta_{j, z[i]})
  \right) \right),
\end{array}
\]
which can be directly coded using Stan's built-in \code{log\_sum\_exp}
function.


\subsection{Stan Implementation}

The Stan program for the Dawid and Skene model is provided in
\reffigure{dawid-skene-model}.
%
\begin{figure}
\begin{stancode}
data {
  int<lower=2> K;
  int<lower=1> I;
  int<lower=1> J;

  int<lower=1,upper=K> y[I, J];

  vector<lower=0>[K] alpha;
  vector<lower=0>[K] beta[K];
}
parameters {
  simplex[K] pi;
  simplex[K] theta[J, K];
}
transformed parameters {
  vector[K] log_q_z[I];
  for (i in 1:I) {
    log_q_z[i] = log(pi);
    for (j in 1:J)
      for (k in 1:K)
        log_q_z[i, k] = log_q_z[i, k]
                         + log(theta[j, k, y[i, j]]);
  }
}
model {
  pi ~ dirichlet(alpha);
  for (j in 1:J)
    for (k in 1:K)
      theta[j, k] ~ dirichlet(beta[k]);

  for (i in 1:I)
    target += log_sum_exp(log_q_z[i]);
}
\end{stancode}
\vspace*{-12pt}
\caption{\small\it Stan program for the rating (or diagnostic
  accuracy) model of \cite{DawidSkene:1979}. The model marginalizes
  out the discrete parameter $z$, storing the unnormalized conditional
  probability $\log q(z_i=k|\theta,\pi)$ in\ \code{log\_q\_z[i,~k]}.}%
\label{dawid-skene-model.figure}
\end{figure}
%
The Stan model converges quickly and mixes well using NUTS starting at
diffuse initial points, unlike the equivalent model implemented with
Gibbs sampling over the discrete parameter.  Reasonable weakly
informative priors are $\alpha_k = 3$ and $\beta_{k,k} = 2.5 K$ and
$\beta_{k,k'} = 1$ if $k \neq k'$.  Taking $\alpha$ and $\beta_k$ to
be unit vectors and applying optimization will produce the same answer
as the expectation maximization (EM) algorithm of
\cite{DawidSkene:1979}.

\subsubsection{Inference for the True Category}

The quantity \code{log\_q\_z[i]} is defined as a transformed
parameter.  It encodes the (unnormalized) log of $p(z_i | \theta,
\pi)$.  Each iteration provides a value conditioned on that
iteration's values for $\theta$ and $\pi$.  Applying the softmax
function to \code{log\_q\_z[i]} provides a simplex corresponding to
the probability mass function of $z_i$ in the posterior.   These may
be averaged across the iterations to provide the posterior probability
distribution over each $z_i$.


\chapter{Sparse and Ragged Data Structures}\label{sparse-ragged.chapter}

\noindent
Stan does not directly support either sparse or ragged data
structures, though both can be accommodated with some programming
effort.  \refchapter{sparse-matrices} introduces a special-purpose
sparse matrix times dense vector multiplication, which should be used
where applicable;  this chapter covers more general data structures.

\section{Sparse Data Structures}

Coding sparse data structures is as easy as moving from a matrix-like
data structure to a database-like data structure.  For example,
consider the coding of sparse data for the IRT models discussed in
\refsection{item-response-models}.  There are $J$ students and $K$
questions, and if every student answers every question, then it is
practical to declare the data as a $J \times K$ array of answers.
%
\begin{quote}
\begin{Verbatim}
data {
  int<lower=1> J;
  int<lower=1> K;
  int<lower=0,upper=1> y[J, K];
  ...
model {
  for (j in 1:J)
    for (k in 1:K)
      y[j, k] ~ bernoulli_logit(delta[k] * (alpha[j] - beta[k]));
  ...
\end{Verbatim}
\end{quote}
%

\begin{figure}
\begin{center}
\begin{minipage}[c]{0.45\textwidth}
\[
y
=
\left[
\begin{array}{cccc}
0 & 1 & \mbox{NA} & 1
\\
0 & \mbox{NA} & \mbox{NA} & 1
\\
\mbox{NA} & 0 & \mbox{NA} & \mbox{NA}
\end{array}
\right]
\]
\end{minipage}
\ \ \
\begin{minipage}[c]{0.45\textwidth}
\begin{tabular}{ll|l}
$jj$ & $kk$ & $y$
\\ \hline
1 & 1 & 0
\\
1 & 2 & 1
\\
1 & 4 & 1
\\
2 & 1 & 0
\\
2 & 4 & 1
\\
3 & 2 & 0
\end{tabular}
\end{minipage}
\end{center}
\vspace*{-12pt}
\caption{\small\it  Example of coding sparse arrays in Stan.  On the left is a definition
  of a sparse matrix $y$ using the NA notation from R (which is not
  supported by Stan).  On the right is a database-like encoding of the
  same sparse matrix $y$ that can be used directly in Stan.  The first
  two columns, $jj$ and $kk$, denote the indexes and the final column,
  $y$, the value.  For example, the fifth row of the database-like
  data structure on the right indicates that $y_{2,4} = 1$.}\label{sparse-data.figure}
\end{figure}
%
When not every student is given every question, the dense array coding
will no longer work, because Stan does not support undefined values.
\reffigure{sparse-data} shows an example with $J=3$ and $K=4$, with
missing responses shown as NA, as in R.  There is no support within
Stan for R's NA values, so this data structure cannot be used
directly.  Instead, it must be converted to a ``long form'' as in a
database, with columns indicating the $j$ and $k$ indexes along with
the value.  For instance, with $jj$ and $kk$ used for the indexes
(following \citep{GelmanHill:2007}), the data structure can be coded
as in the right-hand example in \reffigure{sparse-data}.  This says
that $y_{1,1} = 0$, $y_{1,2} = 1$, and so on, up to $y_{3,2} = 1$,
with all other entries undefined.

Letting $N$ be the number of $y$ that are defined, here $N=6$,
the data and model can be formulated as follows.
%
\begin{quote}
\begin{Verbatim}
data {
  ...
  int<lower=1> N;
  int<lower=1,upper=J> jj[N];
  int<lower=1,upper=K> kk[N];
  int<lower=0,upper=1> y[N];
  ...
model {
  for (n in 1:N)
    y[n] ~ bernoulli_logit(delta[kk[n]]
                           * (alpha[jj[n]] - beta[kk[n]]));
  ...
\end{Verbatim}
\end{quote}
%
In the situation where there are no missing values, the two model
formulations produce exactly the same log posterior density.


\section{Ragged Data Structures}\label{ragged-data-structs.section}

Ragged arrays are arrays that are not rectangular, but have different
sized entries.  This kind of structure crops up when there are
different numbers of observations per entry.

A general approach to dealing with ragged structure is to move to a
full database-like data structure as discussed in the previous
section.  A more compact approach is possible with some indexing into
a linear array.

For example, consider a data structure for three groups, each of which
has a different number of observations.
%
\begin{figure}
\begin{center}
\begin{minipage}[c]{0.35\textwidth}
$y_1 =  \left[1.3 \ \ 2.4 \ \ 0.9\right]$
\\[3pt]
$y_2 = \left[-1.8 \ \ -0.1\right]$
\\[3pt]
$y_3 = \left[12.9 \ \ 18.7 \ \ 42.9 \ \ 4.7\right]$
\end{minipage}
\ \ \
\begin{minipage}[c]{0.60\textwidth}
$z = [1.3 \ \ 2.4 \ \ 0.9 \ \ -1.8 \ \ -0.1 \ \ 12.9 \ \ 18.7 \ \ 42.9
\ \ 4.7]$
\\[3pt]
$s  =  \{ 3 \ \ 2 \ \ 4 \}$
\end{minipage}
\end{center}
\caption{\small\it Example of coding ragged arrays in Stan.  On the
  left is the definition of a ragged data structure $y$ with three
  rows of different sizes ($y_1$ is size 3, $y_2$ size 2, and $y_3$
  size 4).  On the right is an example of how to code the data in Stan,
  using a single vector $y$ to hold all the values and a separate
  array of integers $s$ to hold the group row sizes.  In this
  example, $y_1 = z_{1:3}$, $y_2 =
  z_{4:5}$, and $y_3 = z_{6:9}$.}\label{ragged-data.figure}
\end{figure}
%

Suppose the model is a very simple varying intercept model, which,
using vectorized notation, would yield a likelihood
\[
\prod_{n=1}^3 \log \distro{Normal}(y_n | \mu_n, \sigma).
\]
There's no direct way to encode this in Stan.

A full database type structure could be used, as in the sparse
example, but this is inefficient, wasting space for unnecessary
indices and not allowing vector-based density operations.  A better
way to code this data is as a single list of values, with a separate
data structure indicating the sizes of each subarray.  This is
indicated on the right of \reffigure{ragged-data}.  This coding uses a
single array for the values and a separate array for the sizes of each
row.

The model can then be coded up using slicing operations as follows.
\begin{quote}
\begin{Verbatim}
data {
  int<lower=0> N;   // # observations
  int<lower=0> K;   // # of groups
  vector[N] y;      // observations
  int s[K];         // group sizes
  ...
model {
  int pos;
  pos = 1;
  for (k in 1:K) {
    segment(y, pos, s[k]) ~ normal(mu[k], sigma);
    pos = pos + s[k];
  }
\end{Verbatim}
\end{quote}
%
This coding allows for efficient vectorization, which is worth the
copy cost entailed by the \code{segment()} vector slicing operation.


\chapter{Clustering Models}\label{clustering.chapter}

\noindent
Unsupervised methods for organizing data into groups are collectively
referred to as clustering.  This chapter describes the implementation
in Stan of two widely used statistical clustering models, soft
$K$-means and latent Dirichlet allocation (LDA).  In addition, this
chapter includes naive Bayesian classification, which can be viewed as
a form of clustering which may be supervised.  These models are
typically expressed using discrete parameters for cluster assignments.
Nevertheless, they can be implemented in Stan like any other mixture
model by marginalizing out the discrete parameters (see
\refchapter{mixture-modeling}).

\section{Relation to Finite Mixture Models}

As mentioned in \refsection{clustering-mixture}, clustering models and
finite mixture models are really just two sides of the same coin.  The
``soft'' $K$-means model described in the next section is a normal
mixture model (with varying assumptions about covariance in higher
dimensions leading to variants of $K$-means).  Latent Dirichlet
allocation is a mixed-membership multinomial mixture.

\section{Soft $K$-Means}

$K$-means clustering is a method of clustering data represented as
$D$-dimensional vectors.  Specifically, there will be $N$ items to be
clustered, each represented as a vector $y_n \in \reals^D$.  In the
``soft'' version of $K$-means, the assignments to clusters will be
probabilistic.

\subsection{Geometric Hard  $K$-Means Clustering}

$K$-means clustering is typically described geometrically in terms of
the following algorithm, which assumes the number of clusters $K$ and
data vectors $y$ as input.
%
\begin{enumerate}
\item For each $n$ in $1:N$, randomly assign vector $y_n$ to a cluster in $1{:}K$;
\item Repeat
\begin{enumerate}
\item For each cluster $k$ in $1{:}K$, compute the cluster centroid $\mu_k$  by averaging the
  vectors assigned to that cluster;
\item For each $n$ in $1:N$, reassign $y_n$ to the cluster $k$
  for which the (Euclidean) distance from $y_n$ to $\mu_k$ is smallest;
\item If no vectors changed cluster, return the cluster assignments.
\end{enumerate}
\end{enumerate}
%
This algorithm is guaranteed to terminate.

\subsection{Soft $K$-Means Clustering}

Soft $K$-means clustering treats the cluster assignments as
probability distributions over the clusters.  Because of the
connection between Euclidean distance and multivariate normal models
with a fixed covariance, soft $K$-means can be expressed (and coded in
Stan) as a multivariate normal mixture model.

In the full generative model, each data point $n$ in $1{:}N$ is assigned
a cluster $z_n \in 1{:}K$ with symmetric uniform probability,
%
\[
z_n \sim \distro{Categorical}({\bf 1}/K),
\]
where ${\bf 1}$ is the unit vector of $K$ dimensions, so that ${\bf
  1}/K$ is the symmetric $K$-simplex.  Thus the model assumes that
each data point is drawn from a hard decision about cluster
membership.  The softness arises only from the uncertainty about which
cluster generated a data point.

The data points themselves are generated from a multivariate normal
distribution whose parameters are determined by the cluster assignment
$z_n$,
\[
y_n \sim  \distro{Normal}(\mu_{z[n]},\Sigma_{z[n]})
\]

The sample implementation in this section assumes a fixed unit
covariance matrix shared by all clusters $k$,
\[
\Sigma_k = \mbox{diag\_matrix}({\bf 1}),
\]
so that the log multivariate normal can be implemented directly up to a proportion
by
\[
\mbox{Normal}\left( y_n | \mu_k, \mbox{diag\_matrix}({\bf 1}) \right)
\propto \exp \left (- \frac{1}{2} \sum_{d=1}^D \left( \mu_{k,d} - y_{n,d}
  \right)^2 \right).
\]
The spatial perspective on $K$-means arises by noting that the inner
term is just half the negative Euclidean distance from the cluster
mean $\mu_k$ to the data point $y_n$.

\subsection{Stan Implementation of Soft $K$-Means}

Consider the following Stan program for implementing $K$-means
clustering.%
%
\footnote{The model is available in the Stan example model repository;
see \url{http://mc-stan.org/documentation}.}
%
\begin{stancode}
data {
  int<lower=0> N;  // number of data points
  int<lower=1> D;  // number of dimensions
  int<lower=1> K;  // number of clusters
  vector[D] y[N];  // observations
}
transformed data {
  real<upper=0> neg_log_K;
  neg_log_K = -log(K);
}
parameters {
  vector[D] mu[K]; // cluster means
}
transformed parameters {
  real<upper=0> soft_z[N, K]; // log unnormalized clusters
  for (n in 1:N)
    for (k in 1:K)
      soft_z[n, k] = neg_log_K
                     - 0.5 * dot_self(mu[k] - y[n]);
}
model {
  // prior
  for (k in 1:K)
    mu[k] ~ normal(0, 1);

  // likelihood
  for (n in 1:N)
    target += log_sum_exp(soft_z[n]));
}
\end{stancode}
%
There is an independent unit normal prior on the centroid parameters;
this prior could be swapped with other priors, or even a hierarchical
model to fit an overall problem scale and location.

The only parameter is \code{mu}, where \code{mu[k]} is the centroid
for cluster $k$.  The transformed parameters \code{soft\_z[n]} contain
the log of the unnormalized cluster assignment probabilities.  The
vector \code{soft\_z[n]} can be converted back to a normalized simplex
using the softmax function (see \refsection{softmax}), either
externally or within the model's generated quantities block.

\subsection{Generalizing Soft $K$-Means}

The multivariate normal distribution with unit covariance matrix
produces a log probability density proportional to Euclidean distance
(i.e., $L_2$ distance).  Other distributions relate to other
geometries.  For instance, replacing the normal distribution with the
double exponential (Laplace) distribution produces a clustering model
based on $L_1$ distance (i.e., Manhattan or taxicab
distance).

Within the multivariate normal version of $K$-means, replacing the
unit covariance matrix with a shared covariance matrix amounts to
working with distances defined in a space transformed by the inverse
covariance matrix.

Although there is no global spatial analog, it is common to see soft
$K$-means specified with a per-cluster covariance matrix. In this
situation, a hierarchical prior may be used for the covariance matrices.



\section{The Difficulty of Bayesian Inference for Clustering}

Two problems make it pretty much impossible to perform full Bayesian
inference for clustering models, the lack of parameter identifiability
and the extreme multimodality of the posteriors.  There is additional
discussion related to the non-identifiability due to label switching
in \refsection{label-switching-problematic}.

\subsection{Non-Identifiability}

Cluster assignments are not identified --- permuting the cluster mean
vectors \code{mu} leads to a model with identical likelihoods.  For
instance, permuting the first two indexes in \code{mu} and the first
two indexes in each \code{soft\_z[n]} leads to an identical likelihood
(and prior).

The lack of identifiability means that the cluster parameters
cannot be compared across multiple Markov chains.  In fact, the only
parameter in soft $K$-means is not identified, leading to problems in
monitoring convergence.  Clusters can even fail to be identified
within a single chain, with indices swapping if the chain is long
enough or the data is not cleanly separated.

\subsection{Multimodality}

The other problem with clustering models is that their posteriors are
highly multimodal.  One form of multimodality is the
non-identifiability leading to index swapping.  But even without
the index problems the posteriors are highly multimodal.

Bayesian inference fails in cases of high multimodality because there
is no way to visit all of the modes in the posterior in appropriate
proportions and thus no way to evaluate integrals involved in
posterior predictive inference.

In light of these two problems, the advice often given in fitting
clustering models is to try many different initializations and select
the sample with the highest overall probability.  It is also popular
to use optimization-based point estimators such as expectation
maximization or variational Bayes, which can be much more efficient
than sampling-based approaches.


\section{Naive Bayes Classification and Clustering}

Naive Bayes is a kind of mixture model that can be used for
classification or for clustering (or a mix of both), depending on
which labels for items are observed.%
%
\footnote{For clustering, the non-identifiability problems for all
  mixture models present a problem, whereas there is no such problem
  for classification.  Despite the difficulties with full Bayesian
  inference for clustering, researchers continue to use it, often in
  an exploratory data analysis setting rather than for predictive
  modeling.}

Multinomial mixture models are referred to as ``naive Bayes'' because
they are often applied to classification problems where the
multinomial independence assumptions are clearly false.

Naive Bayes classification and clustering can be applied to any data
with multinomial structure.  A typical example of this is natural
language text classification and clustering, which is used an example
in what follows.

The observed data consists of a sequence of $M$ documents made up of
bags of words drawn from a vocabulary of $V$ distinct words.  A
document $m$ has $N_m$ words, which are indexed as $w_{m,1}, \ldots,
w_{m,N[m]} \in 1{:}V$.  Despite the ordered indexing of words in a
document, this order is not part of the model, which is clearly
defective for natural human language data.  A number of topics (or
categories) $K$ is fixed.

The multinomial mixture model generates a single category $z_m \in
1{:}K$ for each document $m \in 1{:}M$ according to a categorical
distribution,
\[
z_m \sim \distro{Categorical}(\theta).
\]
The $K$-simplex parameter $\theta$ represents the prevalence of each
category in the data.

Next, the words in each document are generated conditionally
independently of each other and the words in other documents based on
the category of the document, with word $n$ of document $m$ being
generated as
\[
w_{m,n} \sim \distro{Categorical}(\phi_{z[m]}).
\]
The parameter $\phi_{z[m]}$ is a $V$-simplex representing the
probability of each word in the vocabulary in documents of category
$z_m$.

The parameters $\theta$ and $\phi$ are typically given symmetric
Dirichlet priors.  The prevalence $\theta$ is sometimes fixed to
produce equal probabilities for each category $k \in 1:K$.

\subsection{Coding Ragged Arrays}

The specification for naive Bayes in the previous sections have used a ragged
array notation for the words $w$.  Because Stan does not support
ragged arrays, the models are coded using an alternative strategy that
provides an index for each word in a global list of words.   The data
is organized as follows, with the word arrays laid out in a column and each
assigned to its document in a second column.
%
\begin{center}
\begin{tabular}{r|cc}
\code{n} & \code{w[n]} & \code{doc[n]} \\ \hline
1 & $w_{1,1}$ & 1 \\
2 & $w_{1,2}$ & 1 \\
\vdots & \vdots & \vdots \\
$N_1$ & $w_{1,N[1]}$ & 1 \\
$N_1 + 1$ & $w_{2,1}$ & 2 \\
$N_1 + 2$ & $w_{2,2}$ & 2 \\
\vdots & \vdots & \vdots \\
$N_1 + N_2$ & $w_{2,N[2]}$ & 2 \\
$N_1 + N_2 + 1$ & $w_{3,1}$ & 3 \\
\vdots & \vdots & \vdots \\
$\code{N} = \sum_{m=1}^M N_m$ & $w_{M,N[M]}$ & $M$ \\
\end{tabular}
\end{center}
%
The relevant variables for the program are \code{N}, the total number
of words in all the documents, the word array \code{w}, and the
document identity array \code{doc}.

\subsection{Estimation with Category-Labeled Training Data}


A naive Bayes model for estimating the simplex parameters given
training data with documents of known categories can be coded in Stan
as follows%
%
\footnote{This model is available in the example model repository;
  see \url{http://mc-stan.org/documentation}.}
%
\begin{stancode}
data {
  // training data
  int<lower=1> K;               // num topics
  int<lower=1> V;               // num words
  int<lower=0> M;               // num docs
  int<lower=0> N;               // total word instances
  int<lower=1,upper=K> z[M];    // topic for doc m
  int<lower=1,upper=V> w[N];    // word n
  int<lower=1,upper=M> doc[N];  // doc ID for word n
  // hyperparameters
  vector<lower=0>[K] alpha;     // topic prior
  vector<lower=0>[V] beta;      // word prior
}
parameters {
  simplex[K] theta;   // topic prevalence
  simplex[V] phi[K];  // word dist for topic k
}
model {
  theta ~ dirichlet(alpha);
  for (k in 1:K)
    phi[k] ~ dirichlet(beta);
  for (m in 1:M)
    z[m] ~ categorical(theta);
  for (n in 1:N)
    w[n] ~ categorical(phi[z[doc[n]]]);
}
\end{stancode}
%
Note that the topic identifiers $z_m$ are declared as data and the
latent category assignments are included as part of the likelihood
function.

\subsection{Estimation without Category-Labeled Training Data}

Naive Bayes models can be used in an unsupervised fashion to cluster
multinomial-structured data into a fixed number $K$ of categories.
The data declaration includes the same variables as the model in the
previous section excluding the topic labels \code{z}.   Because
\code{z} is discrete, it needs to be summed out of the model
calculation.  This is done for naive Bayes as for other mixture
models.  The parameters are the same up to the priors, but the
likelihood is now computed as the marginal document probability
\[
\begin{array}{l}
\log p(w_{m,1},\ldots,w_{m,N_m}|\theta,\phi)
\\[2pt]
\ \ \ = \
\log \sum_{k=1}^K
\left( \distro{Categorical}(k|\theta)
        \times \prod_{n=1}^{N_m} \distro{Categorical}(w_{m,n}|\phi_k)
\right)
\\[6pt]
\ \ \ = \
\log \sum_{k=1}^K \exp \left(
\log \distro{Categorical}(k|\theta)
+ \sum_{n=1}^{N_m} \log \distro{Categorical}(w_{m,n}|\phi_k)
\right).
\end{array}
\]
%
The last step shows how the \code{log\_sum\_exp} function can be used
to stabilize the numerical calculation and return a result on the log
scale.
%
\begin{stancode}
model {
  real gamma[M, K];
  theta ~ dirichlet(alpha);
  for (k in 1:K)
    phi[k] ~ dirichlet(beta);
  for (m in 1:M)
    for (k in 1:K)
      gamma[m, k] = categorical_lpmf(k | theta);
  for (n in 1:N)
    for (k in 1:K)
      gamma[doc[n], k] = gamma[doc[n], k]
                         + categorical_lpmf(w[n] | phi[k]);
  for (m in 1:M)
    target += log_sum_exp(gamma[m]);
}
\end{stancode}
%
The local variable \code{gamma[m, k]} represents the value
\[
\gamma_{m,k} = \log \distro{Categorical}(k|\theta)
+ \sum_{n=1}^{N_m} \log \distro{Categorical}(w_{m,n}|\phi_k).
\]
%
Given $\gamma$, the posterior probability that document
$m$ is assigned category $k$ is
\[
\mbox{Pr}[z_m = k|w,\alpha,\beta]
=
\exp \left(
\gamma_{m,k}
- \log \sum_{k=1}^K \exp \left( \gamma_{m,k} \right)
\right).
\]
%
If the variable \code{gamma} were declared and defined in the
transformed parameter block, its sampled values would be saved by
Stan.  The normalized posterior probabilities could also be defined as
generated quantities.

\subsection{Full Bayesian Inference for Naive Bayes}

Full Bayesian posterior predictive inference for the naive Bayes model
can be implemented in Stan by combining the models for labeled and
unlabeled data.  The estimands include both the model parameters and
the posterior distribution over categories for the unlabeled data.  The
model is essentially a missing data model assuming the unknown
category labels are missing completely at random; see
\citep{GelmanEtAl:2013,GelmanHill:2007} for more
information on missing data imputation.  The model is also an instance
of semisupervised learning because the unlabeled data contributes to
the parameter estimations.

To specify a Stan model for performing full Bayesian inference, the
model for labeled data is combined with the model for unlabeled data.
A second document collection is declared as data, but without the
category labels, leading to new variables \code{M2} \code{N2},
\code{w2}, \and \code{doc2}.  The number of categories and number of
words, as well as the hyperparameters are shared and only declared
once.  Similarly, there is only one set of parameters.  Then the model
contains a single set of statements for the prior, a set of statements
for the labeled data, and a set of statements for the unlabeled data.

\subsection{Prediction without Model Updates}

An alternative to full Bayesian inference involves estimating a model
using labeled data, then applying it to unlabeled data without
updating the parameter estimates based on the unlabeled data.  This
behavior can be implemented by moving the definition of \code{gamma}
for the unlabeled documents to the generated quantities block.
Because the variables no longer contribute to the log probability,
they no longer jointly contribute to the estimation of the model
parameters.


\section{Latent Dirichlet Allocation}

Latent Dirichlet allocation (LDA) is a mixed-membership multinomial
clustering model \citep{BleiNgJordan:2003} that generalized naive
Bayes.  Using the topic and document terminology common in discussions of
LDA, each document is modeled as having a mixture of topics, with each
word drawn from a topic based on the mixing proportions.

\subsection{The LDA Model}

The basic model assumes each document is generated independently based
on fixed hyperparameters. For document $m$, the first step is to draw a topic
distribution simplex $\theta_m$ over the $K$ topics,
%
\[
\theta_m \sim \distro{Dirichlet}(\alpha).
\]
%
The prior hyperparameter $\alpha$ is fixed to a $K$-vector of positive
values.  Each word in the document is generated independently
conditional on the distribution $\theta_m$.  First, a topic
$z_{m,n} \in 1{:}K$ is drawn for the word based on the
document-specific topic-distribution,
\[
z_{m,n} \sim \distro{Categorical}(\theta_m).
\]
%
Finally, the word $w_{m,n}$ is drawn according to the word distribution
for topic $z_{m,n}$,
\[
w_{m,n} \sim \distro{Categorical}(\phi_{z[m,n]}).
\]
The distributions $\phi_k$ over words for topic $k$ are also given a
Dirichlet prior,
\[
\phi_k \sim \distro{Dirichlet}(\beta)
\]
%
where $\beta$ is a fixed $V$-vector of positive values.

\subsection{Summing out the Discrete Parameters}

Although Stan does not (yet) support discrete sampling, it is possible
to calculate the marginal distribution over the continuous parameters
by summing out the discrete parameters as in other mixture models.
The marginal posterior of the topic and word variables is
%
\begin{eqnarray*}
p(\theta,\phi|w,\alpha,\beta)
& \propto &
p(\theta|\alpha) \times p(\phi|\beta) \times p(w|\theta,\phi)
\\[4pt]
& = &
\prod_{m=1}^M p(\theta_m|\alpha)
\times
\prod_{k=1}^K p(\phi_k|\beta)
\times
\prod_{m=1}^M \prod_{n=1}^{M[n]} p(w_{m,n}|\theta_m,\phi).
\end{eqnarray*}
%
The inner word-probability term is defined by summing out the
topic assignments,
\begin{eqnarray*}
p(w_{m,n}|\theta_m,\phi)
& = &
\sum_{z=1}^K p(z,w_{m,n}|\theta_m,\phi).
\\[4pt]
& = &
\sum_{z=1}^K p(z|\theta_m) \times p(w_{m,n}|\phi_z).
\end{eqnarray*}
%
Plugging the distributions in and converting to the log scale provides a
formula that can be implemented directly in Stan,
\[
\begin{array}{l}
\log p(\theta,\phi|w,\alpha,\beta)
\\[6pt]
{ } \ \
\begin{array}{l}
{ } = \sum_{m=1}^M \log \distro{Dirichlet}(\theta_m|\alpha)
\ + \
\sum_{k=1}^K \log \distro{Dirichlet}(\phi_k|\beta)
\\[6pt]
{ } \ \ \ \ \
+ \sum_{m=1}^M \sum_{n=1}^{N[m]} \log \left(
\sum_{z=1}^K
  \distro{Categorical}(z|\theta_m)
   \times \distro{Categorical}(w_{m,n}|\phi_z)
 \right)
\end{array}
\end{array}
\]

\subsection{Implementation of LDA}


Applying the marginal derived in the last section to the data
structure described in this section leads to the following Stan
program for LDA.
%
\begin{stancode}
data {
  int<lower=2> K;               // num topics
  int<lower=2> V;               // num words
  int<lower=1> M;               // num docs
  int<lower=1> N;               // total word instances
  int<lower=1,upper=V> w[N];    // word n
  int<lower=1,upper=M> doc[N];  // doc ID for word n
  vector<lower=0>[K] alpha;     // topic prior
  vector<lower=0>[V] beta;      // word prior
}
parameters {
  simplex[K] theta[M];   // topic dist for doc m
  simplex[V] phi[K];     // word dist for topic k
}
model {
  for (m in 1:M)
    theta[m] ~ dirichlet(alpha);  // prior
  for (k in 1:K)
    phi[k] ~ dirichlet(beta);     // prior
  for (n in 1:N) {
    real gamma[K];
    for (k in 1:K)
      gamma[k] = log(theta[doc[n], k]) + log(phi[k, w[n]]);
    target += log_sum_exp(gamma);  // likelihood;
  }
}
\end{stancode}
%
As in the other mixture models, the log-sum-of-exponents function is
used to stabilize the numerical arithmetic.

\subsection{Correlated Topic Model}

To account for correlations in the distribution of topics for
documents, \citep{BleiLafferty:2007} introduced a variant of LDA in
which the Dirichlet prior on the per-document topic distribution is
replaced with a multivariate logistic normal distribution.

The authors treat the prior as a fixed hyperparameter.  They use an
$L_1$-regularized estimate of covariance, which is equivalent to the
maximum a posteriori estimate given a double-exponential prior.  Stan
does not (yet) support maximum a posteriori estimation, so the mean and
covariance of the multivariate logistic normal must be specified as
data.

\subsubsection{Fixed Hyperparameter Correlated Topic Model}

The Stan model in the previous section can be modified to implement
the correlated topic model by replacing the Dirichlet topic prior
\code{alpha} in the data declaration with the mean and covariance of
the multivariate logistic normal prior.
%
\begin{stancode}
data {
  ... data as before without alpha ...
  vector[K] mu;          // topic mean
  cov_matrix[K] Sigma;   // topic covariance
}
\end{stancode}
%
Rather than drawing the simplex parameter \code{theta} from a
Dirichlet, a parameter \code{eta} is drawn from a multivariate normal
distribution and then transformed using softmax into a simplex.
%
\begin{stancode}
parameters {
  simplex[V] phi[K];  // word dist for topic k
  vector[K] eta[M];   // topic dist for doc m
}
transformed parameters {
  simplex[K] theta[M];
  for (m in 1:M)
    theta[m] = softmax(eta[m]);
}
model {
  for (m in 1:M)
    eta[m] ~ multi_normal(mu, Sigma);
  ... model as before w/o prior for theta ...
}
\end{stancode}

\subsubsection{Full Bayes Correlated Topic Model}

By adding a prior for the mean and covariance, Stan supports full
Bayesian inference for the correlated topic model.  This requires
moving the declarations of topic mean \code{mu} and covariance \code{Sigma}
from the data block to the parameters block and providing them with
priors in the model.  A relatively efficient and interpretable prior
for the covariance matrix \code{Sigma} may be encoded as follows.
%
\begin{stancode}
... data block as before, but without alpha ...
parameters {
  vector[K] mu;              // topic mean
  corr_matrix[K] Omega;      // correlation matrix
  vector<lower=0>[K] sigma;  // scales
  vector[K] eta[M];          // logit topic dist for doc m
  simplex[V] phi[K];         // word dist for topic k
}
transformed parameters {
  ... eta as above ...
  cov_matrix[K] Sigma;       // covariance matrix
  for (m in 1:K)
    Sigma[m, m] = sigma[m] * sigma[m] * Omega[m, m];
  for (m in 1:(K-1)) {
    for (n in (m+1):K) {
      Sigma[m, n] = sigma[m] * sigma[n] * Omega[m, n];
      Sigma[n, m] = Sigma[m, n];
    }
  }
}
model {
  mu ~ normal(0, 5);      // vectorized, diffuse
  Omega ~ lkj_corr(2.0);  // regularize to unit correlation
  sigma ~ cauchy(0, 5);   // half-Cauchy due to constraint
  ... words sampled as above ...
}
\end{stancode}
%
The $\distro{LkjCorr}$ distribution with shape $\alpha > 0$ has support
on correlation matrices (i.e., symmetric positive definite with unit
diagonal).  Its density is defined by
\[
\distro{LkjCorr}(\Omega|\alpha) \propto \mbox{det}(\Omega)^{\alpha - 1}
\]
With a scale of $\alpha = 2$, the weakly informative prior favors a
unit correlation matrix.  Thus the compound effect of this prior on
the covariance matrix $\Sigma$ for the multivariate logistic normal is
a slight concentration around diagonal covariance matrices with scales
determined by the prior on \code{sigma}.


\chapter{Gaussian Processes}\label{gaussian-processes.chapter}

\noindent
Gaussian processes are continuous stochastic processes and thus may be
interpreted as providing a probability distribution over functions.  A
probability distribution over continuous functions may be viewed,
roughly, as an uncountably infinite collection of random variables,
one for each valid input.  The generality of the supported functions
makes Gaussian priors popular choices for priors in general
multivariate (non-linear) regression problems.

The defining feature of a Gaussian process is that the joint distribution of
the function's value at a finite number of input points is a multivariate
normal distribution.  This makes it tractable to both fit models from finite
amounts of observed data and make predictions for finitely many new data
points.

Unlike a simple multivariate normal distribution, which is
parameterized by a mean vector and covariance matrix, a Gaussian
process is parameterized by a mean function and covariance function.
The mean and covariance functions apply to vectors of inputs and
return a mean vector and covariance matrix which provide the mean and
covariance of the outputs corresponding to those input points in the
functions drawn from the process.

Gaussian processes can be encoded in Stan by implementing their mean and
covariance functions and plugging the result into the Gaussian form of their
sampling distribution, or by using the specialized covariance functions
outlined below.  This form of model is straightforward and may be used for
simulation, model fitting, or posterior predictive inference. A more efficient
Stan implementation for the GP with a normally distributed outcome marginalizes
over the latent Gaussian process, and applies a Cholesky-factor
reparameterization of the Gaussian to compute the likelihood and the posterior
predictive distribution analytically.

After defining Gaussian processes, this chapter covers the basic
implementations for simulation, hyperparameter estimation, and
posterior predictive inference for univariate regressions,
multivariate regressions, and multivariate logistic regressions.
Gaussian processes are very general, and by necessity this chapter
only touches on some basic models.  For more information, see
\citep{RasmussenWilliams:2006}.


\section{Gaussian Process Regression}

The data for a multivariate Gaussian process regression consists of a
series of $N$ inputs $x_1,\ldots,x_N \in \reals^D$ paired with outputs
$y_1,\ldots,y_N \in \reals$.  The defining feature of Gaussian
processes is that the probability of a finite number of outputs $y$
conditioned on their inputs $x$ is Gaussian:
\[
y \sim \distro{MultiNormal}(m(x), K(x | \theta)),
\]
where $m(x)$ is an $N$-vector and $K(x | \theta)$ is an $N \times N$
covariance matrix.  The mean function $m : \reals^{N \times D}
\rightarrow \reals^{N}$ can be anything, but the covariance function
$K : \reals^{N \times D} \rightarrow \reals^{N \times N}$ must produce
a positive-definite matrix for any input $x$.%
%
\footnote{Gaussian processes can be extended to covariance functions
  producing positive semi-definite matrices, but Stan does not support
  inference in the resulting models because the resulting distribution
  does not have unconstrained support.}

A popular covariance function, which will be used in the implementations later
in this chapter, is an exponentiated quadratic function,
\[
  K(x | \alpha, \rho, \sigma)_{i, j}
= \alpha^2
\exp \left(
- \dfrac{1}{2 \rho^2} \sum_{d=1}^D (x_{i,d} - x_{j,d})^2
\right)
+ \delta_{i, j} \sigma^2,
\]
where $\alpha$, $\rho$, and $\sigma$ are hyperparameters defining the
covariance function and where $\delta_{i, j}$ is the Kronecker delta
function with value 1 if $i = j$ and value 0 otherwise; note that this
test is between the indexes $i$ and $j$, not between values $x_i$ and
$x_j$. Note that this kernel is obtained through a convolution of two
independent Gaussian processes, $f_1$ and $f_2$, with kernels
\[
  K_1(x | \alpha, \rho)_{i, j}
= \alpha^2
\exp \left(
- \dfrac{1}{2 \rho^2} \sum_{d=1}^D (x_{i,d} - x_{j,d})^2
\right)
\]
and
\[
  K_2(x | \sigma)_{i, j}
=
 \delta_{i, j} \sigma^2,
\]

The addition of $\sigma^2$ on the diagonal is important
to ensure the positive definiteness of the resulting matrix in the case of
two identical inputs $x_i = x_j$.  In statistical terms, $\sigma$ is
the scale of the noise term in the regression.

The hyperparameter $\rho$ is the \emph{length-scale}, and corresponds to the
frequency of the functions represented by the Gaussian process prior with
respect to the domain. Values of $\rho$ closer to zero lead the GP to represent
high-frequency functions, whereas larger values of $\rho$ lead to low-frequency
functions. The hyperparameter $\alpha$ is the \emph{marginal standard
deviation}. It controls the magnitude of the range of the function represented
by the GP. If you were to take the standard deviation of many draws from the GP
$f_1$ prior at a single input $x$ conditional on one value of $\alpha$ one
would recover $\alpha$.

The only term in the squared exponential covariance function involving
the inputs $x_i$ and $x_j$ is their vector difference, $x_i - x_j$.
This produces a process with stationary covariance in the sense that
if an input vector $x$ is translated by a vector $\epsilon$ to $x +
\epsilon$, the covariance at any pair of outputs is unchanged, because
$K(x | \theta) = K(x + \epsilon| \theta)$.

The summation involved is just the squared Euclidean distance between
$x_i$ and $x_j$ (i.e., the $L_2$ norm of their difference, $x_i -
x_j$). This results in support for smooth functions in the process.
The amount of variation in the function is controlled by the free
hyperparameters $\alpha$, $\rho$, and $\sigma$.

Changing the notion of distance from Euclidean to taxicab distance
(i.e., an $L_1$ norm) changes the support to functions which are
continuous but not smooth.

\section{Simulating from a Gaussian Process}

It is simplest to start with a Stan model that does nothing more than
simulate draws of functions $f$ from a Gaussian process.  In practical
terms, the model will draw values $y_n = f(x_n)$ for finitely many
input points $x_n$.

The Stan model defines the mean and covariance functions in a
transformed data block and then samples outputs $y$ in the model using
a multivariate normal distribution.  To make the model concrete, the
squared exponential covariance function described in the previous section
will be used with hyperparameters set to $\alpha^2 = 1$, $\rho^2 = 1$,
and $\sigma^2 = 0.1$, and the mean function $m$ is defined to always
return the zero vector, $m(x) = {\bf 0}$.  Consider the following
implementation of a Gaussian process simulator.%
%
\footnote{This model is available in the example model repository;
  see \url{http://mc-stan.org/documentation}.}
%
\begin{stancode}
data {
  int<lower=1> N;
  real x[N];
}
transformed data {
  vector[N] mu;
  matrix[N, N] K;
  mu = rep_vector(0, N);
  for (i in 1:(N - 1)) {
    K[i,i] = 1 + 0.1;
    for (j in (i + 1):N) {
      K[i, j] = exp(-1/2 * pow(x[i] - x[j], 2));
      K[j, i] = K[i, j];
    }
  }
  K[N,N] = 1 + 0.1;
}
parameters {
  vector[N] y;
}
model {
  y ~ multi_normal(mu, K);
}
\end{stancode}
%
The above model can also be written more compactly using the specialized
covariance function that implements the exponentiated quadratic kernel.
%
\begin{stancode}
data {
  int<lower=1> N;
  real x[N];
}
transformed data {
  vector[N] mu;
  cov_matrix[N] K;
  mu = rep_vector(0, N);
  K = cov_exp_quad(x, 1, 1);
  for (i in 1:N)
    K[i, i] = K[i, i] + 0.1;
}
parameters {
  vector[N] y;
}
model {
  y ~ multi_normal(mu, K);
}
\end{stancode}
%
The input data is just the vector of inputs \code{x} and its size
\code{N}.  Such a model can be used with values of \code{x} evenly
spaced over some interval in order to plot sample draws of functions
from a Gaussian process.

\subsection{Multivariate Inputs}

Only the input data needs to change in moving from a univariate model to a
multivariate model.%
%
\footnote{The model is available in the Stan example model repository;
see \url{http://mc-stan.org/documentation}.}
%
The only lines that change from the univariate model above are as follows.
%
\begin{stancode}
data {
  int<lower=1> D;
  int<lower=1> N;
  vector[D] x[N];
}
transformed data {
...
...
\end{stancode}
%
The data is now declared as an array of vectors instead of an array of
scalars; the dimensionality \code{D} is also declared.

In the remainder of the chapter, univariate models will be used for simplicity,
but any of the models could be changed to multivariate in the same way as the
simple sampling model. The only extra computational overhead from a
multivariate model is in the distance calculation.

\subsection{Cholesky Factored and Transformed Implementation}

A more efficient implementation of the simulation model can be
coded in Stan by relocating, rescaling and rotating an isotropic unit
normal variate.  Suppose $z$ is an an isotropic unit normal variate
\[
z \sim \distro{Normal}({\bf 0}, {\bf 1}),
\]
where ${\bf 0}$ is an $N$-vector of 0 values and ${\bf 1}$ is the $N
\times N$ identity matrix.  Let $L$ be the Cholesky decomposition of
$K(x | \theta)$, i.e., the lower-triangular matrix $L$ such that $LL^{\top} =
K(x | \theta)$.  Then the transformed variable $\mu + Lz$ has the intended
target distribution,
\[
  \mu + Lz \sim \distro{MultiNormal}(\mu(x), K(x | \theta)).
\]

This transform can be applied directly to Gaussian process
simulation.%
%
\footnote{The code is available in the Stan example model repository;
see \url{http://mc-stan.org/documentation}.}
%
This model has the same data declarations for \code{N} and \code{x},
and the same transformed data definitions of \code{mu} and
\code{K} as the previous model, with the addition of a transformed
data variable for the Cholesky decomposition.  The parameters change
to the raw parameters sampled from an isotropic unit normal, and the
actual samples are defined as generated quantities.
%
\begin{stancode}
...
transformed data {
  matrix[N, N] L;
...
  L = cholesky_decompose(K);
}
parameters {
  vector[N] z;
}
model {
  z ~ normal(0, 1);
}
generated quantities {
  vector[N] y;
  y = mu + L * z;
}
\end{stancode}
%
The Cholesky decomposition is only computed once, after the data is
loaded and the covariance matrix \code{K} computed.  The isotropic
normal distribution for \code{z} is specified as a vectorized
univariate distribution for efficiency; this specifies that each
\code{z[n]} has an independent unit normal distribution.  The sampled
vector \code{y} is then defined as a generated quantity using a direct
encoding of the transform described above.

\section{Fitting a Gaussian Process}\label{fit-gp.section}

\subsection{GP with a normal outcome}

The full generative model for a GP with a normal outcome,
$y \in \R^N$, with inputs $x \in \R^N$, for a finite $N$:

\begin{align*}
  \rho & \sim \distro{Gamma}(4,4) \\
  \alpha & \sim \distro{Normal}(0, 1) \\
  \sigma & \sim \distro{Normal}(0, 1) \\
  f & \sim \distro{MultiNormal}\left(0, K(x | \alpha, \rho)\right) \\
  y_i & \sim \distro{Normal}(f_i, \sigma) \, \forall i \in \{1, \dots, N\}
\end{align*}

With a normal outcome, it is possible to integrate out the Gaussian
process $f$, yielding the more parsimonious model:

\begin{align*}
  \rho & \sim \distro{Gamma}(4,4) \\
  \alpha & \sim \distro{Normal}(0, 1) \\
  \sigma & \sim \distro{Normal}(0, 1) \\
  y & \sim \distro{MultiNormal}
  \left(0, K(x | \alpha, \rho) + \mathbf{I}_N \sigma^2\right) \\
\end{align*}

It can be more computationally efficient when dealing with a normal
outcome to integrate out the Gaussian process, because this yields a
lower-dimensional parameter space over which to do inference. We'll fit
both models in Stan. The former model will be referred to as the latent
variable GP, while the latter will be called the marginal likelihood
GP.

The hyperparameters controlling the covariance function of a Gaussian process
can be fit by assigning them priors, like we have in the generative models
above, and then computing the posterior distribution of the hyperparameters
given observed data. The priors on the parameters should be defined
based on prior knowledge of the scale of the output values ($\alpha$), the
scale of the output noise ($\sigma$), and the scale at which distances are
measured among inputs ($\rho$). See \refsection{priors-gp} for more information
about how to specify appropriate priors for the hyperparameters.

The Stan program implementing the marginal likelihood GP is shown below. The
program is similar to the Stan programs that implement the simulation GPs
above, but because we are doing inference on the hyperparameters, we need to
calculate the covariance matrix \code{K} in the model block, rather than
the transformed data block.
%
\footnote{The program code is available in the Stan example model repository;
see \url{http://mc-stan.org/documentation}.}

%
\begin{stancode}
data {
  int<lower=1> N;
  real x[N];
  vector[N] y;
}
transformed data {
  vector[N] mu;
  mu = rep_vector(0, N);
}
parameters {
  real<lower=0> rho;
  real<lower=0> alpha;
  real<lower=0> sigma;
}
model {
  matrix[N, N] K = cov_exp_quad(x, alpha, rho);
  matrix[N, N] L_K;
  real sq_sigma = square(sigma);

  // diagonal elements
  for (n in 1:N)
    K[n, n] = K[n, n] + sq_sigma;

  L_K = cholesky_decompose(K);

  rho ~ gamma(4, 4);
  alpha ~ normal(0, 1);
  sigma ~ normal(0, 1);

  y ~ multi_normal_cholesky(mu, L_K);
}
\end{stancode}
%
The data block now declares a vector \code{y} of observed values \code{y[n]}
for inputs \code{x[n]}.  The transformed data block now only defines the mean
vector to be zero.  The three hyperparameters are defined as parameters
constrained to be non-negative.  The computation of the covariance matrix
\code{K} is now in the model block because it involves unknown parameters and
thus can't simply be precomputed as transformed data.  The rest of the model
consists of the priors for the hyperparameters and the multivariate
Cholesky-parameterized normal likelihood, only now the value \code{y} is known
and the covariance matrix \code{K} is an unknown dependent on the
hyperparameters, allowing us to learn the hyperparameters.

We have used the Cholesky parameterized \distro{MultiNormal} rather than the
standard \distro{MultiNormal} because it allows us to the
\code{cholesky\_decompose} function which has been optimized for both small and
large matrices. When working with small matrices the differences in
computational speed between the two approaches will not be noticeable, but for
larger matrices ($N \gtrsim 100$) the Cholesky decomposition version will be
faster.

Hamiltonian Monte Carlo sampling is quite fast and effective for hyperparameter
inference in this model \citep{Neal:1997}. If the posterior is
well-concentrated for the hyperparameters the Stan implementation will fit
hyperparameters in models with a few hundred data points in seconds.

\subsubsection{Latent variable GP}

We can also explicitly code the latent variable formulation of a GP in Stan.
This will be useful for when the outcome is not normal. We'll need to add a
small positive term, $\delta$ to the diagonal of the covariance matrix in order
to ensure that our covariance matrix remains positive definite.

%
\begin{stancode}
data {
  int<lower=1> N;
  real x[N];
  vector[N] y;
}
transformed data {
  real delta = 1e-9;
}
parameters {
  real<lower=0> rho;
  real<lower=0> alpha;
  real<lower=0> sigma;
  vector[N] eta;
}
model {
  vector[N] f;
  {
    matrix[N, N] K = cov_exp_quad(x, alpha, rho);
    matrix[N, N] L_K;

    // diagonal elements
    for (k in 1:N)
      K[k, k] = K[k, k] + delta;

    L_K = cholesky_decompose(K);
    f = L_K * eta;
  }

  rho ~ gamma(4, 4);
  alpha ~ normal(0, 1);
  sigma ~ normal(0, 1);
  eta ~ normal(0, 1);

  y ~ normal(f, sigma);
}
\end{stancode}
%

Two differences between the latent variable GP and the marginal likelihood GP
are worth noting. The first is that we have augmented our parameter block with
a new parameter vector of length $N$ called $\code{eta}$. This is used in the model
block to generate a multivariate normal vector called $f$, corresponding to the
latent GP. We put a $\distro{Normal}(0,1)$ prior on $\code{eta}$ like we did in the
Cholesky-parameterized GP in the simulation section.  The second difference is
that our likelihood is now univariate, though we could code $N$ likelihood
terms as one $N$-dimensional multivariate normal with an identity covariance
matrix multiplied by $\sigma^2$. However, it is more efficient to use the
vectorized statement as shown above.

\subsection{Discrete outcomes with Gaussian Processes}

Gaussian processes can be generalized the same way as standard linear
models by introducing a link function.  This allows them to be used as
discrete data models.

\subsubsection{Poisson GP}

If we want to model count data, we can remove the $\sigma$ parameter, and use
\code{poisson\_log}, which implements a log link, for our likelihood rather
than \code{normal}. We can also add an overall mean parameter, $a$, which
will account for the marginal expected value for $y$. We do this because we
cannot center count data like we would for normally distributed data.

%
\begin{stancode}
data {
...
  int<lower=0> y[N];
...
}
...
parameters {
  real<lower=0> alpha;
  real<lower=0> rho;
  real a;
  vector[N] eta;
}
model {
...
  alpha ~ normal(0, 1);
  rho ~ gamma(4, 4);
  eta ~ normal(0, 1);
  a ~ normal(0, 1);

  y ~ poisson_log(a + f);
}
\end{stancode}
%

\subsubsection{Logistic Gaussian Process Regression}

For binary classification problems, the observed outputs $z_n \in
\setlist{0,1}$ are binary.  These outputs are modeled using a Gaussian
process with (unobserved) outputs $y_n$ through the logistic link,
\[
z_n \sim \distro{Bernoulli}(\mbox{logit}^{-1}(y_n)),
\]
or in other words,
\[
\mbox{Pr}[z_n = 1] = \mbox{logit}^{-1}(y_n).
\]

We can extend our latent variable GP Stan program to deal with classification
problems. Below $a$ is the bias term, which can help account for imbalanced
classes in the training data:

%
\begin{stancode}
data {
...
  int<lower=0, upper=1> z[N];
...
}
...
model {
...

  y ~ bernoulli_logit(a + f);
}
\end{stancode}
%

\subsection{Automatic Relevance Determination}

If we have multivariate inputs $x \in \reals^D$, the squared exponential
covariance function can be further generalized by fitting a scale
parameter $\rho_d$ for each dimension $d$,
\[
  k(x | \alpha, \vec{\rho}, \sigma)_{i, j} = \alpha^2 \exp
\left(-\dfrac{1}{2}
\sum_{d=1}^D \dfrac{1}{\rho_d^2} (x_{i,d} - x_{j,d})^2
\right)
+ \delta_{i, j}\sigma^2.
\]
The estimation of $\rho$ was termed ``automatic relevance determination'' in
\citep{Neal:1996}, but this is misleading, because the magnitude the scale of
the posterior for each $\rho_d$ is dependent on the scaling of the input data
along dimension $d$. Moreover, the scale of the parameters $\rho_d$ measures
non-linearity along the $d$-th dimension, rather than ``relevance''
\citep{PiironenVehtari:2016}.

A priori, the closer $\rho_d$ is to zero, the more nonlinear the
conditional mean in dimension $d$ is.  A posteriori, the actual dependencies
between $x$ and $y$ play a role.  With one covariate $x_1$ having a
linear effect and another covariate $x_2$ having a nonlinear effect,
it is possible that $\rho_1 > \rho_2$ even if the predictive relevance
of $x_1$ is higher \cite[page~80]{RasmussenWilliams:2006}.
The collection of $\rho_d$ (or $1/\rho_d$) parameters can also be
modeled hierarchically.

The implementation of automatic relevance determination in Stan is
straightforward, though it currently requires the user to directly code the
covariance matrix. We'll write a function to generate the Cholesky of the
covariance matrix called \code{L\_cov\_exp\_quad\_ARD}.

%
\begin{stancode}
functions {
  matrix L_cov_exp_quad_ARD(real[] x,
                            real alpha,
                            vector[] rho,
                            real delta) {
    int N = size(x);
    matrix[N, N] K;
    real inv_half = -1/2;
    real sq_alpha = square(alpha);
    for (i in 1:(N - 1)) {
      K[i,i] = sq_alpha + delta;
      for (j in (i + 1):N) {
        K[i, j] = sq_alpha
                      * exp(inv_half
                            * dot_self((x[i] - x[j]) ./ rho));
        K[j, i] = K[i, j];
      }
    }
    K[N,N] = sq_alpha + delta;
    return cholesky_decompose(K);
  }
}
data {
  int<lower=1> N;
  int<lower=1> D;
  vector[D] x[N];
  vector[N] y;
}
transformed data {
  real delta;
  delta = 1e-9;
}
parameters {
  vector<lower=0>[D] rho;
  real<lower=0> alpha;
  real<lower=0> sigma;
  vector[N] eta;
}
model {
  vector[N] f;
  {
    matrix[N, N] L_K = L_cov_exp_quad_ARD(x, alpha, rho, 1e-9);
    f = L_K * eta;
  }

  rho ~ gamma(4, 4);
  alpha ~ normal(0, 1);
  sigma ~ normal(0, 1);
  eta ~ normal(0, 1);

  y ~ normal(f, sigma);
}
\end{stancode}
%

\subsection{Priors for Gaussian Process Parameters}\label{priors-gp.section}

Formulating priors for GP hyperparameters requires the analyst to consider the
inherent statistical properties of a GP, the GP's purpose in the model, and the
numerical issues that may arise in Stan when estimating a GP.

Perhaps most importantly, the parameters $\rho$ and $\alpha$ are weakly
identified \citep{zhang-gp:2004}. The ratio of the two
parameters is well-identified, but in practice we put independent priors on the
two hyperparameters because these two quantities are more interpretable than
their ratio.

\subsubsection{Priors for length-scale}

GPs are a flexible class of priors, and as such, can represent a wide spectrum
of functions.  For length scales below the minimum spacing of the covariates
the GP likelihood plateaus.  Unless regularized by a prior, this flat
likelihood induces considerable posterior mass at small length scales where the
observation variance drops to zero and the functions supported by the GP being
to exactly interpolate between the input data.  The resulting posterior not
only significantly overfits to the input data, it also becomes hard to
accurately sample using Euclidean HMC.

We may wish to put further soft constraints on the length-scale, but these are
dependent on how the GP is used in our statistical model.

If our model consists of only the GP, i.e.:
%
\begin{align*}
  f & \sim \distro{MultiNormal}\left(0, K(x | \alpha, \rho)\right) \\
  y_i & \sim \distro{Normal}(f_i, \sigma) \, \forall i \in \{1, \dots, N\} \\
  & x \in \reals^{N \times D}, \, f \in \reals^N
\end{align*}
%
we likely don't need constraints beyond penalizing small length-scales.  We'd
like to allow the GP prior to represent both high-frequency and low-frequency
functions, so our prior should put non-negligible mass on both sets of
functions. In this case, an inverse gamma, \code{inv\_gamma\_lpdf} in Stan's
language, will work well as it has a sharp left tail that puts negligible mass
on length-scales, but a generous right tail, allowing for large length-scales.

If we're using the GP as a component in a larger model that includes an overall
mean and fixed effects for the same variables we're using as the domain for the
GP, i.e.:
%
\begin{align*}
	f & \sim \distro{MultiNormal}\left(0, K(x | \alpha, \rho)\right) \\ y_i &
	\sim \distro{Normal}(\beta_0 + x_i \beta_{[1:D]} + f_i, \sigma) \, \forall i
	\in \{1, \dots, N\} \\ & x_i^T, \beta_{[1:D]} \in \reals^D,\, x \in \reals^{N
	\times D},\, f \in \reals^N
\end{align*}
%
we'll likely want to constrain large length-scales as well.  A length scale
that is larger than the scale of the data yields a GP posterior that is
practically linear (with respect to the particular covariate) and increasing
the length scale has little impact on the likelihood. This will introduce
nonidentifiability in our model, as both the fixed effects and the GP will
explain similar variation. In order to limit the amount of overlap between the
GP and the linear regression, we should use a prior with a sharper right tail
to limit the GP to higher-frequency functions. We can use a generalized inverse
Gaussian distribution:
%
\begin{align*}
	f(x | a, b, p) & = \dfrac{(a/b)^{p/2}}{2K_p(\sqrt{ab})} x^{p - 1}\exp(-(ax + b
	/ x)/2) \\
	& x, a, b \in \reals^{+}, \, p \in \mathbb{Z}
\end{align*}
%
which has an inverse gamma left tail if $p \leq 0$ and a Gaussian right tail.
This has not yet been implemented in Stan's math library, but it is possible to
implement as a user defined function:
\begin{stancode}
functions {
  real generalized_inverse_gaussian_lpdf(real x, int p,
                                        real a, real b) {
    return p * 0.5 * log(a / b)
      - log(2 * modified_bessel_second_kind(p, sqrt(a * b)))
      + (p - 1) * log(x)
      - (a * x + b / x) * 0.5;
 }
}
data {
...
\end{stancode}

If we have high-frequency covariates in our fixed effects, we may wish to
further regularize the GP away from high-frequency functions, which means we'll
need to penalize smaller length-scales. Luckily, we have a useful way of
thinking about how length-scale affects the frequency of the functions
supported the GP. If we were to repeatedly draw from a zero-mean GP with a
length-scale of $\rho$ in a fixed-domain $[0,T]$, we would get a distribution
for the number of times each draw of the GP crossed the zero axis. The
expectation of this random variable, the number of zero crossings, is $T / \pi
\rho$. You can see that as $\rho$ decreases, the expectation of the number of
upcrossings increases as the GP is representing higher-frequency functions.
Thus, this is a good statistic to keep in mind when setting a lower-bound for
our prior on length-scale in the presence of high-frequency covariates.
However, this statistic is only valid for one-dimensional inputs.

\subsubsection{Priors for marginal standard deviation}

The parameter $\alpha$ corresponds to how much of the variation is
explained by the regression function and has a similar role to the
prior variance for linear model weights.  This means the prior can be
the same as used in linear models, such as a half-$t$ prior on $\alpha$.

A half-$t$ or half-Gaussian prior on alpha also has the benefit of putting
nontrivial prior mass around zero. This allows the GP support the zero
functions and allows the possibility that the GP won't contribute to the
conditional mean of the total output.

\subsection{Predictive Inference with a Gaussian Process}

Suppose for a given sequence of inputs $x$ that the corresponding
outputs $y$ are observed.  Given a new sequence of inputs $\tilde{x}$,
the posterior predictive distribution of their labels is computed by
sampling outputs $\tilde{y}$ according to
\[
p(\tilde{y}|\tilde{x},x,y)
\ = \
\frac{p(\tilde{y}, y|\tilde{x},x)}
     {p(y|x)}
\ \propto \
p(\tilde{y}, y|\tilde{x},x).
\]

A direct implementation in Stan defines a model in terms of the
joint distribution of the observed $y$ and unobserved $\tilde{y}$.
%
\begin{stancode}
data {
  int<lower=1> N1;
  real x1[N1];
  vector[N1] y1;
  int<lower=1> N2;
  real x2[N2];
}
transformed data {
  int<lower=1> N = N1 + N2;
  vector[N] x;
  for (n in 1:N1) x[n] = x1[n];
  for (n in 1:N2) x[N1 + n] = x2[n];
}
parameters {
  real<lower=0> alpha;
  real<lower=0> rho;
  real<lower=0> sigma;
  vector[N] eta;
}
model {
  vector[N] f;
  {
    matrix[N, N] K = cov_exp_quad(x, alpha, rho);
    matrix[N, N] L_K = cholesky_decompose(K);
    f = L_K * eta;
  }

  alpha ~ normal(0, 1);
  rho ~ gamma(4, 4);
  sigma ~ normal(0, 1);
  eta ~ normal(0, 1);

  y ~ normal(f[1:N1], sigma);
}
generated quantities {
  vector[N2] y2;
  for (n in 1:N2)
    y2[n] = normal_rng(f[N1 + n], sigma);
}
\end{stancode}
%

The input vectors \code{x1} and \code{x2} are declared as data, as is the
observed output vector \code{y1}.  The unknown output vector \code{y2}, which
corresponds to input vector \code{x2}, is declared in the generated quantities
block and will be sampled when the model is executed.

A transformed data block is used to combine the input vectors
\code{x1} and \code{x2} into a single vector \code{x}.

The model block declares and defines a local variable for the combined output
vector \code{f}, which consists of the concatenation of the conditional mean
for known outputs \code{y1} and unknown outputs \code{y2}.  Thus the
combined output vector \code{f} is aligned with the combined
input vector \code{x}.  All that is left is to define the univariate
normal sampling statement for \code{y}.

The generated quantities block defines the quantity \code{y2}. We generate
\code{y2} by sampling \code{N2} univariate normals with each mean corresponding
to the appropriate element in \code{f}.
\footnote{The program code is available in the Stan example model repository;
see \url{http://mc-stan.org/documentation}.}
%

\subsubsection{Predictive Inference in non-Gaussian GPs}

We can do predictive inference in non-Gaussian GPs in much the
same way as we do with Gaussian GPs.

Consider the following full model for prediction using logistic Gaussian
process regression.
%
\footnote{The model is available in the Stan example model repository;
see \url{http://mc-stan.org/documentation}.}
%
%
\begin{stancode}
data {
  int<lower=1> N1;
  real x1[N1];
  vector[N1] z1;
  int<lower=1> N2;
  real x2[N2];
}
transformed data {
  int<lower=1> N = N1 + N2;
  real delta = 1e-9;
  vector[N] x;
  for (n in 1:N1) x[n] = x1[n];
  for (n in 1:N2) x[N1 + n] = x2[n];
}
parameters {
  real<lower=0> alpha;
  real<lower=0> rho;
  vector[N] eta;
}
model {
  vector[N] f;
  {
    matrix[N, N] K = cov_exp_quad(x, alpha, rho);
    matrix[N, N] L_K;
    for (n in 1:N)
      K[n, n] = K[n, n] + delta;
    L_K = cholesky_decompose(K);
    f = L_K * eta;
  }

  alpha ~ normal(0, 1);
  rho ~ gamma(4, 4);
  eta ~ normal(0, 1);

  y ~ bernoulli_logit(f[1:N1]);
}
generated quantities {
  int z2[N2];
  for (n in 1:N2)
    z2[n] = bernoulli_logit_rng(f[N1 + n]);
}
\end{stancode}
%

\subsubsection{Analytical Form of Joint Predictive Inference}

Bayesian predictive inference for Gaussian processes with Gaussian observations
can be sped up by deriving the posterior analytically, then directly sampling
from it.

Jumping straight to the result,
\[
p(\tilde{y}|\tilde{x},y,x)
=
\distro{Normal}(K^{\top}\Sigma^{-1}y,\
                \Omega - K^{\top}\Sigma^{-1}K),
\]
where $\Sigma = K(x | \alpha, \rho, \sigma)$ is the result of applying the covariance
function to the inputs $x$ with observed outputs $y$, $\Omega =
K(\tilde{x} | \alpha, \rho)$ is the result of applying the covariance function to the
inputs $\tilde{x}$ for which predictions are to be inferred, and $K$
is the matrix of covariances between inputs $x$ and $\tilde{x}$, which
in the case of the exponentiated quadratic covariance function
would be
\[ K(x | \alpha, \rho)_{i, j} = \eta^2 \exp(-\dfrac{1}{2 \rho^2}
\sum_{d=1}^D (x_{i,d} - \tilde{x}_{j,d})^2).  \]
There is no noise term including $\sigma^2$ because the indexes of
elements in $x$ and $\tilde{x}$ are never the same.

%
\footnote{The program code is available in the Stan example model repository;
see \url{http://mc-stan.org/documentation}.}
%
This Stan code below uses the analytic form of the posterior and provides
sampling of the resulting multivariate normal through the Cholesky
decomposition. The data declaration is the same as for the latent variable
example, but we've defined a function called \code{gp\_pred\_rng} which will
generate a draw from the posterior predictive mean conditioned on observed data
\code{y1}. The code uses a Cholesky decomposition in triangular solves in order
to cut down on the the number of matrix-matrix multiplications when computing
the conditional mean and the conditional covariance of $p(\tilde{y})$.

\begin{stancode}
functions {
  vector gp_pred_rng(real[] x2,
                     vector y1,
                     real[] x1,
                     real alpha,
                     real rho,
                     real sigma,
                     real delta) {
    int N1 = rows(y1);
    int N2 = size(x2);
    vector[N2] f2;

    {
      matrix[N1, N1] L_K;
      vector[N1] K_div_y1;
      matrix[N1, N2] k_x1_x2;
      matrix[N1, N2] v_pred;
      vector[N2] f2_mu;
      matrix[N2, N2] cov_f2;
      matrix[N2, N2] diag_delta;
      matrix[N1, N1] K;
      K = cov_exp_quad(x1, alpha, rho);
      for (n in 1:N1)
        K[n, n] = K[n,n] + square(sigma);
      L_K = cholesky_decompose(K);
      K_div_y1 = mdivide_left_tri_low(L_K, y1);
      K_div_y1 = mdivide_right_tri_low(K_div_y1',L_K)';
      k_x1_x2 = cov_exp_quad(x1, x2, alpha, rho);
      f2_mu = (k_x1_x2' * K_div_y1);
      v_pred = mdivide_left_tri_low(L_K, k_x1_x2);
      cov_f2 = cov_exp_quad(x2, alpha, rho) - v_pred' * v_pred;
      diag_delta = diag_matrix(rep_vector(delta,N2));

      f2 = multi_normal_rng(f2_mu, cov_f2 + diag_delta);
    }
    return f2;
  }
}
data {
  int<lower=1> N1;
  real x1[N1];
  vector[N1] y1;
  int<lower=1> N2;
  real x2[N2];
}
transformed data {
  vector[N1] mu = rep_vector(0, N1);
}
parameters {
  real<lower=0> alpha;
  real<lower=0> rho;
  real<lower=0> sigma;
}
model {
  matrix[N1, N1] L_K;
  {
    matrix[N1, N1] K = cov_exp_quad(x, alpha, rho);
    real sq_sigma = square(sigma);
    for (n1 in 1:N1)
      K[n1, n1] = K[n1, n1] + sq_sigma;
    L_K = cholesky_decompose(K);
  }

  y ~ multi_normal_cholesky(mu, L_K);
}
generated quantities {
  vector[N2] f2;
  vector[N2] y2;

  f2 = gp_pred_rng(x2, y1, x1, alpha, rho, sigma);
  for (n2 in 1:N2)
    y2[n2] = normal_rng(f2[n2], sigma);
}
\end{stancode}

\subsection{Multiple-output Gaussian processes}

Suppose we have observations $y_i \in \reals^M$ observed at
$x_i \in \reals^K$. One can model the data like so:
\begin{align*}
  y_i & \sim \distro{MultiNormal}(f(x_i), \mathbf{I}_M \sigma^2) \\
  f(x) & \sim \distro{GP}(m(x), K(x | \theta, \phi)) \\
  K(x & | \theta) \in \reals^{M \times M}, \, f(x), \, m(x) \in \reals^M
\end{align*}
where the $K(x, x^\prime | \theta, \phi)_{[m, m^\prime]}$ entry defines the
covariance between $f_m(x)$ and $f_{m^\prime}(x^\prime)(x)$. This construction
of Gaussian processes allows us to learn the covariance between the output
dimensions of $f(x)$. If we parameterize our kernel $K$:
\begin{align*} K(x, x^\prime | \theta, \phi)_{[m, m^\prime]} = k(x, x^\prime |
\theta) k(m, m^\prime | \phi) \end{align*}
then our finite dimensional generative model for the above is:
\begin{align*}
  f & \sim \distro{MatrixNormal}(m(x), K(x | \alpha, \rho), C(\phi)) \\
  y_{i, m} & \sim \distro{Normal}(f_{i,m}, \sigma) \\
  f & \in \reals^{N \times M}
\end{align*}
where $K(x | \alpha, \rho)$ is the exponentiated quadratic kernel we've used
throughout this chapter, and $C(\phi)$ is a positive-definite matrix,
parameterized by some vector $\phi$.

The \distro{MatrixNormal} distribution has two covariance matrices: $K(x |
\alpha, \rho)$ to encode column covariance, and $C(\phi)$ to define row
covariance. The salient features of the \distro{MatrixNormal} are that the rows
of the matrix $f$ are distributed:
\begin{align*} f_{[n,]} \sim \distro{MultiNormal}(m(x)_{[n,]}, K(x | \alpha,
\rho)_{[n,n]} C(\phi)) \end{align*} and that the columns of the matrix $f$ are
distributed: \begin{align*} f_{[,m]} \sim \distro{MultiNormal}(m(x)_{[,m]}, K(x
	| \alpha, \rho) C(\phi)_{[m,m]}) \end{align*}
This also means means that $\E\left[f^T f\right]$ is equal to
$\text{trace}(K(x | \alpha, \rho)) \times C$, whereas $\E\left[ff^T\right]$
is $\text{trace}(C) \times K(x | \alpha, \rho)$. We can derive this using
properties of expectation and the \distro{MatrixNormal} density.

We should set $\alpha$ to $1.0$ because the parameter is not identified unless
we constrain $\text{trace}(C) = 1$. Otherwise, we can multiply $\alpha$ by a scalar $d$ and
$C$ by $1/d$ and our likelihood will not change.
%
We can generate a random variable $f$ from a \distro{MatrixNormal} density in
$\reals^{N \times M}$ using the following algorithm:
%
\begin{align*}
	\eta_{i,j} & \sim \distro{Normal}(0, 1) \, \forall i,j \\
	f & = L_{K(x | 1.0, \rho)} \, \eta \, L_C(\phi)^T \\
	f & \sim \distro{MatrixNormal}(0, K(x | 1.0, \rho), C(\phi)) \\
	\eta & \in \reals^{N \times M} \\
	L_C(\phi) & = \text{cholesky\_decompose}(C(\phi)) \\
  L_{K(x | 1.0, \rho)} & = \text{cholesky\_decompose}(K(x | 1.0, \rho))
\end{align*}

This can be implemented in Stan using a latent-variable GP formulation. We've used
\distro{LkjCorr} for $C(\phi)$, but any positive-definite matrix will do.


\begin{stancode}
data {
  int<lower=1> N;
  int<lower=1> M;
  real x[N];
  matrix[N, M] y;
}
transformed data {
  real delta = 1e-9;
}
parameters {
  real<lower=0> rho;
  vector<lower=0>[M] alpha;
  real<lower=0> sigma;
  cholesky_factor_corr[M] L_Omega;
  matrix[N, M] eta;
}
model {
  matrix[N, M] f;
  {
    matrix[N, N] K = cov_exp_quad(x, 1.0, rho);
    matrix[N, N] L_K;

    // diagonal elements
    for (k in 1:N)
      K[k, k] = K[k, k] + delta;

    L_K = cholesky_decompose(K);
    f = L_K * eta
        * diag_pre_multiply(alpha, L_Omega)';
  }

  rho ~ gamma(4, 4);
  alpha ~ normal(0, 1);
  sigma ~ normal(0, 1);
  L_Omega ~ lkj_corr_cholesky(3);
  to_vector(eta) ~ normal(0, 1);

  to_vector(y) ~ normal(to_vector(f), sigma);
}
\end{stancode}

\chapter{Directions, Rotations, and Hyperspheres}

Directional statistics involve data and/or parameters that are
constrained to be directions.  The set of directions forms a sphere,
the geometry of which is not smoothly mappable to that of a Euclidean
space because you can move around a sphere and come back to where you
started.  This is why it is impossible to make a map of the globe on a
flat piece of paper where all points that are close to each other on
the globe are close to each other on the flat map.  The fundamental
problem is easy to visualize in two dimensions, because as you move
around a circle, you wind up back where you started.  In other words,
0 degrees and 360 degrees (equivalently, 0 and $2 \pi$ radians) pick
out the same point, and the distance between 359 degrees and 2 degrees
is the same as the distance between 137 and 140 degrees.

Stan supports directional statistics by providing a unit-vector data
type, the values of which determine points on a hypersphere (circle in
two dimensions, sphere in three dimensions).

\section{Unit Vectors}

The length of a vector $x \in \reals^K$ is given by
\[
\Vert x \Vert
\ = \ \sqrt{x^{\top}\,x}
\ = \ \sqrt{x_1^2 + x_2^2 + \cdots + x_K^2}.
\]
Unit vectors are defined to be vectors of unit length (i.e., length
one).

With a variable declaration such as
%
\begin{stancode}
unit_vector[K] x;
\end{stancode}
%
the value of \code{x} will be constrained to be a vector of size
\code{K} with unit length.  \refsection{unit-vector} provides details
on how a parameter constrained to be a unit-vector is transformed to
unconstrained space for use in Stan's algorithms.

\section{Circles, Spheres, and Hyperspheres}

An $n$-sphere, written $S^{n}$, is defined as the set of $(n +
1)$-dimensional unit vectors,
\[
S^{n} = \{ x \in \reals^{n+1} \, : \, \Vert x \Vert = 1 \}.
\]
%
Even though $S^n$ is made up of points in $(n+1)$ dimensions, it is
only an $n$-dimensional manifold.  For example, $S^2$ is defined as a
set of points in $\reals^3$, but each such point may be described
uniquely by a latitude and longitude.  Geometrically, the surface
defined by $S^2$ in $\reals^3$ behaves locally like a plane, i.e.,
$\reals^2$.  However, the overall shape of $S^2$ is not like a plane
in that is compact (i.e., there is a maximum distance between points).
If you set off around the globe in a ``straight line'' (i.e., a
geodesic), you wind up back where you started eventually; that is why
the geodesics on the sphere ($S^2$) are called ``great circles,'' and
why we need to use some clever representations to do circular or
spherical statistics.

Even though $S^{n-1}$ behaves locally like $\reals^{n-1}$, there is no
way to smoothly map between them. For example, because
latitude and longitude work on a modular basis (wrapping at $2\pi$
radians in natural units), they do not produce a smooth map.

Like a bounded interval $(a, b)$, in geometric terms, a sphere is
compact in that the distance between any two points is bounded.


\section{Transforming to Unconstrained Parameters}

Stan (inverse) transforms arbitrary points in $\reals^{K+1}$ to points
in $S^K$ using the auxiliary variable approach of
\cite{Marsaglia:1972}.  A point $y \in \reals^K$ is transformed to a
point $x \in S^{K-1}$ by
%
\[
x = \frac{y}{\sqrt{y^{\top} y}}.
\]
%
The problem with this mapping is that it's many to one; any point
lying on a vector out of the origin is projected to the same point on
the surface of the sphere.  \cite{Marsaglia:1972} introduced an
auxiliary variable interpretation of this mapping that provides the
desired properties of uniformity; see \refsection{unit-vector} for
details.


\subsubsection{Warning: undefined at zero!}

The above mapping from $\reals^n$ to $S^n$ is not defined at zero.
While this point outcome has measure zero during sampling, and may
thus be ignored, it is the default initialization point and thus unit
vector parameters cannot be initialized at zero.  A simple workaround
is to initialize from a very small interval around zero, which is an
option built into all of the Stan interfaces.



\section{Unit Vectors and Rotations}

Unit vectors correspond directly to angles and thus to rotations.
This is easy to see in two dimensions, where a point on a circle
determines a compass direction, or equivalently, an angle $\theta$).
Given an angle $\theta$, a matrix can be defined, the
pre-multiplication by which rotates a point by an angle of $\theta$.
For angle $\theta$ (in two dimensions), the $2 \times 2$ rotation
matrix is defined by
\[
R_{\theta}
=
\begin{bmatrix}
\cos \theta & - \sin \theta
\\
\sin \theta & \cos \theta
\end{bmatrix}.
\]
Given a two-dimensional vector $x$, $R_{\theta} \, x$ is the rotation
of $x$ (around the origin) by $\theta$ degrees.

\section{Circular Representations of Days and Years}

A 24-hour clock naturally represents the progression of time through
the day, moving from midnight to noon and back again in one rotation.
A point on a circle divided into 24 hours is thus a natural
representation for the time of day.  Similarly, years cycle through
the seasons and return to the season from which they started.

In human affairs, temporal effects often arise by convention.  These
can be modeled directly with ad-hoc predictors for holidays and
weekends, or with data normalization back to natural scales for
daylight savings time.



\chapter{Solving Differential Equations}\label{ode-solver.chapter}

\noindent
Stan provides a built-in mechanism for specifying and solving systems
of ordinary differential equations (ODEs).  Stan provides two
different integrators, one tuned for solving non-stiff systems and one
for stiff systems.
%
\begin{itemize}
\item \code{rk45}: a fourth and fifth order Runge-Kutta method for
  non-stiff systems \citep{DormandPrince:1980,AhnertMulansky:2011}, and
\item \code{bdf}: a variable-step, variable-order,
  backward-differentiation formula implementation for stiff systems
  \citep{CohenHindmarsh:1996,SerbanHindmarsh:2005}
\end{itemize}
%
For a discussion of stiff ODE systems, see \refsection{stiff-ode}.  In
a nutshell, the stiff solvers are slower, but more robust;  how much
so depends on the system and the region of parameter space.
The function signatures for Stan's ODE solvers can be found in
\refchapter{functions-ode-solver}.


\section{Example: Simple Harmonic Oscillator}

As a concrete example of a system of ODEs, consider a harmonic
oscillator, which is characterized by an equilibrium position and a
restoring force proportional to the displacement with friction.
The system state will be a pair $y = (y_1, y_2)$ representing position
and momentum (i.e., a point in phase space).  The change in the system
with respect to time is given by the following differential equations.%
%
\footnote{This example is drawn from the documentation for the Boost
  Numeric Odeint library \citep{AhnertMulansky:2011}, which Stan uses
  to implement the \code{rk45} solver.}
%
\begin{equation}\label{ode-sho.equation}
\frac{d}{dt} y_1 = y_2
\hspace*{0.5in}
\frac{d}{dt} y_2 = -y_1 - \theta y_2
\end{equation}
%
The state equations implicitly define the system state at a given time
as a function of an initial state, elapsed time since the initial
state, and the system parameters.

\subsection{Solutions Given Initial Conditions}

Given a value of the system parameter $\theta$ and an initial state
$y(t_0)$ at time $t_0$, it is possible to simulate the evolution of
the solution numerically in order to calculate $y(t)$ for a specified
sequence of times $t_0 < t_1 < t_2 < \cdots$.

\section{Coding an ODE System}

A system of ODEs is coded directly in Stan as a function with a
strictly specified signature.  For example, the simple harmonic
oscillator given in \refequation{ode-sho}, can be coded using the
following function in Stan (see \refchapter{functions-programming} for
more information on coding user-defined functions).
%
\begin{stancode}
real[] sho(real t,        // time
           real[] y,      // state
           real[] theta,  // parameters
           real[] x_r,    // data (real)
           int[] x_i) {   // data (integer)
  real dydt[2];
  dydt[1] = y[2];
  dydt[2] = -y[1] - theta[1] * y[2];
  return dydt;
}
\end{stancode}
%
The function takes in a time \code{t} (a real value), a a system state
\code{y} (real array), system parameters \code{theta} (a real array),
along with real data in variable \code{x\_r} (a real array) and
integer data in variable \code{x\_i} (an integer array).  The system
function returns the array of derivatives of the system state with
respect to time, evaluated at time \code{t} and state \code{y}.  The
simple harmonic oscillator coded here does not have time-sensitive
equations; that is, \code{t} does not show up in the definition of
\code{dydt}.  The simple harmonic oscillator does not use real or
integer data, either.  Nevertheless, these unused arguments must be
included as arguments in the system function with exactly the
signature shown above.


\subsection{Strict Signature}

The function defining the system must have exactly these argument
types and return type.  This may require passing in zero-length arrays
for data or parameters if the system does not involve data or
parameters.  A full example for the simple harmonic oscillator, which
does not depend on any constant data variables, is provided in
\reffigure{sho-trajectory}.

\subsection{Discontinuous ODE System Function}

The ODE integrator is able to integrate over discontinuities in the
state function, although the accuracy of points near the discontinuity
may be problematic (requiring many small steps).  An example of such a
discontinuity is a lag in a pharmacokinetic model, where a
concentration is going to be zero for times $0 < t < t'$ for some
lag-time $t'$, whereas it will be nonzero for times $t \geq t'$.  As
an example, would involve code in the system such as
%
\begin{stancode}
if (t < t_lag)
  return 0;
else
  ... return non-zero value...;
\end{stancode}


\subsection{Varying Initial Time}

Stan's ODE solvers require the initial time argument to be a constant
(i.e., a function of data or transformed data variables and
constants).  This means that, in general, there's no way to use the
\code{integrate\_ode} function to accept a parameter for the initial
time and thus no way in general to estimate the initial time of an ODE
system from measurements.

\section{Solving a System of Linear ODEs using a Matrix Exponential}

The solution to $\frac{d}{dt} y = ay$ is $y = y_0e^{at}$, where the constant
$y_0$ is determined by boundary conditions. We can extend this solution
to the vector case:

\begin{equation}\label{ode.linODEs}
\frac{d}{dt}y = A y
\end{equation}

where $y$ is now a vector of length $n$ and $A$ is an $n$ by $n$ matrix. The
solution is then given by:
\begin{equation}\label{ode.linOEs.sln}
y = e^{tA}y_0
\end{equation}
where the matrix exponential is formally defined by the convergent power series:

\begin{equation}\label{ode.matrix_exp.def}
e^{tA} = \sum_{n=0}^{\infty} \dfrac{tA^n}{n!} = I + tA + \frac{t^2A^2}{2!} + ...
\end{equation}

We can apply this technique to the simple harmonic oscillator example, by
setting

\begin{equation}\label{ode.sho_matrix}
  y = \left[\begin{array}{c}
        y_1 \\
        y_2 \\
        \end{array}\right] \ \ \ \ \
   A = \left[\begin{array}{cc}
	0 & 1 \\
	-1 & -\theta \\
	\end{array}\right]
\end{equation}

The Stan model to simulate noisy observations using a matrix exponential function
is given by \reffigure{sho-sim-me}. Note that because we are performing matrix
operations, we declare \code{y0} and \code{y\_hat} as vectors, instead of using arrays,
as in the previous example code (\reffigure{sho-sim}). \\

In general, computing a matrix exponential will be more efficient than using a numerical
solver. We can however only apply this technique to systems of \underline{linear} ODEs.
%
\begin{figure}
\begin{stancode}
data {
  int<lower=1> T;
  vector[2] y0;
  real ts[T];
  real theta[1];
}
model {
}
generated quantities {
  vector[2] y_hat[T];
<<<<<<< HEAD
  matrix[2, 2] A = [[ 0,  1],
                    [-1, -theta[1]]]
=======
  matrix[2, 2] A;

  A[1, 1] = 0;
  A[1, 2] = 1;
  A[2, 1] = -1;
  A[2, 2] = -theta[1];

>>>>>>> 21fc5101
  for (t in 1:T)
    y_hat[t] = matrix_exp((t - 1) * A) * y0;

  // add measurement error
  for (t in 1:T) {
    y_hat[t, 1] += normal_rng(0, 0.1);
    y_hat[t, 2] += normal_rng(0, 0.1);
  }
}
\end{stancode}
\vspace*{-0.2in}
\caption{\small\it Stan program to simulate noisy measurements from a
  simple harmonic oscillator.  The system of linear differential equations is
  coded as a matrix. The system parameters \code{theta} and initial
  state \code{y0} are read in as data along  observation times \code{ts}.
  The generated quantities block is used to solve the ODE for the specified
  times and then add random measurement error, producing observations
  \code{y\_hat}. Because the ODEs are linear, we can use the \code{matrix\_exp}
  function to solve the system. }\label{sho-sim-me.figure}
\end{figure}


\section{Measurement Error Models}

Statistical models or differential equations may be used to estimate
the parameters and/or initial state of a dynamic system given noisy
measurements of the system state at a finite number of time points.

For instance, suppose the simple harmonic oscillator has a parameter
value of $\theta = 0.15$ and initial state $y(t=0) = (1,0)$.  Now
suppose the system is observed at 10 time points, say $t=1, 2, ...,
10$, where each measurement of $y(t)$ has independent
$\distro{Normal}(0, 0.1)$ error in both dimensions ($y_1(t)$ and
$y_2(t)$).  A plot of such measurements is shown in
\reffigure{sho-trajectory}.
%
\begin{figure}
\begin{center}
\includegraphics[height=2in]{img/sho-ode-trajectory.pdf}%
\end{center}
\vspace*{-0.25in}
\caption{\small\it Trajectory of the simple harmonic oscillator given
  parameter $\theta=0.15$ and initial condition $y(t=0) = (1,0)$ with
  additional independent\ $\distro{Normal}(0,0.1)$ measurement error
  in both dimensions.}%
\label{sho-trajectory.figure}
\end{figure}



\subsection{Simulating Noisy Measurements}

The data used to make this plot is derived from the Stan model to
simulate noisy observations given in \reffigure{sho-sim}.
%
\begin{figure}
\begin{stancode}
functions {
  real[] sho(real t,
             real[] y,
             real[] theta,
             real[] x_r,
             int[] x_i) {
    real dydt[2];
    dydt[1] = y[2];
    dydt[2] = -y[1] - theta[1] * y[2];
    return dydt;
  }
}
data {
  int<lower=1> T;
  real y0[2];
  real t0;
  real ts[T];
  real theta[1];
}
transformed data {
  real x_r[0];
  int x_i[0];
}
model {
}
generated quantities {
  real y_hat[T,2] = integrate_ode_rk45(sho, y0, t0, ts, theta, x_r, x_i);
  // add measurement error
  for (t in 1:T) {
    y_hat[t, 1] += normal_rng(0, 0.1);
    y_hat[t, 2] += normal_rng(0, 0.1);
  }
}
\end{stancode}
\vspace*{-0.2in}
\caption{\small\it Stan program to simulate noisy measurements from a
  simple harmonic oscillator.  The system of differential equations is
  coded as a function.  The system parameters \code{theta} and initial
  state \code{y0} are read in as data along with the initial time
  \code{t0} and observation times \code{ts}. The generated quantities
  block is used to solve the ODE for the specified times and then add
  random measurement error, producing observations \code{y\_hat}.
  Because the system is not stiff, the \code{rk45} solver is used.}\label{sho-sim.figure}
\end{figure}

This program illustrates the way in which the ODE solver is called in
a Stan program,
%
\begin{stancode}
y_hat = integrate_ode_rk45(sho, y0, t0, ts, theta, x_r, x_i);
\end{stancode}
%
This assigns the solutions to the system defined by function
\code{sho}, given initial state \code{y0}, initial time \code{t0},
requested solution times \code{ts}, parameters \code{theta}, real data
\code{x}, and integer data \code{x\_int}.  The call explicitly
specifies the Runge-Kutta solver (for non-stiff systems).

Here, the ODE solver is called in the generated quantities block to
provide a $10 \times 2$ array of solutions \code{y\_hat} to
which measurement error is added using the normal pseudo-random number
generating function \code{normal\_rng}.  The number of rows in the
solution array is the same as the size of \code{ts}, the requested
solution times.

\subsection{Data versus Parameters}

Unlike other functions, the integration functions for ODEs are limited
as to the origins of variables in their arguments.  In particular, the
time \code{t}, real data \code{x}, and integer data \code{x\_int} must
be expressions that only involve data or transformed data variables.
The initial state \code{y} or the parameters \code{theta} are the only
arguments which may involve parameters.


\subsection{Estimating System Parameters and Initial State}

Stan provides statistical inference for unknown initial states and/or
parameters.  The ODE solver will be used deterministically to produce
predictions, much like the linear predictor does in a generalized
linear model.  These states will then be observed with measurement error.

%
\begin{figure}
\begin{stancode}
functions {
  real[] sho(real t,
             real[] y,
             real[] theta,
             real[] x_r,
             int[] x_i) {
    real dydt[2];
    dydt[1] = y[2];
    dydt[2] = -y[1] - theta[1] * y[2];
    return dydt;
  }
}
data {
  int<lower=1> T;
  real y[T,2];
  real t0;
  real ts[T];
}
transformed data {
  real x_r[0];
  int x_i[0];
}
parameters {
  real y0[2];
  vector<lower=0>[2] sigma;
  real theta[1];
}
model {
  real y_hat[T,2];
  sigma ~ cauchy(0, 2.5);
  theta ~ normal(0, 1);
  y0 ~ normal(0, 1);
  y_hat = integrate_ode_rk45(sho, y0, t0, ts, theta, x_r, x_i);
  for (t in 1:T)
    y[t] ~ normal(y_hat[t], sigma);
}
\end{stancode}
\vspace*{-0.2in}
\caption{\small\it Stan program to estimate unknown initial conditions
  \code{y0} and system parameter \code{theta} for the simple harmonic
  oscillator with independent normal measurement
  error.}\label{sho-both.figure}
\end{figure}
%
A Stan program that can be used to estimate both the initial state and
parameter value for the simple harmonic oscillator given noisy
observations is given in \reffigure{sho-both}.  Compared to the
simulation model in \reffigure{sho-sim}, the model to estimate
parameters uses the \code{integrate\_ode} function in the model block
rather than the generated quantities block.  There are Cauchy priors on the
measurement error scales \code{sigma} and unit normal priors on the
components of parameter array \code{theta} and initial state parameter
array \code{y0}.  The solutions to the ODE are then assigned to an
array \code{y\_hat}, which is then used as the location in the
observation noise model as follows.
%
\begin{stancode}
y_hat = integrate_ode_rk45(sho, y0, t0, ts, theta, x_r, x_i);
for (t in 1:T)
  y[t] ~ normal(y_hat[t], sigma);
\end{stancode}
%
As with other regression-like models, it's easy to change the noise
model to be robust (e.g., Student-t distributed), to be correlated in
the state variables (e.g., with a multivariate normal distribution),
or both (e.g., with a multivariate Student-t distribution).

In this simple model with independent noise scales of 0.10, 10
observed data points for times $t = 1, ..., 10$ is sufficient to
reliably estimate the ODE parameter, initial state, and noise scales.


\section{Stiff ODEs}\label{stiff-ode.section}

A stiff system of ordinary differential equations can be roughly
characterized as systems presenting numerical difficulties for
gradient-based stepwise solvers.  Stiffness typically arises due to
varying curvature in the dimensions of the state, for instance one
component evolving orders of magnitude more slowly than another.%
%
\footnote{Not coincidentally, high curvature in the posterior of a
  general Stan model poses the same kind of problem for Euclidean
  Hamiltonian Monte Carlo (HMC) sampling.  The reason is that HMC is
  based on the leapfrog algorithm, a gradient-based, stepwise
  numerical differential equation solver specialized for Hamiltonian
  systems with separable potential and kinetic energy terms.}
%

Stan provides a specialized solver for stiff ODEs
\citep{CohenHindmarsh:1996,SerbanHindmarsh:2005}.  An ODE system is
specified exactly the same way with a function of exactly the same
signature.  The only difference is in the call to the integrator for
the solution; the \code{rk45} suffix is replaced with \code{bdf}, as in
%
\begin{stancode}
y_hat = integrate_ode_bdf(sho, y0, t0, ts, theta, x_r, x_i);
\end{stancode}
%

Using the stiff (\code{bdf}) integrator on a system that is not stiff
may be much slower than using the non-stiff (\code{rk45}) integrator;
this is because it computes additional Jacobians to guide the
integrator.  On the other hand, attempting to use the non-stiff
integrator for a stiff system will fail due to requiring a small step
size and too many steps.

\section{Control Parameters for ODE Solving}

The calls to the integrators shown above just used the default
control settings.  Both the non-stiff and stiff integrators allow
three additional arguments, all of which must be supplied if any of
them is required.
%
\begin{stancode}
y_hat = integrate_ode_bdf(sho, y0, t0, ts, theta, x_r, x_i,
                          rel_tol, abs_tol, max_steps);
\end{stancode}
%
The three control arguments are relative tolerance, absolute
tolerance, and maximum number of steps.   The default values for
relative and absolute tolerance are both \code{1e-6} ($10^{-6}$), and
the default maximum number of steps is \code{1e6} ($10^6$).

\subsection{Tolerance}

The relative and absolute tolerance control the accuracy of the
solutions generated by the integrator.  Relative tolerances are
relative to the solution value, whereas absolute tolerances is the
maximum absolute error allowed in a solution.

Smaller tolerances produce more accurate solutions.  Smaller
tolerances also require more computation time.

\subsubsection{Sensitivity Analysis}

The tolerances should be set low enough that setting them lower does
not change the statistical properties of posterior samples generated
by the Stan program.

\subsection{Maximum Number of Steps}

The maximum number of steps can be used to stop a runaway simulation.
This can arise in MCMC when a bad jump is taken, particularly during
warmup.  With the non-stiff solver, this may result in jumping into a
stiff region of the parameter space, which would require a very small
step size and very many steps to satisfy even modest tolerances.<|MERGE_RESOLUTION|>--- conflicted
+++ resolved
@@ -3465,13 +3465,8 @@
     ns1[n1] = n;
     n1 += 1;
   } else if (y_observed[n, 2]) {
-<<<<<<< HEAD
-    ns2[n2] = n;    
+    ns2[n2] = n;
     n2 += 1;
-=======
-    ns2[n2] = n;
-    n2 = n2 + 1;
->>>>>>> 21fc5101
   }
 }
 \end{stancode}
@@ -4350,17 +4345,8 @@
   int<lower=0, upper=N> N0 = num_zero(y);
   int<lower=0, upper=N> Ngt0 = N - N0;
   int<lower=1> y_nz[N - num_zero(y)];
-<<<<<<< HEAD
-  { 
+  {
     int pos = 1;
-=======
-
-  N0 = num_zero(y);
-  Ngt0 = N - N0;
-  {
-    int pos;
-    pos = 1;
->>>>>>> 21fc5101
     for (n in 1:N) {
       if (y[n] != 0) {
         y_nz[pos] = y[n];
@@ -8232,21 +8218,10 @@
 }
 generated quantities {
   vector[2] y_hat[T];
-<<<<<<< HEAD
   matrix[2, 2] A = [[ 0,  1],
                     [-1, -theta[1]]]
-=======
-  matrix[2, 2] A;
-
-  A[1, 1] = 0;
-  A[1, 2] = 1;
-  A[2, 1] = -1;
-  A[2, 2] = -theta[1];
-
->>>>>>> 21fc5101
   for (t in 1:T)
     y_hat[t] = matrix_exp((t - 1) * A) * y0;
-
   // add measurement error
   for (t in 1:T) {
     y_hat[t, 1] += normal_rng(0, 0.1);
