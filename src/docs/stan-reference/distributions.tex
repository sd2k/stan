--- conflicted
+++ resolved
@@ -1036,13 +1036,8 @@
     distribution parameter \farg{theta} and (implicit) total count
     \code{N = sum(\farg{y})}}
 %
-<<<<<<< HEAD
-\fitem{vector}{multinomial\_rng}{vector \farg{theta}, int \farg{N}}{Generate a
-  multinomial variate with simplex distribution parameter \farg{theta} and
-=======
 \fitem{int[]}{multinomial\_rng}{vector \farg{theta}, int \farg{N}}{Generate a
   multinomial variate with simplex distribution parameter \farg{theta} and 
->>>>>>> cfb0acdc
   total count \farg{N}; may only be used in generated quantities block}
 \end{description}
 
