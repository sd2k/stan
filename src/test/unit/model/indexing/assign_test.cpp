#include <stan/model/indexing.hpp>
#include <gtest/gtest.h>
#include <iostream>
#include <stdexcept>
#include <vector>

using Eigen::Dynamic;
using Eigen::Matrix;
using Eigen::MatrixXd;
using Eigen::RowVectorXd;
using Eigen::VectorXd;
using stan::model::assign;
using stan::model::index_max;
using stan::model::index_min;
using stan::model::index_min_max;
using stan::model::index_multi;
using stan::model::index_omni;
using stan::model::index_uni;
using std::vector;

template <typename T1, typename T2, typename... I>
void test_throw(T1& lhs, const T2& rhs, const I&... idxs) {
  EXPECT_THROW(stan::model::assign(lhs, rhs, "", idxs...), std::out_of_range);
}

template <typename T1, typename T2, typename... I>
void test_throw_ia(T1& lhs, const T2& rhs, const I&... idxs) {
  EXPECT_THROW(stan::model::assign(lhs, rhs, "", idxs...),
               std::invalid_argument);
}

TEST(ModelIndexing, lvalueNil) {
  double x = 3;
  double y = 5;
  assign(x, y, "");
  EXPECT_FLOAT_EQ(5, x);

  vector<double> xs;
  xs.push_back(3);
  xs.push_back(5);
  vector<double> ys;
  ys.push_back(13);
  ys.push_back(15);
  assign(xs, ys, "");
  EXPECT_FLOAT_EQ(ys[0], xs[0]);
  EXPECT_FLOAT_EQ(ys[1], xs[1]);
}

TEST(ModelIndexing, lvalueUni) {
  vector<double> xs;
  xs.push_back(3);
  xs.push_back(5);
  xs.push_back(7);
  double y = 15;
  assign(xs, y, "", index_uni(2));
  EXPECT_FLOAT_EQ(y, xs[1]);

  test_throw(xs, y, index_uni(0));
  test_throw(xs, y, index_uni(4));
}

TEST(ModelIndexing, lvalueUniEigen) {
  Eigen::VectorXd xs(3);
  xs << 3, 5, 7;
  double y = 15;
  assign(xs, y, "", index_uni(2));
  EXPECT_FLOAT_EQ(y, xs[1]);
  double z = 10;
  assign(xs.segment(0, 3), z, "", index_uni(2));
  EXPECT_FLOAT_EQ(z, xs[1]);
  assign(xs.segment(0, 3).array(), z, "", index_uni(2));
  EXPECT_FLOAT_EQ(z, xs[1]);

  test_throw(xs, y, index_uni(0));
  test_throw(xs, y, index_uni(4));
}

TEST(model_indexing, assign_eigvec_scalar_uni_index_segment) {
  VectorXd lhs_x(5);
  lhs_x << 0, 1, 2, 3, 4;
  double y = 13;
  assign(lhs_x.segment(0, 5), y, "", index_uni(3));
  EXPECT_FLOAT_EQ(y, lhs_x(2));

  test_throw(lhs_x, y, index_uni(0));
  test_throw(lhs_x, y, index_uni(6));
}

TEST(model_indexing, assign_eigrowvec_scalar_uni_index_segment) {
  RowVectorXd lhs_x(5);
  lhs_x << 0, 1, 2, 3, 4;
  double y = 13;
  assign(lhs_x.segment(0, 5), y, "", index_uni(3));
  EXPECT_FLOAT_EQ(y, lhs_x(2));
  test_throw(lhs_x, y, index_uni(0));
  test_throw(lhs_x, y, index_uni(6));
}

TEST(ModelIndexing, lvalueUniUni) {
  vector<double> xs0;
  xs0.push_back(0.0);
  xs0.push_back(0.1);
  xs0.push_back(0.2);

  vector<double> xs1;
  xs1.push_back(1.0);
  xs1.push_back(1.1);
  xs1.push_back(1.2);

  vector<vector<double>> xs;
  xs.push_back(xs0);
  xs.push_back(xs1);

  double y = 15;
  assign(xs, y, "", index_uni(2), index_uni(3));
  EXPECT_FLOAT_EQ(y, xs[1][2]);

  test_throw(xs, y, index_uni(0), index_uni(3));
  test_throw(xs, y, index_uni(2), index_uni(0));
  test_throw(xs, y, index_uni(10), index_uni(3));
  test_throw(xs, y, index_uni(2), index_uni(10));
}

TEST(ModelIndexing, lvalueUniUniEigen) {
  Eigen::VectorXd xs0(3);
  xs0 << 0.0, 0.1, 0.2;

  Eigen::VectorXd xs1(3);
  xs1 << 1.0, 1.1, 1.2;

  vector<Eigen::VectorXd> xs;
  xs.push_back(xs0);
  xs.push_back(xs1);

  double y = 15;
  assign(xs, y, "", index_uni(2), index_uni(3));
  EXPECT_FLOAT_EQ(y, xs[1][2]);

  test_throw(xs, y, index_uni(0), index_uni(3));
  test_throw(xs, y, index_uni(2), index_uni(0));
  test_throw(xs, y, index_uni(10), index_uni(3));
  test_throw(xs, y, index_uni(2), index_uni(10));
}

TEST(ModelIndexing, lvalueMulti) {
  vector<double> x;
  for (int i = 0; i < 10; ++i)
    x.push_back(i);

  vector<double> y;
  y.push_back(8.1);
  y.push_back(9.1);

  assign(x, y, "", index_min(9));
  EXPECT_FLOAT_EQ(y[0], x[8]);
  EXPECT_FLOAT_EQ(y[1], x[9]);
  test_throw_ia(x, y, index_min(0));

  assign(x, y, "", index_max(2));
  EXPECT_FLOAT_EQ(y[0], x[0]);
  EXPECT_FLOAT_EQ(y[1], x[1]);
  EXPECT_FLOAT_EQ(2, x[2]);
  test_throw_ia(x, y, index_max(10));

  vector<int> ns;
  ns.push_back(4);
  ns.push_back(6);
  assign(x, y, "", index_multi(ns));
  EXPECT_FLOAT_EQ(y[0], x[3]);
  EXPECT_FLOAT_EQ(y[1], x[5]);

  ns[0] = 0;
  test_throw(x, y, index_multi(ns));

  ns[0] = 11;
  test_throw(x, y, index_multi(ns));

  ns.push_back(3);
  test_throw_ia(x, y, index_multi(ns));
}

TEST(ModelIndexing, lvalueMultiEigen) {
  Eigen::VectorXd x(10);
  for (int i = 0; i < 10; ++i) {
    x(i) = i;
  }

  Eigen::VectorXd y(2);
  y << 8.1, 9.1;

  assign(x, y, "", index_min(9));
  EXPECT_FLOAT_EQ(y[0], x[8]);
  EXPECT_FLOAT_EQ(y[1], x[9]);
  test_throw(x, y, index_min(0));

  assign(x, y, "", index_max(2));
  EXPECT_FLOAT_EQ(y[0], x[0]);
  EXPECT_FLOAT_EQ(y[1], x[1]);
  EXPECT_FLOAT_EQ(2, x[2]);
  test_throw_ia(x, y, index_max(10));
  test_throw_ia(x, y, index_max(0));
  Eigen::VectorXd z_empty(0);
  EXPECT_NO_THROW(assign(z_empty, Eigen::VectorXd(0), "", index_max(0)));
  vector<int> ns;
  ns.push_back(4);
  ns.push_back(6);
  assign(x, y, "", index_multi(ns));
  EXPECT_FLOAT_EQ(y[0], x[3]);
  EXPECT_FLOAT_EQ(y[1], x[5]);

  ns[0] = 0;
  test_throw(x, y, index_multi(ns));

  ns[0] = 11;
  test_throw(x, y, index_multi(ns));

  ns.push_back(3);
  test_throw_ia(x, y, index_multi(ns));

  std::vector<double> z_std_empty(0);
  EXPECT_NO_THROW(
      assign(z_std_empty, std::vector<double>{}, "", index_max(-5)));
  EXPECT_NO_THROW(
      assign(z_std_empty, std::vector<double>{}, "", index_min_max(1, -1)));
}

TEST(ModelIndexing, lvalueMultiMulti) {
  vector<vector<double>> xs;
  for (int i = 0; i < 10; ++i) {
    vector<double> xsi;
    for (int j = 0; j < 20; ++j)
      xsi.push_back(i + j / 10.0);
    xs.push_back(xsi);
  }

  vector<vector<double>> ys;
  for (int i = 0; i < 2; ++i) {
    vector<double> ysi;
    for (int j = 0; j < 3; ++j)
      ysi.push_back(10 + i + j / 10.0);
    ys.push_back(ysi);
  }

  assign(xs, ys, "", index_min(9), index_max(3));

  for (int i = 0; i < 2; ++i)
    for (int j = 0; j < 3; ++j)
      EXPECT_FLOAT_EQ(ys[i][j], xs[8 + i][j]);

  test_throw_ia(xs, ys, index_min(7), index_max(3));
  test_throw_ia(xs, ys, index_min(9), index_max(2));
  std::vector<std::vector<double>> lhs_empty(11, std::vector<double>{});
  std::vector<std::vector<double>> rhs_empty(3, std::vector<double>{});
  EXPECT_NO_THROW(
      assign(lhs_empty, rhs_empty, "", index_min(9), index_max(-4)));
  EXPECT_NO_THROW(
      assign(lhs_empty, rhs_empty, "", index_min(9), index_min_max(3, -4)));
}

TEST(ModelIndexing, lvalueMultiMultiEigen) {
  vector<Eigen::VectorXd> xs;
  for (int i = 0; i < 10; ++i) {
    Eigen::VectorXd xsi(20);
    for (int j = 0; j < 20; ++j) {
      xsi(j) = (i + j / 10.0);
    }
    xs.push_back(xsi);
  }

  vector<Eigen::VectorXd> ys;
  for (int i = 0; i < 2; ++i) {
    Eigen::VectorXd ysi(3);
    for (int j = 0; j < 3; ++j) {
      ysi(j) = (10 + i + j / 10.0);
    }
    ys.push_back(ysi);
  }

  assign(xs, ys, "", index_min(9), index_max(3));

  for (int i = 0; i < 2; ++i)
    for (int j = 0; j < 3; ++j)
      EXPECT_FLOAT_EQ(ys[i][j], xs[8 + i][j]);

  test_throw_ia(xs, ys, index_min(7), index_max(3));
  test_throw_ia(xs, ys, index_min(9), index_max(2));
  std::vector<Eigen::VectorXd> lhs_inner_empty(11, Eigen::VectorXd(0));
  std::vector<Eigen::VectorXd> rhs_inner_empty(3, Eigen::VectorXd(0));
  EXPECT_NO_THROW(assign(lhs_inner_empty, rhs_inner_empty, "", index_min(9),
                         index_min_max(1, -4)));
  EXPECT_NO_THROW(assign(lhs_inner_empty, rhs_inner_empty, "", index_min(9),
                         index_max(-4)));
  std::vector<Eigen::VectorXd> lhs_empty(0, Eigen::VectorXd(0));
  std::vector<Eigen::VectorXd> rhs_empty(0);
  EXPECT_NO_THROW(
      assign(lhs_empty, rhs_empty, "", index_max(-4), index_min(9)));
  EXPECT_NO_THROW(
      assign(lhs_empty, rhs_empty, "", index_min_max(3, -4), index_min(9)));
}

TEST(ModelIndexing, lvalueUniMulti) {
  vector<vector<double>> xs;
  for (int i = 0; i < 10; ++i) {
    vector<double> xsi;
    for (int j = 0; j < 20; ++j)
      xsi.push_back(i + j / 10.0);
    xs.push_back(xsi);
  }

  vector<double> ys;
  for (int i = 0; i < 3; ++i)
    ys.push_back(10 + i);

  assign(xs, ys, "", index_uni(4), index_min_max(3, 5));

  for (int j = 0; j < 3; ++j)
    EXPECT_FLOAT_EQ(ys[j], xs[3][j + 2]);

  test_throw(xs, ys, index_uni(0), index_min_max(3, 5));
  test_throw(xs, ys, index_uni(11), index_min_max(3, 5));
  test_throw_ia(xs, ys, index_uni(4), index_min_max(2, 5));
}

TEST(ModelIndexing, lvalueMultiUni) {
  vector<vector<double>> xs;
  for (int i = 0; i < 10; ++i) {
    vector<double> xsi;
    for (int j = 0; j < 20; ++j)
      xsi.push_back(i + j / 10.0);
    xs.push_back(xsi);
  }

  vector<double> ys;
  for (int i = 0; i < 3; ++i)
    ys.push_back(10 + i);

  assign(xs, ys, "", index_min_max(5, 7), index_uni(8));

  for (int j = 0; j < 3; ++j)
    EXPECT_FLOAT_EQ(ys[j], xs[j + 4][7]);

  test_throw_ia(xs, ys, index_min_max(3, 6), index_uni(7));
  test_throw(xs, ys, index_min_max(4, 6), index_uni(0));
  test_throw(xs, ys, index_min_max(4, 6), index_uni(30));
}

TEST(ModelIndexing, lvalueVecUni) {
  VectorXd xs(5);
  xs << 0, 1, 2, 3, 4;
  double y = 13;
  assign(xs, y, "", index_uni(3));
  EXPECT_FLOAT_EQ(y, xs(2));

  test_throw(xs, y, index_uni(0));
  test_throw(xs, y, index_uni(6));
}

TEST(ModelIndexing, lvalueRowVecUni) {
  RowVectorXd xs(5);
  xs << 0, 1, 2, 3, 4;
  double y = 13;
  assign(xs, y, "", index_uni(3));
  EXPECT_FLOAT_EQ(y, xs(2));
  test_throw(xs, y, index_uni(0));
  test_throw(xs, y, index_uni(6));
}

TEST(ModelIndexing, lvalueVecMulti) {
  VectorXd xs(5);
  xs << 0, 1, 2, 3, 4;
  VectorXd ys(3);
  ys << 10, 11, 12;
  assign(xs, ys, "", index_min(3));
  EXPECT_FLOAT_EQ(ys(0), xs(2));
  EXPECT_FLOAT_EQ(ys(1), xs(3));
  EXPECT_FLOAT_EQ(ys(2), xs(4));
  test_throw(xs, ys, index_min(0));
  test_throw_ia(xs, VectorXd::Ones(7), index_min(1));

  xs << 0, 1, 2, 3, 4;
  vector<int> ns;
  ns.push_back(4);
  ns.push_back(1);
  ns.push_back(3);
  assign(xs, ys, "", index_multi(ns));
  EXPECT_FLOAT_EQ(ys(0), xs(3));
  EXPECT_FLOAT_EQ(ys(1), xs(0));
  EXPECT_FLOAT_EQ(ys(2), xs(2));
  test_throw_ia(xs, VectorXd::Ones(7), index_multi(ns));

  ns[ns.size() - 1] = 0;
  test_throw(xs, ys, index_multi(ns));

  ns[ns.size() - 1] = 10;
  test_throw(xs, ys, index_multi(ns));

  ns[ns.size() - 1] = 3;
  ns.push_back(1);
  test_throw_ia(xs, ys, index_multi(ns));
}

TEST(ModelIndexing, lvalueRowVecMulti) {
  RowVectorXd xs(5);
  xs << 0, 1, 2, 3, 4;
  RowVectorXd ys(3);
  ys << 10, 11, 12;
  assign(xs, ys, "", index_min(3));
  EXPECT_FLOAT_EQ(ys(0), xs(2));
  EXPECT_FLOAT_EQ(ys(1), xs(3));
  EXPECT_FLOAT_EQ(ys(2), xs(4));
  test_throw_ia(xs, ys, index_min(2));
  test_throw_ia(xs, RowVectorXd::Ones(4), index_min(3));
  test_throw(xs, ys, index_min(0));

  xs << 0, 1, 2, 3, 4;
  vector<int> ns;
  ns.push_back(4);
  ns.push_back(1);
  ns.push_back(3);
  assign(xs, ys, "", index_multi(ns));
  EXPECT_FLOAT_EQ(ys(0), xs(3));
  EXPECT_FLOAT_EQ(ys(1), xs(0));
  EXPECT_FLOAT_EQ(ys(2), xs(2));

  ns[ns.size() - 1] = 0;
  test_throw(xs, ys, index_multi(ns));

  ns[ns.size() - 1] = 10;
  test_throw(xs, ys, index_multi(ns));

  ns[ns.size() - 1] = 3;
  ns.push_back(1);
  test_throw_ia(xs, ys, index_multi(ns));
}

TEST(ModelIndexing, lvalueMatrixUni) {
  MatrixXd x(3, 4);
  x << 0.0, 0.1, 0.2, 0.3, 1.0, 1.1, 1.2, 1.3, 2.0, 2.1, 2.2, 2.3;

  RowVectorXd y(4);
  y << 10.0, 10.1, 10.2, 10.3;

  assign(x, y, "", index_uni(3));
  for (int j = 0; j < 4; ++j)
    EXPECT_FLOAT_EQ(x(2, j), y(j));

  test_throw(x, y, index_uni(0));
  test_throw(x, y, index_uni(5));
}

TEST(ModelIndexing, lvalueMatrixMin) {
  MatrixXd x(3, 4);
  x << 0.0, 0.1, 0.2, 0.3, 1.0, 1.1, 1.2, 1.3, 2.0, 2.1, 2.2, 2.3;

  MatrixXd y(2, 4);
  y << 10.0, 10.1, 10.2, 10.3, 11.0, 11.1, 11.2, 11.3;

  assign(x, y, "", index_min(2));
  for (int i = 0; i < 2; ++i)
    for (int j = 0; j < 4; ++j)
      EXPECT_FLOAT_EQ(y(i, j), x(i + 1, j));
  test_throw_ia(x, y, index_min(1));

  MatrixXd z(1, 2);
  z << 10, 20;
  test_throw_ia(x, z, index_min(1));
  test_throw_ia(x, z, index_min(2));
}

TEST(ModelIndexing, lvalueMatrixMax) {
  MatrixXd x(3, 4);
  x << 0.0, 0.1, 0.2, 0.3, 1.0, 1.1, 1.2, 1.3, 2.0, 2.1, 2.2, 2.3;

  MatrixXd y(2, 4);
  y << 10.0, 10.1, 10.2, 10.3, 11.0, 11.1, 11.2, 11.3;

  assign(x, y, "", index_max(2));
  for (int i = 0; i < 2; ++i)
    for (int j = 0; j < 4; ++j)
      EXPECT_FLOAT_EQ(y(i, j), x(i, j));

  test_throw(x, y, index_max(8));
  test_throw_ia(x, y, index_max(0));
  test_throw_ia(x, y, index_max(1));

  MatrixXd z(1, 2);
  z << 10, 20;
  test_throw_ia(x, z, index_max(1));
  test_throw_ia(x, z, index_max(2));
  Eigen::MatrixXd z_empty(0, 4);
  EXPECT_NO_THROW(
      assign(z_empty, Eigen::MatrixXd(0, 4), "empty", index_max(-8)));
  test_throw(z_empty, Eigen::MatrixXd(0, 2), index_min(-8));
}

TEST(ModelIndexing, lvalueMatrixUniUni) {
  MatrixXd x(3, 4);
  x << 0.0, 0.1, 0.2, 0.3, 1.0, 1.1, 1.2, 1.3, 2.0, 2.1, 2.2, 2.3;

  double y = 10.12;
  assign(x, y, "", index_uni(2), index_uni(3));
  EXPECT_FLOAT_EQ(y, x(1, 2));

  test_throw(x, y, index_uni(0), index_uni(3));
  test_throw(x, y, index_uni(2), index_uni(0));
  test_throw(x, y, index_uni(4), index_uni(3));
  test_throw(x, y, index_uni(2), index_uni(5));
}

TEST(ModelIndexing, lvalueMatrixUniMulti) {
  MatrixXd x(3, 4);
  x << 0.0, 0.1, 0.2, 0.3, 1.0, 1.1, 1.2, 1.3, 2.0, 2.1, 2.2, 2.3;

  RowVectorXd y(3);
  y << 10, 11, 12;
  assign(x, y, "", index_uni(2), index_min_max(2, 4));
  EXPECT_FLOAT_EQ(y(0), x(1, 1));
  EXPECT_FLOAT_EQ(y(1), x(1, 2));
  EXPECT_FLOAT_EQ(y(2), x(1, 3));

  test_throw(x, y, index_uni(0), index_min_max(2, 4));
  test_throw(x, y, index_uni(5), index_min_max(2, 4));
  test_throw(x, y, index_uni(2), index_min_max(0, 2));
  test_throw(x, y, index_uni(2), index_min_max(2, 5));
  test_throw_ia(x, RowVectorXd::Ones(4), index_uni(2), index_min_max(2, 4));

  vector<int> ns;
  ns.push_back(4);
  ns.push_back(1);
  ns.push_back(3);
  assign(x, y, "", index_uni(3), index_multi(ns));
  EXPECT_FLOAT_EQ(y(0), x(2, 3));
  EXPECT_FLOAT_EQ(y(1), x(2, 0));
  EXPECT_FLOAT_EQ(y(2), x(2, 2));

  ns[ns.size() - 1] = 0;
  test_throw(x, y, index_uni(3), index_multi(ns));

  ns[ns.size() - 1] = 20;
  test_throw(x, y, index_uni(3), index_multi(ns));

  ns.push_back(2);
  test_throw_ia(x, y, index_uni(3), index_multi(ns));
}

TEST(ModelIndexing, lvalueMatrixMinMaxRow) {
  MatrixXd x(3, 4);
  x << 0.0, 0.1, 0.2, 0.3, 1.0, 1.1, 1.2, 1.3, 2.0, 2.1, 2.2, 2.3;

  MatrixXd y = MatrixXd::Ones(2, 4);
  assign(x, y, "", index_min_max(1, 2));
  for (int i = 0; i < 2; ++i) {
    for (int j = 0; j < 4; ++j) {
      EXPECT_EQ(x(i, j), y(i, j));
    }
  }
  test_throw(x, y, index_min_max(2, 4));
  test_throw(x, y, index_min_max(0, 1));
  test_throw_ia(x, y, index_min_max(1, 3));
}

TEST(ModelIndexing, lvalueMatrixNegativeMinMaxRow) {
  MatrixXd x(5, 4);
  x << 0.0, 0.1, 0.2, 0.3, 1.0, 1.1, 1.2, 1.3, 2.0, 2.1, 2.2, 2.3, 3.0, 3.1,
      3.2, 3.3, 4.0, 4.1, 4.2, 4.3;

  MatrixXd y = MatrixXd::Ones(3, 4);
  test_throw_ia(x, y, index_min_max(3, 1));
  test_throw(x, y, index_min_max(2, 6));
  test_throw_ia(x, y, index_min_max(1, 0));
  test_throw_ia(x, y, index_min_max(2, 1));
}

TEST(ModelIndexing, lvalueMatrixMultiUni) {
  MatrixXd x(3, 4);
  x << 0.0, 0.1, 0.2, 0.3, 1.0, 1.1, 1.2, 1.3, 2.0, 2.1, 2.2, 2.3;

  VectorXd y(2);
  y << 10, 11;
  assign(x, y, "", index_min_max(2, 3), index_uni(4));
  EXPECT_FLOAT_EQ(y(0), x(1, 3));
  EXPECT_FLOAT_EQ(y(1), x(2, 3));

  test_throw(x, y, index_min_max(2, 3), index_uni(0));
  test_throw(x, y, index_min_max(2, 3), index_uni(5));
  test_throw(x, y, index_min_max(0, 1), index_uni(4));
  test_throw_ia(x, y, index_min_max(1, 3), index_uni(4));

  vector<int> ns;
  ns.push_back(3);
  ns.push_back(1);
  assign(x, y, "", index_multi(ns), index_uni(3));
  EXPECT_FLOAT_EQ(y(0), x(2, 2));
  EXPECT_FLOAT_EQ(y(1), x(0, 2));

  ns[ns.size() - 1] = 0;
  test_throw(x, y, index_multi(ns), index_uni(3));

  ns[ns.size() - 1] = 20;
  test_throw(x, y, index_multi(ns), index_uni(3));

  ns.push_back(2);
  test_throw_ia(x, y, index_multi(ns), index_uni(3));
}

TEST(ModelIndexing, lvalueMatrixMultiMulti) {
  MatrixXd x(3, 4);
  x << 0.0, 0.1, 0.2, 0.3, 1.0, 1.1, 1.2, 1.3, 2.0, 2.1, 2.2, 2.3;

  MatrixXd y(2, 3);
  y << 10, 11, 12, 20, 21, 22;
  assign(x, y, "", index_min_max(2, 3), index_min(2));
  EXPECT_FLOAT_EQ(y(0, 0), x(1, 1));
  EXPECT_FLOAT_EQ(y(0, 1), x(1, 2));
  EXPECT_FLOAT_EQ(y(0, 2), x(1, 3));
  EXPECT_FLOAT_EQ(y(1, 0), x(2, 1));
  EXPECT_FLOAT_EQ(y(1, 1), x(2, 2));
  EXPECT_FLOAT_EQ(y(1, 2), x(2, 3));

  test_throw(x, y, index_min_max(2, 3), index_min(0));
  test_throw(x, y, index_min_max(2, 3), index_min(10));
  test_throw_ia(x, y, index_min_max(1, 3), index_min(2));

  x << 0.0, 0.1, 0.2, 0.3, 1.0, 1.1, 1.2, 1.3, 2.0, 2.1, 2.2, 2.3;
  vector<int> ms;
  ms.push_back(3);
  ms.push_back(1);

  vector<int> ns;
  ns.push_back(2);
  ns.push_back(3);
  ns.push_back(1);
  assign(x, y, "", index_multi(ms), index_multi(ns));
  EXPECT_FLOAT_EQ(y(0, 0), x(2, 1));
  EXPECT_FLOAT_EQ(y(0, 1), x(2, 2));
  EXPECT_FLOAT_EQ(y(0, 2), x(2, 0));
  EXPECT_FLOAT_EQ(y(1, 0), x(0, 1));
  EXPECT_FLOAT_EQ(y(1, 1), x(0, 2));
  EXPECT_FLOAT_EQ(y(1, 2), x(0, 0));

  ms[ms.size() - 1] = 0;
  test_throw(x, y, index_multi(ms), index_multi(ns));

  ms[ms.size() - 1] = 10;
  test_throw(x, y, index_multi(ms), index_multi(ns));

  ms[ms.size() - 1] = 1;  // back to original valid value
  ns[ns.size() - 1] = 0;
  test_throw(x, y, index_multi(ms), index_multi(ns));

  ns[ns.size() - 1] = 10;
  test_throw(x, y, index_multi(ms), index_multi(ns));
}
TEST(ModelIndexing, doubleToVar) {
  using Eigen::Dynamic;
  using Eigen::Matrix;
  using stan::math::var;
  using stan::model::assign;
  using stan::model::index_omni;
  using std::vector;

  vector<double> xs;
  xs.push_back(1);
  xs.push_back(2);
  xs.push_back(3);
  vector<vector<double>> xss;
  xss.push_back(xs);

  vector<var> ys(3);
  vector<vector<var>> yss;
  yss.push_back(ys);

  assign(yss, xss, "foo", index_omni());

  // test both cases where matrix indexed by rows
  // case 1: double matrix with single multi-index on LHS, var matrix on RHS
  Matrix<var, Dynamic, Dynamic> a(4, 3);
  for (int i = 0; i < 12; ++i)
    a(i) = -(i + 1);

  Matrix<double, Dynamic, Dynamic> b(2, 3);
  b << 1, 2, 3, 4, 5, 6;

  vector<int> is;
  is.push_back(2);
  is.push_back(3);
  assign(a, b, "", index_multi(is));
  for (int i = 0; i < 2; ++i)
    for (int j = 0; j < 3; ++j)
      EXPECT_FLOAT_EQ(a(i + 1, j).val(), b(i, j));

  // case 2: double matrix with single multi-index on LHS, row vector
  // on RHS
  Matrix<var, Dynamic, Dynamic> c(4, 3);
  for (int i = 0; i < 12; ++i)
    c(i) = -(i + 1);
  Matrix<double, 1, Dynamic> d(3);
  d << 100, 101, 102;
  assign(c, d, "", index_uni(2));
  for (int j = 0; j < 3; ++j)
    EXPECT_FLOAT_EQ(c(1, j).val(), d(j));
}
TEST(ModelIndexing, resultSizeNegIndexing) {
  using stan::model::assign;
  using stan::model::index_min_max;
  using std::vector;

<<<<<<< HEAD
  vector<double> lhs{1, 2, 3, 4, 5};
  vector<double> rhs{6, 7, 8, 9};

  assign(lhs, rhs, "", index_min_max(4, 1));
  EXPECT_FLOAT_EQ(lhs[0], 9);
  EXPECT_FLOAT_EQ(lhs[1], 8);
  EXPECT_FLOAT_EQ(lhs[2], 7);
  EXPECT_FLOAT_EQ(lhs[3], 6);
  EXPECT_FLOAT_EQ(lhs[4], 5);
=======
  vector<double> rhs;
  rhs.push_back(2);
  rhs.push_back(5);
  rhs.push_back(-125);

  vector<double> lhs;
  test_throw_ia(lhs, rhs, index_min_max(1, 0));
  EXPECT_EQ(0, lhs.size());
>>>>>>> dbc40e01
}

TEST(ModelIndexing, resultSizeIndexingEigen) {
  using stan::model::assign;
  using stan::model::index_min_max;
  using std::vector;
  Eigen::VectorXd lhs(5);
  lhs << 1, 2, 3, 4, 5;
  Eigen::VectorXd rhs(4);
  rhs << 4, 3, 2, 1;
  assign(lhs, rhs, "", index_min_max(1, 4));
  EXPECT_FLOAT_EQ(lhs(0), 4);
  EXPECT_FLOAT_EQ(lhs(1), 3);
  EXPECT_FLOAT_EQ(lhs(2), 2);
  EXPECT_FLOAT_EQ(lhs(3), 1);
  EXPECT_FLOAT_EQ(lhs(4), 5);
}

TEST(ModelIndexing, resultSizeNegIndexingEigen) {
  using stan::model::assign;
  using stan::model::index_min_max;
  using std::vector;
  Eigen::VectorXd lhs(5);
  lhs << 1, 2, 3, 4, 5;
  Eigen::VectorXd rhs(4);
  rhs << 1, 2, 3, 4;
  test_throw_ia(lhs, rhs, index_min_max(4, 1));
}

TEST(ModelIndexing, resultSizePosMinMaxPosMinMaxEigenMatrix) {
  using stan::model::assign;
  using stan::model::index_min_max;
  using std::vector;
  Eigen::Matrix<double, -1, -1> x(5, 5);
  Eigen::Matrix<double, -1, -1> x_rev(5, 5);
  for (int i = 0; i < x.size(); ++i) {
    x(i) = i;
    x_rev(i) = x.size() - i - 1;
  }

  for (int i = 0; i < x.rows(); ++i) {
    Eigen::MatrixXd x_colwise_rev = x_rev.block(0, 0, i + 1, i + 1);
    assign(x, x_rev.block(0, 0, i + 1, i + 1), "", index_min_max(1, i + 1),
           index_min_max(1, i + 1));
    for (int kk = 0; kk < i; ++kk) {
      for (int jj = 0; jj < i; ++jj) {
        EXPECT_FLOAT_EQ(x(kk, jj), x_rev(kk, jj));
      }
    }
    for (int j = 0; j < x.size(); ++j) {
      x(j) = j;
    }
  }
}

TEST(ModelIndexing, resultSizePosMinMaxNegMinMaxEigenMatrix) {
  using stan::model::assign;
  using stan::model::index_min_max;
  using std::vector;
  Eigen::Matrix<double, -1, -1> x(5, 5);
  Eigen::Matrix<double, -1, -1> x_rev(5, 5);
  for (int i = 0; i < x.size(); ++i) {
    x(i) = i;
    x_rev(i) = x.size() - i - 1;
  }

  for (int i = 1; i < x.rows(); ++i) {
    test_throw_ia(x, x_rev.block(0, 0, i + 1, i + 1), index_min_max(1, i + 1),
                  index_min_max(i + 1, 1));
  }
}

TEST(ModelIndexing, resultSizeNigMinMaxPosMinMaxEigenMatrix) {
  using stan::model::assign;
  using stan::model::index_min_max;
  using std::vector;
  Eigen::Matrix<double, -1, -1> x(5, 5);
  Eigen::Matrix<double, -1, -1> x_rev(5, 5);
  for (int i = 0; i < x.size(); ++i) {
    x(i) = i;
    x_rev(i) = x.size() - i - 1;
  }

  for (int i = 1; i < x.rows(); ++i) {
    test_throw_ia(x, x_rev.block(0, 0, i + 1, i + 1), index_min_max(i + 1, 1),
                  index_min_max(1, i + 1));
  }
}

TEST(ModelIndexing, resultSizeNegMinMaxNegMinMaxEigenMatrix) {
  using stan::model::assign;
  using stan::model::index_min_max;
  using std::vector;
  Eigen::Matrix<double, -1, -1> x(5, 5);
  Eigen::Matrix<double, -1, -1> x_rev(5, 5);
  for (int i = 0; i < x.size(); ++i) {
    x(i) = i;
    x_rev(i) = x.size() - i - 1;
  }

  for (int i = 1; i < x.rows(); ++i) {
    test_throw_ia(x, x_rev.block(0, 0, i + 1, i + 1), index_min_max(i + 1, 1),
                  index_min_max(i + 1, 1));
  }
}

TEST(modelIndexing, doubleToVarSimple) {
  using stan::math::var;
  typedef Eigen::MatrixXd mat_d;
  typedef Eigen::Matrix<var, -1, -1> mat_v;

  mat_d a(2, 2);
  a << 1, 2, 3, 4;
  mat_v b(2, 2);
  assign(b, a, "");
  for (int i = 0; i < a.size(); ++i)
    EXPECT_FLOAT_EQ(a(i), b(i).val());
}

TEST(model_indexing, assign_eigvec_eigvec_index_min) {
  VectorXd lhs_x(5);
  lhs_x << 0, 1, 2, 3, 4;
  VectorXd rhs_y(3);
  rhs_y << 10, 11, 12;
  assign(lhs_x, rhs_y, "", index_min(3));
  EXPECT_FLOAT_EQ(rhs_y(0), lhs_x(2));
  EXPECT_FLOAT_EQ(rhs_y(1), lhs_x(3));
  EXPECT_FLOAT_EQ(rhs_y(2), lhs_x(4));
  test_throw(lhs_x, rhs_y, index_min(0));

  assign(lhs_x, rhs_y.array() + 1.0, "", index_min(3));
  EXPECT_FLOAT_EQ(rhs_y(0) + 1.0, lhs_x(2));
  EXPECT_FLOAT_EQ(rhs_y(1) + 1.0, lhs_x(3));
  EXPECT_FLOAT_EQ(rhs_y(2) + 1.0, lhs_x(4));
}

TEST(model_indexing, assign_eigvec_eigvec_index_multi) {
  VectorXd lhs_x(5);
  lhs_x << 0, 1, 2, 3, 4;
  VectorXd rhs_y(3);
  rhs_y << 10, 11, 12;

  vector<int> ns;
  ns.push_back(4);
  ns.push_back(1);
  ns.push_back(3);
  assign(lhs_x, rhs_y, "", index_multi(ns));
  EXPECT_FLOAT_EQ(rhs_y(0), lhs_x(3));
  EXPECT_FLOAT_EQ(rhs_y(1), lhs_x(0));
  EXPECT_FLOAT_EQ(rhs_y(2), lhs_x(2));

  assign(lhs_x, rhs_y.array() + 4, "", index_multi(ns));
  EXPECT_FLOAT_EQ(rhs_y(0) + 4, lhs_x(3));
  EXPECT_FLOAT_EQ(rhs_y(1) + 4, lhs_x(0));
  EXPECT_FLOAT_EQ(rhs_y(2) + 4, lhs_x(2));

  ns[ns.size() - 1] = 0;
  test_throw(lhs_x, rhs_y, index_multi(ns));

  ns[ns.size() - 1] = 10;
  test_throw(lhs_x, rhs_y, index_multi(ns));

  ns[ns.size() - 1] = 3;
  ns.push_back(1);
  test_throw_ia(lhs_x, rhs_y, index_multi(ns));
}

TEST(model_indexing, assign_eigrowvec_eigrowvec_index_min) {
  RowVectorXd lhs_x(5);
  lhs_x << 0, 1, 2, 3, 4;
  RowVectorXd rhs_y(3);
  rhs_y << 10, 11, 12;
  assign(lhs_x, rhs_y, "", index_min(3));
  EXPECT_FLOAT_EQ(rhs_y(0), lhs_x(2));
  EXPECT_FLOAT_EQ(rhs_y(1), lhs_x(3));
  EXPECT_FLOAT_EQ(rhs_y(2), lhs_x(4));
  test_throw(lhs_x, rhs_y, index_min(0));

  assign(lhs_x, rhs_y.array() + 1.0, "", index_min(3));
  EXPECT_FLOAT_EQ(rhs_y(0) + 1.0, lhs_x(2));
  EXPECT_FLOAT_EQ(rhs_y(1) + 1.0, lhs_x(3));
  EXPECT_FLOAT_EQ(rhs_y(2) + 1.0, lhs_x(4));
}

TEST(model_indexing, assign_eigrowvec_eigrowvec_index_multi) {
  RowVectorXd lhs_x(5);
  lhs_x << 0, 1, 2, 3, 4;
  RowVectorXd rhs_y(3);
  rhs_y << 10, 11, 12;

  vector<int> ns;
  ns.push_back(4);
  ns.push_back(1);
  ns.push_back(3);
  assign(lhs_x, rhs_y, "", index_multi(ns));
  EXPECT_FLOAT_EQ(rhs_y(0), lhs_x(3));
  EXPECT_FLOAT_EQ(rhs_y(1), lhs_x(0));
  EXPECT_FLOAT_EQ(rhs_y(2), lhs_x(2));

  assign(lhs_x, rhs_y.array() + 4, "", index_multi(ns));
  EXPECT_FLOAT_EQ(rhs_y(0) + 4, lhs_x(3));
  EXPECT_FLOAT_EQ(rhs_y(1) + 4, lhs_x(0));
  EXPECT_FLOAT_EQ(rhs_y(2) + 4, lhs_x(2));

  ns[ns.size() - 1] = 0;
  test_throw(lhs_x, rhs_y, index_multi(ns));

  ns[ns.size() - 1] = 10;
  test_throw(lhs_x, rhs_y, index_multi(ns));

  ns[ns.size() - 1] = 3;
  ns.push_back(1);
  test_throw_ia(lhs_x, rhs_y, index_multi(ns));
}

TEST(model_indexing, assign_densemat_rowvec_uni_index) {
  MatrixXd x(3, 4);
  x << 0.0, 0.1, 0.2, 0.3, 1.0, 1.1, 1.2, 1.3, 2.0, 2.1, 2.2, 2.3;

  RowVectorXd y(4);
  y << 10.0, 10.1, 10.2, 10.3;

  assign(x, y.array() + 3, "", index_uni(3));
  for (int j = 0; j < 4; ++j)
    EXPECT_FLOAT_EQ(x(2, j), y(j) + 3);

  test_throw(x, y, index_uni(0));
  test_throw(x, y, index_uni(5));
}

TEST(model_indexing, assign_densemat_densemat_index_min) {
  MatrixXd x(3, 4);
  x << 0.0, 0.1, 0.2, 0.3, 1.0, 1.1, 1.2, 1.3, 2.0, 2.1, 2.2, 2.3;

  MatrixXd y(2, 4);
  y << 10.0, 10.1, 10.2, 10.3, 11.0, 11.1, 11.2, 11.3;

  assign(x, y, "", index_min(2));
  for (int i = 0; i < 2; ++i) {
    for (int j = 0; j < 4; ++j) {
      EXPECT_FLOAT_EQ(y(i, j), x(i + 1, j));
    }
  }
  assign(x, y.transpose().transpose(), "", index_min(2));
  for (int i = 0; i < 2; ++i) {
    for (int j = 0; j < 4; ++j) {
      EXPECT_FLOAT_EQ(y(i, j), x(i + 1, j));
    }
  }
  test_throw_ia(x, y, index_min(1));

  MatrixXd z(1, 2);
  z << 10, 20;
  test_throw_ia(x, z, index_min(1));
  test_throw_ia(x, z, index_min(2));
}

TEST(model_indexing, assign_densemat_scalar_index_uni) {
  MatrixXd x(3, 4);
  x << 0.0, 0.1, 0.2, 0.3, 1.0, 1.1, 1.2, 1.3, 2.0, 2.1, 2.2, 2.3;

  double y = 10.12;
  assign(x, y, "", index_uni(2), index_uni(3));
  EXPECT_FLOAT_EQ(y, x(1, 2));

  test_throw(x, y, index_uni(0), index_uni(3));
  test_throw(x, y, index_uni(2), index_uni(0));
  test_throw(x, y, index_uni(4), index_uni(3));
  test_throw(x, y, index_uni(2), index_uni(5));
}

TEST(model_indexing, assign_densemat_eigrowvec_uni_index_min_max_index) {
  MatrixXd x(3, 4);
  x << 0.0, 0.1, 0.2, 0.3, 1.0, 1.1, 1.2, 1.3, 2.0, 2.1, 2.2, 2.3;

  RowVectorXd y(3);
  y << 10, 11, 12;
  assign(x, y, "", index_uni(2), index_min_max(2, 4));
  EXPECT_FLOAT_EQ(y(0), x(1, 1));
  EXPECT_FLOAT_EQ(y(1), x(1, 2));
  EXPECT_FLOAT_EQ(y(2), x(1, 3));

  assign(x, y.array() + 2, "", index_uni(2), index_min_max(2, 4));
  EXPECT_FLOAT_EQ(y(0) + 2, x(1, 1));
  EXPECT_FLOAT_EQ(y(1) + 2, x(1, 2));
  EXPECT_FLOAT_EQ(y(2) + 2, x(1, 3));

  test_throw(x, y, index_uni(0), index_min_max(2, 4));
  test_throw(x, y, index_uni(5), index_min_max(2, 4));
  test_throw(x, y, index_uni(2), index_min_max(0, 2));
  test_throw(x, y, index_uni(2), index_min_max(2, 5));

  vector<int> ns;
  ns.push_back(4);
  ns.push_back(1);
  ns.push_back(3);
  assign(x, y, "", index_uni(3), index_multi(ns));
  EXPECT_FLOAT_EQ(y(0), x(2, 3));
  EXPECT_FLOAT_EQ(y(1), x(2, 0));
  EXPECT_FLOAT_EQ(y(2), x(2, 2));

  assign(x, y.array() + 2, "", index_uni(3), index_multi(ns));
  EXPECT_FLOAT_EQ(y(0) + 2, x(2, 3));
  EXPECT_FLOAT_EQ(y(1) + 2, x(2, 0));
  EXPECT_FLOAT_EQ(y(2) + 2, x(2, 2));

  ns[ns.size() - 1] = 0;
  test_throw(x, y, index_uni(3), index_multi(ns));

  ns[ns.size() - 1] = 20;
  test_throw(x, y, index_uni(3), index_multi(ns));

  ns.push_back(2);
  test_throw_ia(x, y, index_uni(3), index_multi(ns));
}

TEST(model_indexing, assign_densemat_eigvec_min_max_index_uni_index) {
  MatrixXd x(3, 4);
  x << 0.0, 0.1, 0.2, 0.3, 1.0, 1.1, 1.2, 1.3, 2.0, 2.1, 2.2, 2.3;

  VectorXd y(2);
  y << 10, 11;

  assign(x, y, "", index_min_max(2, 3), index_uni(4));
  EXPECT_FLOAT_EQ(y(0), x(1, 3));
  EXPECT_FLOAT_EQ(y(1), x(2, 3));

  assign(x, y.array() + 2, "", index_min_max(2, 3), index_uni(4));
  EXPECT_FLOAT_EQ(y(0) + 2, x(1, 3));
  EXPECT_FLOAT_EQ(y(1) + 2, x(2, 3));

  test_throw(x, y, index_min_max(2, 3), index_uni(0));
  test_throw(x, y, index_min_max(2, 3), index_uni(5));
  test_throw(x, y, index_min_max(0, 1), index_uni(4));
  test_throw_ia(x, y, index_min_max(1, 3), index_uni(4));

  vector<int> ns;
  ns.push_back(3);
  ns.push_back(1);
  assign(x, y, "", index_multi(ns), index_uni(3));
  EXPECT_FLOAT_EQ(y(0), x(2, 2));
  EXPECT_FLOAT_EQ(y(1), x(0, 2));

  assign(x.block(0, 0, 3, 3), y.array() + 2, "", index_multi(ns), index_uni(3));
  EXPECT_FLOAT_EQ(y(0) + 2, x(2, 2));
  EXPECT_FLOAT_EQ(y(1) + 2, x(0, 2));

  ns[ns.size() - 1] = 0;
  test_throw(x, y, index_multi(ns), index_uni(3));

  ns[ns.size() - 1] = 20;
  test_throw(x, y, index_multi(ns), index_uni(3));

  ns.push_back(2);
  test_throw_ia(x, y, index_multi(ns), index_uni(3));
}

TEST(model_indexing, assign_densemat_densemat_min_max_index_min_index) {
  MatrixXd x(3, 4);
  x << 0.0, 0.1, 0.2, 0.3, 1.0, 1.1, 1.2, 1.3, 2.0, 2.1, 2.2, 2.3;

  MatrixXd y(2, 3);
  y << 10, 11, 12, 20, 21, 22;

  assign(x, y, "", index_min_max(2, 3), index_min(2));
  EXPECT_FLOAT_EQ(y(0, 0), x(1, 1));
  EXPECT_FLOAT_EQ(y(0, 1), x(1, 2));
  EXPECT_FLOAT_EQ(y(0, 2), x(1, 3));
  EXPECT_FLOAT_EQ(y(1, 0), x(2, 1));
  EXPECT_FLOAT_EQ(y(1, 1), x(2, 2));
  EXPECT_FLOAT_EQ(y(1, 2), x(2, 3));

  assign(x.block(0, 0, 3, 3), y.block(0, 0, 2, 2), "", index_min_max(2, 3),
         index_min(2));
  EXPECT_FLOAT_EQ(y(0, 0), x(1, 1));
  EXPECT_FLOAT_EQ(y(0, 1), x(1, 2));
  EXPECT_FLOAT_EQ(y(0, 2), x(1, 3));
  EXPECT_FLOAT_EQ(y(1, 0), x(2, 1));
  EXPECT_FLOAT_EQ(y(1, 1), x(2, 2));
  EXPECT_FLOAT_EQ(y(1, 2), x(2, 3));

  test_throw(x, y, index_min_max(2, 3), index_min(0));
  test_throw(x, y, index_min_max(2, 3), index_min(10));
  test_throw_ia(x, y, index_min_max(1, 3), index_min(2));
}

TEST(model_indexing, assign_densemat_densemat_multi_index_multi_index) {
  MatrixXd x(3, 4);
  x << 0.0, 0.1, 0.2, 0.3, 1.0, 1.1, 1.2, 1.3, 2.0, 2.1, 2.2, 2.3;

  MatrixXd y(2, 3);
  y << 10, 11, 12, 20, 21, 22;
  vector<int> ms;
  ms.push_back(3);
  ms.push_back(1);

  vector<int> ns;
  ns.push_back(2);
  ns.push_back(3);
  ns.push_back(1);
  assign(x, y, "", index_multi(ms), index_multi(ns));
  EXPECT_FLOAT_EQ(y(0, 0), x(2, 1));
  EXPECT_FLOAT_EQ(y(0, 1), x(2, 2));
  EXPECT_FLOAT_EQ(y(0, 2), x(2, 0));
  EXPECT_FLOAT_EQ(y(1, 0), x(0, 1));
  EXPECT_FLOAT_EQ(y(1, 1), x(0, 2));
  EXPECT_FLOAT_EQ(y(1, 2), x(0, 0));

  MatrixXd y2 = y.array() + 2;
  assign(x.block(0, 0, 3, 4), y.array() + 2, "", index_multi(ms),
         index_multi(ns));
  EXPECT_FLOAT_EQ(y2(0, 0), x(2, 1));
  EXPECT_FLOAT_EQ(y2(0, 1), x(2, 2));
  EXPECT_FLOAT_EQ(y2(0, 2), x(2, 0));
  EXPECT_FLOAT_EQ(y2(1, 0), x(0, 1));
  EXPECT_FLOAT_EQ(y2(1, 1), x(0, 2));
  EXPECT_FLOAT_EQ(y2(1, 2), x(0, 0));

  ms[ms.size() - 1] = 0;
  test_throw(x, y, index_multi(ms), index_multi(ns));

  ms[ms.size() - 1] = 10;
  test_throw(x, y, index_multi(ms), index_multi(ns));

  ms[ms.size() - 1] = 1;  // back to original valid value
  ns[ns.size() - 1] = 0;
  test_throw(x, y, index_multi(ms), index_multi(ns));

  ns[ns.size() - 1] = 10;
  test_throw(x, y, index_multi(ms), index_multi(ns));
}

TEST(model_indexing, tuples) {
  std::tuple<Eigen::VectorXd, Eigen::VectorXd, std::vector<double>> A;
  std::tuple<Eigen::VectorXd, Eigen::VectorXd, std::vector<double>> B
      = std::make_tuple(Eigen::VectorXd::Random(2), Eigen::VectorXd::Random(2),
                        std::vector<double>{2, 2, 2});
  assign(A, B, "tuple_basic");
  stan::math::for_each(
      [](auto&& a, auto&& b) {
        for (int i = 0; i < a.size(); i++) {
          EXPECT_FLOAT_EQ(a[i], b[i]);
        }
      },
      A, B);
}

TEST(model_indexing, tuples_non_trivially_assignable) {
  std::tuple<Eigen::Matrix<stan::math::var, -1, 1>,
             Eigen::Matrix<stan::math::var, -1, 1>,
             std::vector<stan::math::var>>
      A = std::make_tuple(Eigen::Matrix<stan::math::var, -1, 1>::Random(2),
                          Eigen::Matrix<stan::math::var, -1, 1>::Random(2),
                          std::vector<stan::math::var>{3, 3, 3});
  std::tuple<Eigen::VectorXd, Eigen::VectorXd, std::vector<double>> B
      = std::make_tuple(Eigen::VectorXd::Random(2), Eigen::VectorXd::Random(2),
                        std::vector<double>{2, 2, 2});
  assign(A, B, "tuple_basic");
  stan::math::for_each(
      [](auto&& a, auto&& b) {
        for (int i = 0; i < a.size(); i++) {
          EXPECT_FLOAT_EQ(a[i].val(), b[i]);
        }
      },
      A, B);
}<|MERGE_RESOLUTION|>--- conflicted
+++ resolved
@@ -218,10 +218,9 @@
   test_throw_ia(x, y, index_multi(ns));
 
   std::vector<double> z_std_empty(0);
-  EXPECT_NO_THROW(
-      assign(z_std_empty, std::vector<double>{}, "", index_max(-5)));
-  EXPECT_NO_THROW(
-      assign(z_std_empty, std::vector<double>{}, "", index_min_max(1, -1)));
+  // FIX ODD BEHAVIOR
+  EXPECT_NO_THROW(assign(z_std_empty, std::vector<double>{}, "", index_max(-5)));
+  test_throw_ia(z_std_empty, std::vector<double>{}, index_min_max(1, -1));
 }
 
 TEST(ModelIndexing, lvalueMultiMulti) {
@@ -253,8 +252,7 @@
   std::vector<std::vector<double>> rhs_empty(3, std::vector<double>{});
   EXPECT_NO_THROW(
       assign(lhs_empty, rhs_empty, "", index_min(9), index_max(-4)));
-  EXPECT_NO_THROW(
-      assign(lhs_empty, rhs_empty, "", index_min(9), index_min_max(3, -4)));
+  test_throw_ia(lhs_empty, rhs_empty, index_min(9), index_min_max(3, -4));
 }
 
 TEST(ModelIndexing, lvalueMultiMultiEigen) {
@@ -294,8 +292,7 @@
   std::vector<Eigen::VectorXd> rhs_empty(0);
   EXPECT_NO_THROW(
       assign(lhs_empty, rhs_empty, "", index_max(-4), index_min(9)));
-  EXPECT_NO_THROW(
-      assign(lhs_empty, rhs_empty, "", index_min_max(3, -4), index_min(9)));
+  test_throw_ia(lhs_empty, rhs_empty, index_min_max(3, -4), index_min(9));
 }
 
 TEST(ModelIndexing, lvalueUniMulti) {
@@ -705,7 +702,6 @@
   using stan::model::index_min_max;
   using std::vector;
 
-<<<<<<< HEAD
   vector<double> lhs{1, 2, 3, 4, 5};
   vector<double> rhs{6, 7, 8, 9};
 
@@ -715,16 +711,9 @@
   EXPECT_FLOAT_EQ(lhs[2], 7);
   EXPECT_FLOAT_EQ(lhs[3], 6);
   EXPECT_FLOAT_EQ(lhs[4], 5);
-=======
-  vector<double> rhs;
-  rhs.push_back(2);
-  rhs.push_back(5);
-  rhs.push_back(-125);
-
-  vector<double> lhs;
+  lhs = {};
   test_throw_ia(lhs, rhs, index_min_max(1, 0));
   EXPECT_EQ(0, lhs.size());
->>>>>>> dbc40e01
 }
 
 TEST(ModelIndexing, resultSizeIndexingEigen) {
