--- conflicted
+++ resolved
@@ -1,25 +1,20 @@
-#include <stan/math/functions/bessel_first_kind.hpp>
-#include <boost/math/special_functions/fpclassify.hpp>
-#include <gtest/gtest.h>
-
-TEST(MathFunctions, bessel_first_kind) {
-  using stan::math::bessel_first_kind;
-  
-  EXPECT_FLOAT_EQ(-0.39714980986384737228659076845169804197561868528938, 
-                  bessel_first_kind(0,4.0));
-  EXPECT_FLOAT_EQ(-0.33905895852593645892551459720647889697308041819800, 
-                  bessel_first_kind(1,-3.0));
-  EXPECT_FLOAT_EQ(0.33905895852593645892551459720647889697308041819800, 
-                  bessel_first_kind(-1,-3.0));
-}
-
-TEST(MathFunctions, bessel_first_kind_nan) {
-  double nan = std::numeric_limits<double>::quiet_NaN();
-  
-<<<<<<< HEAD
-  EXPECT_PRED1(boost::math::isnan<double>,
-               stan::math::bessel_first_kind(1, nan));
-=======
-  EXPECT_THROW(stan::math::bessel_first_kind(3, nan), std::domain_error);
->>>>>>> f326194c
-}
+#include <stan/math/functions/bessel_first_kind.hpp>
+#include <boost/math/special_functions/fpclassify.hpp>
+#include <gtest/gtest.h>
+
+TEST(MathFunctions, bessel_first_kind) {
+  using stan::math::bessel_first_kind;
+  
+  EXPECT_FLOAT_EQ(-0.39714980986384737228659076845169804197561868528938, 
+                  bessel_first_kind(0,4.0));
+  EXPECT_FLOAT_EQ(-0.33905895852593645892551459720647889697308041819800, 
+                  bessel_first_kind(1,-3.0));
+  EXPECT_FLOAT_EQ(0.33905895852593645892551459720647889697308041819800, 
+                  bessel_first_kind(-1,-3.0));
+}
+
+TEST(MathFunctions, bessel_first_kind_nan) {
+  double nan = std::numeric_limits<double>::quiet_NaN();
+  
+  EXPECT_THROW(stan::math::bessel_first_kind(3, nan), std::domain_error);
+}