--- conflicted
+++ resolved
@@ -16,17 +16,9 @@
                                       rng_t> {
       
     public:
-<<<<<<< HEAD
-      
-      mock_nuts(mock_model &m, rng_t& rng)
-        : base_nuts<mock_model, mock_hamiltonian, mock_integrator, rng_t>
-            (m, rng)
-      { this->name_ = "Mock NUTS"; }
-=======
       mock_nuts(mock_model &m, rng_t& rng)
         : base_nuts<mock_model,mock_hamiltonian,mock_integrator,rng_t>(m, rng)
       { }
->>>>>>> 6796c997
       
     private:
       
@@ -38,20 +30,11 @@
     
     // Mock Hamiltonian
     template <typename M, typename BaseRNG>
-<<<<<<< HEAD
-    class divergent_hamiltonian: public base_hamiltonian<M, ps_point, BaseRNG> {
-      
-    public:
-      
-      divergent_hamiltonian(M& m):
-        base_hamiltonian<M, ps_point, BaseRNG>(m) {};
-=======
     class divergent_hamiltonian
       : public base_hamiltonian<M, ps_point, BaseRNG> {
     public:
       divergent_hamiltonian(M& m)
         : base_hamiltonian<M, ps_point, BaseRNG>(m) {}
->>>>>>> 6796c997
       
       double T(ps_point& z) { return 0; }
       
@@ -91,16 +74,9 @@
       
     public:
       
-<<<<<<< HEAD
-      divergent_nuts(mock_model &m, rng_t& rng):
-        base_nuts<mock_model, divergent_hamiltonian, expl_leapfrog, rng_t>
-          (m, rng)
-      { this->name_ = "Divergent NUTS"; }
-=======
       divergent_nuts(mock_model &m, rng_t& rng)
         : base_nuts<mock_model, divergent_hamiltonian, expl_leapfrog,rng_t>(m, rng)
       { }
->>>>>>> 6796c997
       
     private:
       
@@ -130,12 +106,6 @@
   
   sampler.set_max_depth(-1);
   EXPECT_EQ(old_max_depth, sampler.get_max_depth());
-<<<<<<< HEAD
-  
-  EXPECT_EQ("", sampler.flush_info_buffer());
-  EXPECT_EQ("", sampler.flush_err_buffer());
-=======
->>>>>>> 6796c997
 }
 
 
@@ -152,12 +122,6 @@
   double old_max_delta = 10;
   sampler.set_max_delta(old_max_delta);
   EXPECT_EQ(old_max_delta, sampler.get_max_delta());
-<<<<<<< HEAD
-
-  EXPECT_EQ("", sampler.flush_info_buffer());
-  EXPECT_EQ("", sampler.flush_err_buffer());
-=======
->>>>>>> 6796c997
 }
 
 TEST(McmcBaseNuts, build_tree) {
@@ -208,12 +172,7 @@
   EXPECT_EQ(8 * init_momentum, sampler.z().q(0));
   EXPECT_EQ(init_momentum, sampler.z().p(0));
 
-<<<<<<< HEAD
-  EXPECT_EQ("", sampler.flush_info_buffer());
-  EXPECT_EQ("", sampler.flush_err_buffer());
-=======
   EXPECT_EQ("", output.str());
->>>>>>> 6796c997
 }
 
 TEST(McmcBaseNuts, slice_criterion) {
@@ -268,12 +227,6 @@
   
   EXPECT_EQ(0, n_valid);
   EXPECT_EQ(1, sampler.n_divergent_);
-<<<<<<< HEAD
-  
-  EXPECT_EQ("", sampler.flush_info_buffer());
-  EXPECT_EQ("", sampler.flush_err_buffer());
-=======
 
   EXPECT_EQ("", output.str());
->>>>>>> 6796c997
 }