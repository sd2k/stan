--- conflicted
+++ resolved
@@ -60,61 +60,38 @@
 
   std::stringstream model_output, metric_output;
   stan::interface_callbacks::writer::stream_writer writer(metric_output);
-<<<<<<< HEAD
 
-=======
   std::stringstream error_stream;
   stan::interface_callbacks::writer::stream_writer error_writer(error_stream);
-  
->>>>>>> 671171ec
+
   funnel_model_namespace::funnel_model model(data_var_context, &model_output);
 
   stan::mcmc::unit_e_metric<funnel_model_namespace::funnel_model, rng_t> metric(model);
 
   double epsilon = 1e-6;
 
-<<<<<<< HEAD
-  metric.update_potential_gradient(z, writer);
-  Eigen::VectorXd g1 = metric.dtau_dq(z, writer);
+  metric.update_potential_gradient(z, writer, error_writer);
+  Eigen::VectorXd g1 = metric.dtau_dq(z, writer, error_writer);
 
-=======
-  metric.update(z, writer, error_writer);
-  
-  Eigen::VectorXd g1 = metric.dtau_dq(z);
-  
->>>>>>> 671171ec
   for (int i = 0; i < z.q.size(); ++i) {
     double delta = 0;
 
     z.q(i) += epsilon;
-<<<<<<< HEAD
-    metric.update_potential(z, writer);
-=======
-    metric.update(z, writer, error_writer);
->>>>>>> 671171ec
+    metric.update_potential(z, writer, error_writer);
     delta += metric.tau(z);
 
     z.q(i) -= 2 * epsilon;
-<<<<<<< HEAD
-    metric.update_potential(z, writer);
-=======
-    metric.update(z, writer, error_writer);
->>>>>>> 671171ec
+    metric.update_potential(z, writer, error_writer);
     delta -= metric.tau(z);
 
     z.q(i) += epsilon;
-<<<<<<< HEAD
 
-=======
-    metric.update(z, writer, error_writer);
-    
->>>>>>> 671171ec
     delta /= 2 * epsilon;
 
     EXPECT_NEAR(delta, g1(i), epsilon);
   }
 
-  metric.update_potential_gradient(z, writer);
+  metric.update_potential_gradient(z, writer, error_writer);
   Eigen::VectorXd g2 = metric.dtau_dp(z);
 
   for (int i = 0; i < z.q.size(); ++i) {
@@ -133,34 +110,21 @@
     EXPECT_NEAR(delta, g2(i), epsilon);
   }
 
-  Eigen::VectorXd g3 = metric.dphi_dq(z, writer);
+  Eigen::VectorXd g3 = metric.dphi_dq(z, writer, error_writer);
 
   for (int i = 0; i < z.q.size(); ++i) {
     double delta = 0;
 
     z.q(i) += epsilon;
-<<<<<<< HEAD
-    metric.update_potential(z, writer);
-=======
-    metric.update(z, writer, error_writer);
->>>>>>> 671171ec
+    metric.update_potential(z, writer, error_writer);
     delta += metric.phi(z);
 
     z.q(i) -= 2 * epsilon;
-<<<<<<< HEAD
-    metric.update_potential(z, writer);
-=======
-    metric.update(z, writer, error_writer);
->>>>>>> 671171ec
+    metric.update_potential(z, writer, error_writer);
     delta -= metric.phi(z);
 
     z.q(i) += epsilon;
-<<<<<<< HEAD
 
-=======
-    metric.update(z, writer, error_writer);
-    
->>>>>>> 671171ec
     delta /= 2 * epsilon;
 
     EXPECT_NEAR(delta, g3(i), epsilon);
