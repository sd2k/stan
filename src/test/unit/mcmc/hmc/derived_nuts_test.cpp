#include <gtest/gtest.h>

<<<<<<< HEAD
#include <boost/random/additive_combine.hpp>
#include <stan/interface_callbacks/writer/noop_writer.hpp>

=======
#include <stan/interface_callbacks/writer/noop_writer.hpp>
>>>>>>> 6796c997
#include <stan/mcmc/hmc/hamiltonians/unit_e_point.hpp>
#include <stan/mcmc/hmc/hamiltonians/diag_e_point.hpp>
#include <stan/mcmc/hmc/hamiltonians/dense_e_point.hpp>
#include <stan/mcmc/hmc/nuts/unit_e_nuts.hpp>
#include <stan/mcmc/hmc/nuts/diag_e_nuts.hpp>
#include <stan/mcmc/hmc/nuts/dense_e_nuts.hpp>
#include <test/unit/mcmc/hmc/mock_hmc.hpp>
#include <boost/random/additive_combine.hpp>

typedef boost::ecuyer1988 rng_t;
typedef stan::interface_callbacks::writer::noop_writer writer_t;

TEST(McmcDerivedNuts, compute_criterion_unit_e) {
  
  rng_t base_rng(0);
  
  int model_size = 1;
  
  stan::mcmc::ps_point start(model_size);
  stan::mcmc::unit_e_point finish(model_size);
  Eigen::VectorXd rho(model_size);

  stan::mcmc::mock_model model(model_size);
<<<<<<< HEAD
  
  stan::mcmc::unit_e_nuts<stan::mcmc::mock_model, rng_t>
    sampler(model, base_rng);
=======
  stan::mcmc::unit_e_nuts<stan::mcmc::mock_model, rng_t> sampler(model, base_rng);
>>>>>>> 6796c997
  
  start.q(0) = 1;
  start.p(0) = 1;
  
  finish.q(0) = 2;
  finish.p(0) = 1;
  
  rho = start.p + finish.p;
  
  EXPECT_EQ(true, sampler.compute_criterion(start, finish, rho));
  
  start.q(0) = 1;
  start.p(0) = 1;
  
  finish.q(0) = 2;
  finish.p(0) = -1;
  
  rho = start.p + finish.p;
  
  EXPECT_FALSE(sampler.compute_criterion(start, finish, rho));
  
}

TEST(McmcDerivedNuts, compute_criterion_diag_e) {
  
  rng_t base_rng(0);
  
  int model_size = 1;
  
  stan::mcmc::ps_point start(model_size);
  stan::mcmc::diag_e_point finish(model_size);
  Eigen::VectorXd rho(model_size);
    
  stan::mcmc::mock_model model(model_size);
<<<<<<< HEAD
  
  writer_t writer;
  stan::mcmc::diag_e_nuts<stan::mcmc::mock_model, rng_t>
      sampler(model, base_rng);
=======
  stan::mcmc::diag_e_nuts<stan::mcmc::mock_model, rng_t> sampler(model, base_rng);
>>>>>>> 6796c997
  
  start.q(0) = 1;
  start.p(0) = 1;
  
  finish.q(0) = 2;
  finish.p(0) = 1;
  
  rho = start.p + finish.p;
  
  EXPECT_EQ(true, sampler.compute_criterion(start, finish, rho));
  
  start.q(0) = 1;
  start.p(0) = 1;
  
  finish.q(0) = 2;
  finish.p(0) = -1;
  
  rho = start.p + finish.p;
  
  EXPECT_FALSE(sampler.compute_criterion(start, finish, rho));
}

TEST(McmcDerivedNuts, compute_criterion_dense_e) {
  
  rng_t base_rng(0);
  
  int model_size = 1;
  
  stan::mcmc::ps_point start(model_size);
  stan::mcmc::dense_e_point finish(model_size);
  Eigen::VectorXd rho(model_size);

  stan::mcmc::mock_model model(model_size);
<<<<<<< HEAD
  
  writer_t writer;
  stan::mcmc::dense_e_nuts<stan::mcmc::mock_model, rng_t>
    sampler(model, base_rng);
=======
  stan::mcmc::dense_e_nuts<stan::mcmc::mock_model, rng_t> sampler(model, base_rng);
>>>>>>> 6796c997
  
  start.q(0) = 1;
  start.p(0) = 1;
  
  finish.q(0) = 2;
  finish.p(0) = 1;
  
  rho = start.p + finish.p;
  
  EXPECT_EQ(true, sampler.compute_criterion(start, finish, rho));
  
  start.q(0) = 1;
  start.p(0) = 1;
  
  finish.q(0) = 2;
  finish.p(0) = -1;
  
  rho = start.p + finish.p;
  
  EXPECT_FALSE(sampler.compute_criterion(start, finish, rho));
  
}
<|MERGE_RESOLUTION|>--- conflicted
+++ resolved
@@ -1,12 +1,6 @@
 #include <gtest/gtest.h>
 
-<<<<<<< HEAD
-#include <boost/random/additive_combine.hpp>
 #include <stan/interface_callbacks/writer/noop_writer.hpp>
-
-=======
-#include <stan/interface_callbacks/writer/noop_writer.hpp>
->>>>>>> 6796c997
 #include <stan/mcmc/hmc/hamiltonians/unit_e_point.hpp>
 #include <stan/mcmc/hmc/hamiltonians/diag_e_point.hpp>
 #include <stan/mcmc/hmc/hamiltonians/dense_e_point.hpp>
@@ -30,13 +24,7 @@
   Eigen::VectorXd rho(model_size);
 
   stan::mcmc::mock_model model(model_size);
-<<<<<<< HEAD
-  
-  stan::mcmc::unit_e_nuts<stan::mcmc::mock_model, rng_t>
-    sampler(model, base_rng);
-=======
   stan::mcmc::unit_e_nuts<stan::mcmc::mock_model, rng_t> sampler(model, base_rng);
->>>>>>> 6796c997
   
   start.q(0) = 1;
   start.p(0) = 1;
@@ -71,14 +59,7 @@
   Eigen::VectorXd rho(model_size);
     
   stan::mcmc::mock_model model(model_size);
-<<<<<<< HEAD
-  
-  writer_t writer;
-  stan::mcmc::diag_e_nuts<stan::mcmc::mock_model, rng_t>
-      sampler(model, base_rng);
-=======
   stan::mcmc::diag_e_nuts<stan::mcmc::mock_model, rng_t> sampler(model, base_rng);
->>>>>>> 6796c997
   
   start.q(0) = 1;
   start.p(0) = 1;
@@ -112,14 +93,7 @@
   Eigen::VectorXd rho(model_size);
 
   stan::mcmc::mock_model model(model_size);
-<<<<<<< HEAD
-  
-  writer_t writer;
-  stan::mcmc::dense_e_nuts<stan::mcmc::mock_model, rng_t>
-    sampler(model, base_rng);
-=======
   stan::mcmc::dense_e_nuts<stan::mcmc::mock_model, rng_t> sampler(model, base_rng);
->>>>>>> 6796c997
   
   start.q(0) = 1;
   start.p(0) = 1;
