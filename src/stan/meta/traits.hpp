#ifndef STAN__META__TRAITS_HPP
#define STAN__META__TRAITS_HPP


#include <vector>
#include <boost/type_traits.hpp>
#include <boost/type_traits/is_arithmetic.hpp> 
#include <boost/math/tools/promotion.hpp>

#include <stan/agrad/fwd/fvar.hpp>
#include <stan/agrad/rev/var.hpp>

#include <stan/math/matrix/Eigen.hpp>
#include <stan/math/matrix/meta/value_type.hpp>
#include <stan/math/meta/value_type.hpp>

namespace stan {

  struct error_index {
    enum { value = 
#ifdef ERROR_INDEX
ERROR_INDEX
#else
1
#endif
    };
  };

  /**
   * Metaprogramming struct to detect whether a given type is constant
   * in the mathematical sense (not the C++ <code>const</code>
   * sense). If the parameter type is constant, <code>value</code>
   * will be equal to <code>true</code>.
   *
   * The baseline implementation in this abstract base class is to
   * classify a type <code>T</code> as constant if it can be converted
   * (i.e., assigned) to a <code>double</code>.  This baseline should
   * be overridden for any type that should be treated as a variable.
   *
   * @tparam T Type being tested.
   */
  template <typename T>
  struct is_constant {
    /**
     * A boolean constant with equal to <code>true</code> if the
     * type parameter <code>T</code> is a mathematical constant.
     */
    enum { value = boost::is_convertible<T,double>::value };
  };


  /**
   * Metaprogram to determine if a type has a base scalar
   * type that can be assigned to type double.
   */
  template <typename T>
  struct is_constant_struct {
    enum { value = is_constant<T>::value };
  };


  template <typename T>
  struct is_constant_struct<std::vector<T> > {
    enum { value = is_constant_struct<T>::value };
  };

  template <typename T, int R, int C>
  struct is_constant_struct<Eigen::Matrix<T,R,C> > {
    enum { value = is_constant_struct<T>::value };
  };

  template <typename T>
  struct is_constant_struct<Eigen::Block<T> > {
    enum { value = is_constant_struct<T>::value };
  };

  template <typename T1, 
            typename T2 = double, 
            typename T3 = double, 
            typename T4 = double, 
            typename T5 = double, 
            typename T6 = double>
  struct contains_nonconstant_struct {
    enum {
      value = !is_constant_struct<T1>::value
      || !is_constant_struct<T2>::value
      || !is_constant_struct<T3>::value
      || !is_constant_struct<T4>::value
      || !is_constant_struct<T5>::value
      || !is_constant_struct<T6>::value
    };
  };


  // FIXME: use boost::type_traits::remove_all_extents to extend to array/ptr types

  template <typename T>
  struct is_vector {
    enum { value = 0 };
    typedef T type;
  };
  template <typename T>
  struct is_vector<const T> {
    enum { value = is_vector<T>::value };
    typedef T type;
  };
  template <typename T>
  struct is_vector<std::vector<T> > {
    enum { value = 1 };
    typedef T type;
  };
  
  template <typename T>
  struct is_vector<Eigen::Matrix<T,Eigen::Dynamic,1> > {
    enum { value = 1 };
    typedef T type;
  };
  template <typename T>
  struct is_vector<Eigen::Matrix<T,1,Eigen::Dynamic> > {
    enum { value = 1 };
    typedef T type;
  };
  template <typename T>
  struct is_vector<Eigen::Block<T> > {
    enum { value = 1 };
    typedef T type;
  };

  template <typename T1, 
            typename T2 = double, 
            typename T3 = double, 
            typename T4 = double, 
            typename T5 = double, 
            typename T6 = double>
  struct contains_vector {
    enum {
      value = is_vector<T1>::value
      || is_vector<T2>::value
      || is_vector<T3>::value
      || is_vector<T4>::value
      || is_vector<T5>::value
      || is_vector<T6>::value
    };
  };

  namespace {
    template <bool is_vec, typename T>
    struct scalar_type_helper {
      typedef T type;
    };
    
    template <typename T> 
    struct scalar_type_helper<true, T> {
      typedef typename 
      scalar_type_helper<is_vector<typename stan::math::value_type<T>::type>::value, 
                         typename stan::math::value_type<T>::type>::type 
      type;
    };
  }
  /**
   * Metaprogram structure to determine the base scalar type
   * of a template argument.
   *
   * <p>This base class should be specialized for structured types.
   *
   * @tparam T Type of object.
   */
  template <typename T>
  struct scalar_type {
    typedef typename scalar_type_helper<is_vector<T>::value, T>::type type;
  };

  template <typename T>
  inline T get(const T& x, size_t n) {
    return x;
  }
  template <typename T>
  inline T get(const std::vector<T>& x, size_t n) {
    return x[n];
  }
  template <typename T, int R, int C>
  inline T get(const Eigen::Matrix<T,R,C>& m, size_t n) {
    return m(static_cast<int>(n));
  }

  

  // length() should only be applied to primitive or std vector or Eigen vector
  template <typename T>
  size_t length(const T& /*x*/) {
    return 1U;
  }
  template <typename T>
  size_t length(const std::vector<T>& x) {
    return x.size();
  }
  template <typename T, int R, int C>
  size_t length(const Eigen::Matrix<T,R,C>& m) {
    return m.size();
  }

  template<typename T, bool is_vec>
  struct size_of_helper {
    static size_t size_of(const T& /*x*/) {
      return 1U;
    }
  };

  template<typename T>
  struct size_of_helper<T, true> {
    static size_t size_of(const T& x) {
      return x.size();
    }
  };

  template <typename T>
  size_t size_of(const T& x) {
    return size_of_helper<T, is_vector<T>::value>::size_of(x);
  }

  template <typename T1, typename T2>
  size_t max_size(const T1& x1, const T2& x2) {
    size_t result = length(x1);
    result = result > length(x2) ? result : length(x2);
    return result;
  }

  template <typename T1, typename T2, typename T3>
  size_t max_size(const T1& x1, const T2& x2, const T3& x3) {
    size_t result = length(x1);
    result = result > length(x2) ? result : length(x2);
    result = result > length(x3) ? result : length(x3);
    return result;
  }

  template <typename T1, typename T2, typename T3, typename T4>
  size_t max_size(const T1& x1, const T2& x2, const T3& x3, const T4& x4) {
    size_t result = length(x1);
    result = result > length(x2) ? result : length(x2);
    result = result > length(x3) ? result : length(x3);
    result = result > length(x4) ? result : length(x4);
    return result;
  }

  // ****************** additions for new VV *************************
  template <typename T>
  struct scalar_type<Eigen::Matrix<T,Eigen::Dynamic,Eigen::Dynamic> > {
    typedef typename scalar_type<T>::type type;
  };

  template <typename T>
  struct scalar_type<T*> {
    typedef typename scalar_type<T>::type type;
  };


  // handles scalar, eigen vec, eigen row vec, std vec
  template <typename T>
  struct is_vector_like {
    enum { value = stan::is_vector<T>::value };  
  };
  template <typename T>
  struct is_vector_like<T*> {
    enum { value = true };
  };
  // handles const
  template <typename T>
  struct is_vector_like<const T> {
    enum { value = stan::is_vector_like<T>::value };  
  };
  // handles eigen matrix
  template <typename T>
  struct is_vector_like<Eigen::Matrix<T,Eigen::Dynamic,Eigen::Dynamic> > {
    enum { value = true };
  };


  /**
   *  VectorView is a template metaprogram that takes its argument and
   *  allows it to be used like a vector. There are three template parameters
   *  - T: Type of the thing to be wrapped. For example, double, var, vector<double>, etc.
   *  - is_array: Boolean variable indicating whether the underlying type is an array.
   *  - throw_if_accessed: Boolean variable indicating whether this instance should
   *       not be used and should throw if operator[] is used.
   *
   *  For a scalar value, it broadcasts the single value when using
   *  operator[].
   *
   *  For a vector, operator[] looks into the value passed in.
   *  Note: this is not safe. It is possible to read past the size of
   *  an array.
   *
   *  Uses: 
   *    Read arguments to prob functions as vectors, even if scalars, so
   *    they can be read by common code (and scalars automatically
   *    broadcast up to behave like vectors) : VectorView of immutable
   *    const array of double* (no allocation)
   *
   *    Build up derivatives into common storage : VectorView of
   *    mutable shared array (no allocation because allocated on
   *    auto-diff arena memory)
   */
  template <typename T,
            bool is_array = stan::is_vector_like<T>::value,
            bool throw_if_accessed = false>
  class VectorView {
  public: 
    typedef typename scalar_type<T>::type scalar_t;

    VectorView(scalar_t& c) : x_(&c) { }

    VectorView(std::vector<scalar_t>& v) : x_(&v[0]) { }

    template <int R, int C>
    VectorView(Eigen::Matrix<scalar_t,R,C>& m) : x_(&m(0)) { }

    VectorView(scalar_t* x) : x_(x) { }

    scalar_t& operator[](int i) {
      if (throw_if_accessed) 
        throw std::out_of_range("VectorView: this cannot be accessed");
      if (is_array) 
        return x_[i];
      else 
        return x_[0];
    }
  private:
    scalar_t* x_;
  };


  /**
   *
   *  VectorView that has const correctness.
   */
  template <typename T, bool is_array, bool throw_if_accessed>
  class VectorView<const T, is_array, throw_if_accessed> {
  public:
    typedef typename scalar_type<T>::type scalar_t;

    VectorView(const scalar_t& c) : x_(&c) { }

    VectorView(const scalar_t* x) : x_(x) { }

    VectorView(const std::vector<scalar_t>& v) : x_(&v[0]) { }

    template <int R, int C>
    VectorView(const Eigen::Matrix<scalar_t,R,C>& m) : x_(&m(0)) { }

    const scalar_t& operator[](int i) const {
      if (throw_if_accessed) 
        throw std::out_of_range("VectorView: this cannot be accessed");
      if (is_array)
        return x_[i];
      else 
        return x_[0];
    }
  private:
    const scalar_t* x_;
  };

  // simplify to hold value in common case where it's more efficient
  template <>
  class VectorView<const double, false, false> {
  public:
    VectorView(double x) : x_(x) { }
    double operator[](int /* i */)  const {
      return x_;
    }
  private:
    const double x_;
  };


  /**
   *
   *  VectorBuilder allocates type T1 values to be used as
   *  intermediate values. There are 2 template parameters:
   *  - used: boolean variable indicating whether this instance
   *      is used. If this is false, there is no storage allocated
   *      and operator[] throws.
   *  - is_vec: boolean variable indicating whether this instance
   *      should allocate a vector, if it is used. If this is false,
   *      the instance will only allocate a single double value.
   *      If this is true, it will allocate the number requested. 
   *      Note that this is calculated based on template parameters
   *      T2 through T7.
   *
   *  These values are mutable.
   */

  template<typename T1, bool used, bool is_vec>
  class VectorBuilderHelper {
  public:
    VectorBuilderHelper(size_t /* n */) { }
    T1& operator[](size_t /* i */) {
      throw std::logic_error("used is false. this should never be called");
    }
  };

  template<typename T1>
  class VectorBuilderHelper<T1,true,false> {
  private:
    T1 x_;
  public:
    VectorBuilderHelper(size_t /* n */) : x_(0.0) { }
    T1& operator[](size_t /* i */) {
      return x_;
    }
  };

  template<typename T1>
  class VectorBuilderHelper<T1,true,true> {
  private:
    std::vector<T1> x_;
  public:
    VectorBuilderHelper(size_t n) : x_(n) { }
    T1& operator[](size_t i) {
      return x_[i];
    }
  };

  template<bool used, typename T1, typename T2, typename T3=double, 
           typename T4=double, typename T5=double, typename T6=double,
           typename T7=double>
  class VectorBuilder {
  public:
    VectorBuilderHelper<T1,used,
                        contains_vector<T2,T3,T4,T5,T6,T7>::value> a;
    VectorBuilder(size_t n) : a(n) { }
    T1& operator[](size_t i) {
      return a[i];
    }
  };

  /**
   * Metaprogram to calculate the base scalar return type resulting
   * from promoting all the scalar types of the template parameters.
   */
    template <typename T1, 
              typename T2 = double, 
              typename T3 = double, 
              typename T4 = double, 
              typename T5 = double, 
              typename T6 = double>
    struct return_type {
      typedef typename 
      boost::math::tools::promote_args<typename scalar_type<T1>::type,
                                       typename scalar_type<T2>::type,
                                       typename scalar_type<T3>::type,
                                       typename scalar_type<T4>::type,
                                       typename scalar_type<T5>::type,
                                       typename scalar_type<T6>::type>::type
      type;
    };


  template <typename T>
  struct is_fvar {
    enum { value = false };
  };
  template <typename T>
  struct is_fvar<stan::agrad::fvar<T> > {
    enum { value = true };
  };

  template <typename T>
  struct is_var {
    enum { value = false };
  };
  template <>
  struct is_var<stan::agrad::var> {
    enum { value = true };
  };

  template <typename T>
  struct partials_type {
    typedef T type;
  };
  template <typename T>
  struct partials_type<stan::agrad::fvar<T> > {
    typedef T type;
  };
  template <>
  struct partials_type<stan::agrad::var> {
    typedef double type;
  };

  // FIXME:  pull out scalar types

  /**
   * Metaprogram to calculate the base scalar return type resulting
   * from promoting all the scalar types of the template parameters.
   */
    template <typename T1, 
              typename T2 = double, 
              typename T3 = double, 
              typename T4 = double, 
              typename T5 = double, 
              typename T6 = double>
    struct contains_fvar {
      enum {
        value = is_fvar<typename scalar_type<T1>::type>::value
        || is_fvar<typename scalar_type<T2>::type>::value
        || is_fvar<typename scalar_type<T3>::type>::value
        || is_fvar<typename scalar_type<T4>::type>::value
        || is_fvar<typename scalar_type<T5>::type>::value
        || is_fvar<typename scalar_type<T6>::type>::value
      };
    };

    template <typename T1, 
              typename T2 = double, 
              typename T3 = double, 
              typename T4 = double, 
              typename T5 = double, 
              typename T6 = double>
<<<<<<< HEAD
    struct partials_return_type {
      typedef typename 
      boost::math::tools::promote_args<typename partials_type<typename scalar_type<T1>::type>::type,
                                       typename partials_type<typename scalar_type<T2>::type>::type,
                                       typename partials_type<typename scalar_type<T3>::type>::type,
                                       typename partials_type<typename scalar_type<T4>::type>::type,
                                       typename partials_type<typename scalar_type<T5>::type>::type,
                                       typename partials_type<typename scalar_type<T6>::type>::type>::type
      type;
=======
    struct is_var_or_arithmetic {
      enum {
        value 
        = (is_var<typename scalar_type<T1>::type>::value 
           || boost::is_arithmetic<typename scalar_type<T1>::type>::value)
        && (is_var<typename scalar_type<T2>::type>::value 
            || boost::is_arithmetic<typename scalar_type<T2>::type>::value)
        && (is_var<typename scalar_type<T3>::type>::value 
            || boost::is_arithmetic<typename scalar_type<T3>::type>::value)
        && (is_var<typename scalar_type<T4>::type>::value
            || boost::is_arithmetic<typename scalar_type<T4>::type>::value)
        && (is_var<typename scalar_type<T5>::type>::value 
            || boost::is_arithmetic<typename scalar_type<T5>::type>::value)
        && (is_var<typename scalar_type<T6>::type>::value
            || boost::is_arithmetic<typename scalar_type<T6>::type>::value)
      };
>>>>>>> 77a0cc4d
    };
  namespace {
    template <bool is_vec, typename T, typename T_container>
    struct scalar_type_helper_pre {
      typedef T_container type;
    };
    
    template <typename T, typename T_container> 
    struct scalar_type_helper_pre<true, T, T_container> {
      typedef typename 
      scalar_type_helper_pre<is_vector<typename stan::math::value_type<T>::type>::value, 
                             typename stan::math::value_type<T>::type, 
                             typename stan::math::value_type<T_container>::type>::type 
      type;
    };
  }
  
  /**
    * Metaprogram structure to determine the type of first container of
    * the base scalar type of a template argument.
    *
    * @tparam T Type of object.
  */
  template <typename T>
  struct scalar_type_pre {
    typedef typename 
    scalar_type_helper_pre<is_vector<typename stan::math::value_type<T>::type>::value,
                           typename stan::math::value_type<T>::type, T>::type 
    type;
  };


  template <typename T,
            bool is_array 
              = stan::is_vector_like<typename stan::math::value_type<T>::type>::value,
            bool throw_if_accessed = false>
  class VectorViewMvt {
  public: 
    typedef typename scalar_type_pre<T>::type matrix_t;

    VectorViewMvt(matrix_t& m) : x_(&m) { }

    VectorViewMvt(std::vector<matrix_t>& vm) : x_(&vm[0]) { }

    matrix_t& operator[](int i) {
      if (throw_if_accessed) 
        throw std::out_of_range("VectorViewMvt: this cannot be accessed");
      if (is_array) 
        return x_[i];
      else 
        return x_[0];
    }
  private:
    matrix_t* x_;
  };

  /**
   *
   *  VectorViewMvt that has const correctness.
   */
  template <typename T, bool is_array, bool throw_if_accessed>
  class VectorViewMvt<const T, is_array, throw_if_accessed> {
  public: 
    typedef typename scalar_type_pre<T>::type matrix_t;

    VectorViewMvt(const matrix_t& m) : x_(&m) { }

    VectorViewMvt(const std::vector<matrix_t>& vm) : x_(&vm[0]) { }

    const matrix_t& operator[](int i) const {
      if (throw_if_accessed) 
        throw std::out_of_range("VectorViewMvt: this cannot be accessed");
      if (is_array) 
        return x_[i];
      else 
        return x_[0];
    }
  private:
    const matrix_t* x_;
  };

  // length_mvt() should only be applied to std vector or Eigen matrix
  template <typename T>
  size_t length_mvt(const T& ) {
    throw std::out_of_range("length_mvt passed to an unrecognized type.");
    return 1U;
  }
  template <typename T, int R, int C>
  size_t length_mvt(const Eigen::Matrix<T,R,C>& ) {
    return 1U;
  }
  template <typename T, int R, int C>
  size_t length_mvt(const std::vector<Eigen::Matrix<T,R,C> >& x) {
    return x.size();
  }

  template <typename T1, typename T2>
  size_t max_size_mvt(const T1& x1, const T2& x2) {
    size_t result = length_mvt(x1);
    result = result > length_mvt(x2) ? result : length_mvt(x2);
    return result;
  }

  template <typename T1, typename T2, typename T3>
  size_t max_size_mvt(const T1& x1, const T2& x2, const T3& x3) {
    size_t result = length_mvt(x1);
    result = result > length_mvt(x2) ? result : length_mvt(x2);
    result = result > length_mvt(x3) ? result : length_mvt(x3);
    return result;
  }

  template <typename T1, typename T2, typename T3, typename T4>
  size_t max_size_mvt(const T1& x1, const T2& x2, const T3& x3, const T4& x4) {
    size_t result = length_mvt(x1);
    result = result > length_mvt(x2) ? result : length_mvt(x2);
    result = result > length_mvt(x3) ? result : length_mvt(x3);
    result = result > length_mvt(x4) ? result : length_mvt(x4);
    return result;
  }

}
#endif
<|MERGE_RESOLUTION|>--- conflicted
+++ resolved
@@ -515,7 +515,6 @@
               typename T4 = double, 
               typename T5 = double, 
               typename T6 = double>
-<<<<<<< HEAD
     struct partials_return_type {
       typedef typename 
       boost::math::tools::promote_args<typename partials_type<typename scalar_type<T1>::type>::type,
@@ -523,9 +522,18 @@
                                        typename partials_type<typename scalar_type<T3>::type>::type,
                                        typename partials_type<typename scalar_type<T4>::type>::type,
                                        typename partials_type<typename scalar_type<T5>::type>::type,
-                                       typename partials_type<typename scalar_type<T6>::type>::type>::type
+                                       typename partials_type<typename scalar_type<T6>::type>::type>
+      ::type
       type;
-=======
+    };
+
+
+    template <typename T1, 
+              typename T2 = double, 
+              typename T3 = double, 
+              typename T4 = double, 
+              typename T5 = double, 
+              typename T6 = double>
     struct is_var_or_arithmetic {
       enum {
         value 
@@ -542,7 +550,6 @@
         && (is_var<typename scalar_type<T6>::type>::value
             || boost::is_arithmetic<typename scalar_type<T6>::type>::value)
       };
->>>>>>> 77a0cc4d
     };
   namespace {
     template <bool is_vec, typename T, typename T_container>
