#ifndef STAN_MODEL_INDEXING_RVALUE_HPP
#define STAN_MODEL_INDEXING_RVALUE_HPP

#include <stan/math/prim.hpp>
#include <stan/math/rev.hpp>
#include <stan/model/indexing/index.hpp>
#include <stan/model/indexing/index_list.hpp>
#include <stan/model/indexing/rvalue_at.hpp>
#include <stan/model/indexing/rvalue_index_size.hpp>
#include <type_traits>
#include <vector>

namespace stan {

namespace model {

/**
 * Indexing Notes:
 * The different index types:
 * index_uni - A single cell.
 * index_multi - Access multiple cells.
 * index_omni - A no-op for all indices along a dimension.
 * index_min - index from min:N
 * index_max - index from 1:max
 * index_min_max - index from min:max
 * nil_index_list - no-op
 * The order of the overloads are
 * vector / row_vector:
 *  - all index overloads
 * matrix:
 *  - all row index overloads
 *    - Return a subset of rows.
 *  - column/row overloads
 *    - overload on both the row and column indices.
 *  - column overloads
 *    - These take a subset of columns and then call the row slice rvalue
 *       over the column subset.
 * Std vector:
 *  - single element and elementwise overloads
 *  - General overload for nested std vectors.
 */

/**
 * Return the result of indexing a specified value with
 * a nil index list, which just returns the value.
 *
 * Types:  T[] : T
 *
 * @tparam T Scalar type.
 * @param[in] x Value to index.
 * @return Input value.
 */
template <typename T>
inline T rvalue(T&& x, const nil_index_list& /*idx*/, const char* /*name*/ = "",
                int /*depth*/ = 0) {
  return std::forward<T>(x);
}

/**
 * Return the result of indexing a type without taking a subset. Mostly used as
 * an intermediary rvalue function when doing multiple subsets.
 *
 * Types:  plain_type[omni] : plain_type
 *
 * @tparam T A type that is a plain object.
 * @param[in] x an object.
 * @param[in] idxs Index consisting of one omni-index.
 * @param[in] name String form of expression being evaluated.
 * @param[in] depth Depth of indexing dimension.
 * @return Result of indexing matrix.
 */
template <typename T, require_plain_type_t<T>* = nullptr,
          require_plain_type_t<value_type_t<T>>* = nullptr>
inline T rvalue(T&& x, const cons_index_list<index_omni, nil_index_list>& idxs,
                const char* name = "ANON", int depth = 0) {
  return std::forward<T>(x);
}

/**
 * Return the result of indexing an eigen expression type without
 * taking a subset.
 *
 * Types:  expr[omni] : plain_type
 *
 * @tparam T A type that is an expression.
 * @param[in] x an eigen expression.
 * @param[in] idxs Index consisting of one omni-index.
 * @param[in] name String form of expression being evaluated.
 * @param[in] depth Depth of indexing dimension.
 * @return Result of evaluating the expression.
 */
template <typename T, require_not_plain_type_t<T>* = nullptr>
inline auto rvalue(T&& x,
                   const cons_index_list<index_omni, nil_index_list>& idxs,
                   const char* name = "ANON", int depth = 0) {
  return x;
}

/**
 * Return the result of indexing a type without taking a subset
 *
 * Types:  type[omni, omni] : type
 *
 * @tparam T Any type.
 * @param[in] x an object.
 * @param[in] idxs Index consisting of two omni-indices.
 * @param[in] name String form of expression being evaluated.
 * @param[in] depth Depth of indexing dimension.
 * @return Result of indexing matrix.
 */
template <typename T>
inline T rvalue(
    T&& x,
    const cons_index_list<index_omni,
                          cons_index_list<index_omni, nil_index_list>>& idxs,
    const char* name = "ANON", int depth = 0) {
  return std::forward<T>(x);
}

/**
 * Return a single element of an Eigen Vector.
 *
 * Types:  vector[uni] : scaler
 *
 * @tparam Vec An eigen vector
 * @param[in] v Vector being indexed.
 * @param[in] idxs One single index.
 * @param[in] name String form of expression being evaluated.
 * @param[in] depth Depth of indexing dimension.
 * @return Result of indexing vector.
 */
template <typename Vec, require_vector_t<Vec>* = nullptr,
          require_not_std_vector_t<Vec>* = nullptr>
inline auto rvalue(Vec&& v,
                   const cons_index_list<index_uni, nil_index_list>& idxs,
                   const char* name = "ANON", int depth = 0) {
  using stan::math::to_ref;
  math::check_range("vector[uni] indexing", name, v.size(), idxs.head_.n_);
  return v.coeff(idxs.head_.n_ - 1);
}

/**
 * Return a non-contiguous subset of elements in a vector.
 *
 * Types:  vector[multi] = vector
 *
 * @tparam Vec Eigen type with either dynamic rows or columns, but not both.
 * @param[in] v Eigen vector type.
 * @param[in] idxs Sequence of integers.
 * @param[in] name Name of variable (default "ANON").
 * @param[in] depth Indexing depth (default 0).
 * @throw std::out_of_range If any of the indices are out of bounds.
 * @throw std::invalid_argument If the value size isn't the same as
 * the indexed size.
 */
template <typename Vec, require_eigen_vector_t<Vec>* = nullptr>
inline plain_type_t<Vec> rvalue(
    Vec&& v, const cons_index_list<index_multi, nil_index_list>& idxs,
    const char* name = "ANON", int depth = 0) {
  const auto v_size = v.size();
  const auto& v_ref = stan::math::to_ref(v);
  plain_type_t<Vec> ret_v(idxs.head_.ns_.size());
  for (int i = 0; i < idxs.head_.ns_.size(); ++i) {
    math::check_range("vector[multi] indexing", name, v_ref.size(),
                      idxs.head_.ns_[i]);
    ret_v.coeffRef(i) = v_ref.coeff(idxs.head_.ns_[i] - 1);
  }
  return ret_v;
}

/**
 * Return a range of an Eigen vector
 *
 * Types:  vector[min_max] = vector
 *
 * @tparam Vec An eigen vector
 * @param[in] v Vector being indexed.
 * @param[in] idxs One single index.
 * @param[in] name String form of expression being evaluated.
 * @param[in] depth Depth of indexing dimension.
 * @return Result of indexing vector.
 */
template <typename Vec, require_vector_t<Vec>* = nullptr,
          require_not_std_vector_t<Vec>* = nullptr>
inline auto rvalue(Vec&& v,
                   const cons_index_list<index_min_max, nil_index_list>& idxs,
                   const char* name = "ANON", int depth = 0) {
  math::check_range("vector[min_max] min indexing", name, v.size(),
                    idxs.head_.min_);
  math::check_range("vector[min_max] max indexing", name, v.size(),
                    idxs.head_.max_);
  if (idxs.head_.is_ascending()) {
    const auto slice_start = idxs.head_.min_ - 1;
    const auto slice_size = idxs.head_.max_ - slice_start;
    return v.segment(slice_start, slice_size).eval();
  } else {
    const auto slice_start = idxs.head_.max_ - 1;
    const auto slice_size = idxs.head_.min_ - slice_start;
    return v.segment(slice_start, slice_size).reverse().eval();
  }
}

/**
 * Return a tail slice of a vector
 *
 * Types:  vector[min:N] = vector
 *
 * @tparam Vec Eigen type with either dynamic rows or columns, but not both.
 * @param[in] x vector
 * @param[in] idxs An index.
 * @param[in] name Name of variable (default "ANON").
 * @param[in] depth Indexing depth (default 0).
 * @throw std::out_of_range If any of the indices are out of bounds.
 */
template <typename Vec, require_vector_t<Vec>* = nullptr,
          require_not_std_vector_t<Vec>* = nullptr>
inline auto rvalue(Vec&& x,
                   const cons_index_list<index_min, nil_index_list>& idxs,
                   const char* name = "ANON", int depth = 0) {
  stan::math::check_range("vector[min] indexing", name, x.size(),
                          idxs.head_.min_);
  return x.tail(x.size() - idxs.head_.min_ + 1);
}

/**
 * Return a head slice of a vector
 *
 * Types:  vector[1:max] <- vector
 *
 * @tparam Vec Eigen type with either dynamic rows or columns, but not both.
 * @param[in] x Eigen vector type.
 * @param[in] idxs An index.
 * @param[in] name Name of variable (default "ANON").
 * @param[in] depth Indexing depth (default 0).
 * @throw std::out_of_range If any of the indices are out of bounds.
 */
<<<<<<< HEAD
template <typename Vec, require_vector_t<Vec>* = nullptr,
          require_not_std_vector_t<Vec>* = nullptr>
=======
template <typename Vec, require_eigen_vector_t<Vec>* = nullptr>
>>>>>>> c20b8539
inline auto rvalue(Vec&& x,
                   const cons_index_list<index_max, nil_index_list>& idxs,
                   const char* name = "ANON", int depth = 0) {
  stan::math::check_range("vector[max] indexing", name, x.size(),
                          idxs.head_.max_);
  return x.head(idxs.head_.max_);
}

/**
 * Return the result of indexing the Eigen matrix with a
 * sequence consisting of one single index, returning a row vector.
 *
 * Types:  matrix[uni] : row vector
 *
 * @tparam Mat An eigen matrix
 * @param[in] x Eigen matrix.
 * @param[in] idxs Index consisting of one uni-index.
 * @param[in] name String form of expression being evaluated.
 * @param[in] depth Depth of indexing dimension.
 * @return Result of indexing matrix.
 */
<<<<<<< HEAD
template <typename Mat, require_dense_dynamic_t<Mat>* = nullptr>
inline auto rvalue(Mat&& x,
=======
template <typename EigMat, require_eigen_dense_dynamic_t<EigMat>* = nullptr>
inline auto rvalue(EigMat&& x,
>>>>>>> c20b8539
                   const cons_index_list<index_uni, nil_index_list>& idxs,
                   const char* name = "ANON", int depth = 0) {
  math::check_range("matrix[uni] indexing", name, x.rows(), idxs.head_.n_);
  return x.row(idxs.head_.n_ - 1);
}

/**
 * Return the specified Eigen matrix at the specified multi index.
 *
 * Types:  matrix[multi] = matrix
 *
 * @tparam EigMat Eigen type with dynamic rows and columns.
 * @param[in] x Eigen type
 * @param[in] idxs An indexing from the start of the container up to
 * the specified maximum index (inclusive).
 * @param[in] name Name of variable (default "ANON").
 * @param[in] depth Indexing depth (default 0).
 * @throw std::out_of_range If any of the indices are out of bounds.
 */
template <typename EigMat, require_eigen_dense_dynamic_t<EigMat>* = nullptr>
inline plain_type_t<EigMat> rvalue(
    EigMat&& x, const cons_index_list<index_multi, nil_index_list>& idxs,
    const char* name = "ANON", int depth = 0) {
  const auto& x_ref = stan::math::to_ref(x);
  plain_type_t<EigMat> x_ret(idxs.head_.ns_.size(), x.cols());
  for (int i = 0; i < idxs.head_.ns_.size(); ++i) {
    const int n = idxs.head_.ns_[i];
    math::check_range("matrix[multi] row indexing", name, x_ref.rows(), n);
    x_ret.row(i) = x_ref.row(n - 1);
  }
  return x_ret;
}

/**
 * Return the result of indexing the Eigen matrix with a min index
 * returning back a block of rows min:N and all cols
 *
 * Types:  matrix[min:N] = matrix
 *
 * @tparam Mat An eigen matrix
 * @param[in] x Eigen matrix.
 * @param[in] idxs Index consisting of one uni-index.
 * @param[in] name String form of expression being evaluated.
 * @param[in] depth Depth of indexing dimension.
 * @return Result of indexing matrix.
 */
<<<<<<< HEAD
template <typename Mat, require_dense_dynamic_t<Mat>* = nullptr>
inline auto rvalue(Mat&& x,
=======
template <typename EigMat, require_eigen_dense_dynamic_t<EigMat>* = nullptr>
inline auto rvalue(EigMat&& x,
>>>>>>> c20b8539
                   const cons_index_list<index_min, nil_index_list>& idxs,
                   const char* name = "ANON", int depth = 0) {
  const auto row_size = x.rows() - (idxs.head_.min_ - 1);
  math::check_range("matrix[min] row indexing", name, x.rows(),
                    idxs.head_.min_);
  return x.bottomRows(row_size);
}

/**
 * Return the 1:max rows of an Eigen matrix.
 *
 * Types:  matrix[:max] = matrix
 *
 * @tparam Mat Eigen type with dynamic rows and columns.
 * @param[in] x Eigen type
 * @param[in] idxs An indexing from the start of the container up to
 * the specified maximum index (inclusive).
 * @param[in] name Name of variable (default "ANON").
 * @param[in] depth Indexing depth (default 0).
 * @throw std::out_of_range If any of the indices are out of bounds.
 */
<<<<<<< HEAD
template <typename Mat, require_dense_dynamic_t<Mat>* = nullptr>
inline auto rvalue(Mat&& x,
=======
template <typename EigMat, require_eigen_dense_dynamic_t<EigMat>* = nullptr>
inline auto rvalue(EigMat&& x,
>>>>>>> c20b8539
                   const cons_index_list<index_max, nil_index_list>& idxs,
                   const char* name = "ANON", int depth = 0) {
  math::check_range("matrix[max] row indexing", name, x.rows(),
                    idxs.head_.max_);
  return x.topRows(idxs.head_.max_).eval();
}

/**
 * Return a range of rows for an Eigen matrix.
 *
 * Types:  matrix[min_max] = matrix
 *
 * @tparam EigMat Eigen type with dynamic rows and columns.
 * @param[in] x Eigen type
 * @param[in] idxs An indexing from the start of the container up to
 * the specified maximum index (inclusive).
 * @param[in] name Name of variable (default "ANON").
 * @param[in] depth Indexing depth (default 0).
 * @throw std::out_of_range If any of the indices are out of bounds.
 */
template <typename EigMat, require_eigen_dense_dynamic_t<EigMat>* = nullptr>
inline auto rvalue(EigMat&& x,
                   const cons_index_list<index_min_max, nil_index_list>& idxs,
                   const char* name = "ANON", int depth = 0) {
  math::check_range("matrix[min_max] max row indexing", name, x.rows(),
                    idxs.head_.max_);
  math::check_range("matrix[min_max] min row indexing", name, x.rows(),
                    idxs.head_.min_);
  if (idxs.head_.is_ascending()) {
    const auto row_size = idxs.head_.max_ - idxs.head_.min_ + 1;
    return x.middleRows(idxs.head_.min_ - 1, row_size).eval();
  } else {
    const auto row_size = idxs.head_.min_ - idxs.head_.max_ + 1;
    return x.middleRows(idxs.head_.max_ - 1, row_size)
        .colwise()
        .reverse()
        .eval();
  }
}

/**
 * Return the result of indexing an Eigen matrix with two min_max
 * indices, returning back a block of an Eigen matrix.
 *
 * Types:  matrix[min_max, min_max] = matrix
 *
 * @tparam EigMat An eigen matrix
 * @param[in] x Eigen matrix.
 * @param[in] idxs Index consisting of one uni-index.
 * @param[in] name String form of expression being evaluated.
 * @param[in] depth Depth of indexing dimension.
 * @return Result of indexing matrix.
 */
template <typename EigMat, require_eigen_dense_dynamic_t<EigMat>* = nullptr>
inline auto rvalue(
    EigMat&& x,
    const cons_index_list<index_min_max,
                          cons_index_list<index_min_max, nil_index_list>>& idxs,
    const char* name = "ANON", int depth = 0) {
  math::check_range("matrix[min_max, min_max] min row indexing", name, x.rows(),
                    idxs.head_.min_);
  math::check_range("matrix[min_max, min_max] max row indexing", name, x.rows(),
                    idxs.head_.max_);
  math::check_range("matrix[min_max, min_max] min column indexing", name,
                    x.cols(), idxs.tail_.head_.min_);
  math::check_range("matrix[min_max, min_max] max column indexing", name,
                    x.cols(), idxs.tail_.head_.max_);
  if (idxs.head_.is_ascending()) {
    if (idxs.tail_.head_.is_ascending()) {
      return x
          .block(idxs.head_.min_ - 1, idxs.tail_.head_.min_ - 1,
                 idxs.head_.max_ - (idxs.head_.min_ - 1),
                 idxs.tail_.head_.max_ - (idxs.tail_.head_.min_ - 1))
          .eval();
    } else {
      return x
          .block(idxs.head_.min_ - 1, idxs.tail_.head_.max_ - 1,
                 idxs.head_.max_ - (idxs.head_.min_ - 1),
                 idxs.tail_.head_.min_ - (idxs.tail_.head_.max_ - 1))
          .rowwise()
          .reverse()
          .eval();
    }
  } else {
    if (idxs.tail_.head_.is_ascending()) {
      return x
          .block(idxs.head_.max_ - 1, idxs.tail_.head_.min_ - 1,
                 idxs.head_.min_ - (idxs.head_.max_ - 1),
                 idxs.tail_.head_.max_ - (idxs.tail_.head_.min_ - 1))
          .colwise()
          .reverse()
          .eval();
    } else {
      return x
          .block(idxs.head_.max_ - 1, idxs.tail_.head_.max_ - 1,
                 idxs.head_.min_ - (idxs.head_.max_ - 1),
                 idxs.tail_.head_.min_ - (idxs.tail_.head_.max_ - 1))
          .reverse()
          .eval();
    }
  }
}

/**
 * Return a scalar from an Eigen matrix
 *
 * Types:  matrix[uni,uni] : scalar
 *
 * @tparam EigMat An eigen type
 * @param[in] x Matrix to index.
 * @param[in] idxs Pair of single indexes.
 * @param[in] name String form of expression being evaluated.
 * @param[in] depth Depth of indexing dimension.
 * @return Result of indexing matrix.
 */
template <typename EigMat, require_eigen_dense_dynamic_t<EigMat>* = nullptr>
inline auto rvalue(
    EigMat&& x,
    const cons_index_list<index_uni,
                          cons_index_list<index_uni, nil_index_list>>& idxs,
    const char* name = "ANON", int depth = 0) {
  math::check_range("matrix[uni,uni] row indexing", name, x.rows(),
                    idxs.head_.n_);
  math::check_range("matrix[uni,uni] column indexing", name, x.cols(),
                    idxs.tail_.head_.n_);
  return x.coeff(idxs.head_.n_ - 1, idxs.tail_.head_.n_ - 1);
}

/**
 * Return a row of an Eigen matrix with possibly unordered cells.
 *
 * Types:  matrix[uni, multi] = row vector
 *
 * @tparam EigMat Eigen type with dynamic rows and columns.
 * @param[in] x Matrix to index.
 * @param[in] idxs Pair of multiple indexes (from 1).
 * @param[in] name Name of variable (default "ANON").
 * @param[in] depth Indexing depth (default 0).
 * @throw std::out_of_range If any of the indices are out of bounds.
 */
template <typename EigMat, require_eigen_dense_dynamic_t<EigMat>* = nullptr>
inline Eigen::Matrix<value_type_t<EigMat>, 1, Eigen::Dynamic> rvalue(
    EigMat&& x,
    const cons_index_list<index_uni,
                          cons_index_list<index_multi, nil_index_list>>& idxs,
    const char* name = "ANON", int depth = 0) {
  math::check_range("matrix[uni, multi] row indexing", name, x.rows(),
                    idxs.head_.n_);
  const auto& x_ref = stan::math::to_ref(x);
  Eigen::Matrix<value_type_t<EigMat>, 1, Eigen::Dynamic> x_ret(
      1, idxs.tail_.head_.ns_.size());
  for (int i = 0; i < idxs.tail_.head_.ns_.size(); ++i) {
    math::check_range("matrix[uni, multi] column indexing", name, x.cols(),
                      idxs.tail_.head_.ns_[i]);
    x_ret.coeffRef(i)
        = x_ref.coeff(idxs.head_.n_ - 1, idxs.tail_.head_.ns_[i] - 1);
  }
  return x_ret;
}

/**
 * Return a column of an Eigen matrix that is a possibly non-contiguous subset
 *  of the input Eigen matrix.
 *
 * Types:  matrix[multi, uni] = vector
 *
 * @tparam EigMat Eigen type with dynamic rows and columns.
 * @param[in] x Matrix to index.
 * @param[in] idxs Pair of multiple indexes (from 1).
 * @param[in] name Name of variable (default "ANON").
 * @param[in] depth Indexing depth (default 0).
 * @throw std::out_of_range If any of the indices are out of bounds.
 */
template <typename EigMat, require_eigen_dense_dynamic_t<EigMat>* = nullptr>
inline Eigen::Matrix<value_type_t<EigMat>, Eigen::Dynamic, 1> rvalue(
    EigMat&& x,
    const cons_index_list<index_multi,
                          cons_index_list<index_uni, nil_index_list>>& idxs,
    const char* name = "ANON", int depth = 0) {
  math::check_range("matrix[multi, uni] column indexing", name, x.cols(),
                    idxs.tail_.head_.n_);
  const auto& x_ref = stan::math::to_ref(x);
  Eigen::Matrix<value_type_t<EigMat>, Eigen::Dynamic, 1> x_ret(
      idxs.head_.ns_.size());
  for (int i = 0; i < idxs.head_.ns_.size(); ++i) {
    math::check_range("matrix[multi, uni] row indexing", name, x_ref.rows(),
                      idxs.head_.ns_[i]);
    x_ret.coeffRef(i)
        = x_ref.coeffRef(idxs.head_.ns_[i] - 1, idxs.tail_.head_.n_ - 1);
  }
  return x_ret;
}

/**
 * Return an Eigen matrix that is a possibly non-contiguous subset of the input
 *  Eigen matrix.
 *
 * Types:  matrix[multi, multi] = matrix
 *
 * @tparam EigMat An eigen matrix
 * @param[in] x Matrix to index.
 * @param[in] idxs Pair of multiple indexes.
 * @param[in] name String form of expression being evaluated.
 * @param[in] depth Depth of indexing dimension.
 * @return Result of indexing matrix.
 */
template <typename EigMat, require_eigen_dense_dynamic_t<EigMat>* = nullptr>
inline plain_type_t<EigMat> rvalue(
    EigMat&& x,
    const cons_index_list<index_multi,
                          cons_index_list<index_multi, nil_index_list>>& idxs,
    const char* name = "ANON", int depth = 0) {
  const auto& x_ref = stan::math::to_ref(x);
  const int rows = idxs.head_.ns_.size();
  const int cols = idxs.tail_.head_.ns_.size();
  plain_type_t<EigMat> x_ret(rows, cols);
  for (int j = 0; j < cols; ++j) {
    for (int i = 0; i < rows; ++i) {
      const int m = idxs.head_.ns_[i];
      const int n = idxs.tail_.head_.ns_[j];
      math::check_range("matrix[multi,multi] row indexing", name, x_ref.rows(),
                        m);
      math::check_range("matrix[multi,multi] column indexing", name,
                        x_ref.cols(), n);
      x_ret.coeffRef(i, j) = x_ref.coeff(m - 1, n - 1);
    }
  }
  return x_ret;
}

/**
 * Return a column of an Eigen matrix with the range of the column specificed
 *  by another index.
 *
 * Types:  matrix[Idx, uni] = vector
 *
 * @tparam Mat Eigen type with dynamic rows and columns.
 * @param[in] x Eigen matrix.
 * @param[in] idxs Index consisting of one uni-index.
 * @param[in] name String form of expression being evaluated.
 * @param[in] depth Depth of indexing dimension.
 */
<<<<<<< HEAD
template <typename Mat, typename Idx,
          require_dense_dynamic_t<Mat>* = nullptr>
=======
template <typename EigMat, typename Idx,
          require_eigen_dense_dynamic_t<EigMat>* = nullptr>
>>>>>>> c20b8539
inline auto rvalue(
    Mat&& x,
    const cons_index_list<Idx, cons_index_list<index_uni, nil_index_list>>&
        idxs,
    const char* name = "ANON", int depth = 0) {
  math::check_range("matrix[..., uni] column indexing", name, x.cols(),
                    idxs.tail_.head_.n_);
  return rvalue(x.col(idxs.tail_.head_.n_ - 1), index_list(idxs.head_), name,
                depth + 1);
}

/**
 * Return an Eigen matrix of possibly unordered columns with each column
 *  range specified by another index.
 *
 * Types:  matrix[Idx, multi] = matrix
 *
 * @tparam EigMat An eigen matrix
 * @param[in] x Eigen matrix.
 * @param[in] idxs Index consisting of one uni-index.
 * @param[in] name String form of expression being evaluated.
 * @param[in] depth Depth of indexing dimension.
 * @return Result of indexing matrix.
 */
template <typename EigMat, typename Idx,
          require_eigen_dense_dynamic_t<EigMat>* = nullptr,
          require_not_same_t<std::decay_t<Idx>, index_uni>* = nullptr>
inline plain_type_t<EigMat> rvalue(
    EigMat&& x,
    const cons_index_list<Idx, cons_index_list<index_multi, nil_index_list>>&
        idxs,
    const char* name = "ANON", int depth = 0) {
  const auto& x_ref = stan::math::to_ref(x);
  const int rows = rvalue_index_size(idxs.head_, x_ref.rows());
  const int cols = rvalue_index_size(idxs.tail_.head_, x_ref.cols());
  plain_type_t<EigMat> x_ret(rows, idxs.tail_.head_.ns_.size());
  for (int j = 0; j < idxs.tail_.head_.ns_.size(); ++j) {
    const int n = idxs.tail_.head_.ns_[j];
    math::check_range("matrix[..., multi] column indexing", name, x_ref.cols(),
                      n);
    x_ret.col(j)
        = rvalue(x_ref.col(n - 1), index_list(idxs.head_), name, depth + 1);
  }
  return x_ret;
}

/**
 * Return the Eigen matrix with all columns and a slice of rows.
 *
 * Types:  matrix[Idx, omni] = matrix
 *
 * @tparam Mat Eigen type with dynamic rows and columns.
 * @param[in] x Eigen type
 * @param[in] idxs Pair of multiple indexes (from 1).
 * @param[in] name Name of variable (default "ANON").
 * @param[in] depth Indexing depth (default 0).
 * @throw std::out_of_range If any of the indices are out of bounds.
 */
<<<<<<< HEAD
template <typename Mat, typename Idx,
          require_dense_dynamic_t<Mat>* = nullptr>
=======
template <typename EigMat, typename Idx,
          require_eigen_dense_dynamic_t<EigMat>* = nullptr>
>>>>>>> c20b8539
inline auto rvalue(
    Mat&& x,
    const cons_index_list<Idx, cons_index_list<index_omni, nil_index_list>>&
        idxs,
    const char* name = "ANON", int depth = 0) {
  return rvalue(std::forward<Mat>(x), index_list(idxs.head_), name,
                depth + 1);
}

/**
 * Return columns min:N of the Eigen matrix with the range of the columns
 *  defined by another index.
 *
 * Types:  matrix[Idx, min] = matrix
 *
 * @tparam Mat Eigen type with dynamic rows and columns.
 * @tparam Idx An index.
 * @param[in] x Eigen type
 * @param[in] idxs Container holding a row index and an index from a minimum
 * index (inclusive) to the end of a container.
 * @param[in] name Name of variable (default "ANON").
 * @param[in] depth Indexing depth (default 0).
 * @throw std::out_of_range If any of the indices are out of bounds.
 */
<<<<<<< HEAD
template <typename Mat, typename Idx,
          require_dense_dynamic_t<Mat>* = nullptr>
=======
template <typename EigMat, typename Idx,
          require_eigen_dense_dynamic_t<EigMat>* = nullptr>
>>>>>>> c20b8539
inline auto rvalue(
    Mat&& x,
    const cons_index_list<Idx, cons_index_list<index_min, nil_index_list>>&
        idxs,
    const char* name = "ANON", int depth = 0) {
  const auto col_size = x.cols() - (idxs.tail_.head_.min_ - 1);
  math::check_range("matrix[..., min] column indexing", name, x.cols(),
                    idxs.tail_.head_.min_);
  return rvalue(x.rightCols(col_size), index_list(idxs.head_), name, depth + 1);
}

/**
 * Return columns 1:max of input Eigen matrix with the range of the columns
 *  defined by another index.
 *
 * Types:  matrix[Idx, max] = matrix
 *
 * @tparam Mat Eigen type with dynamic rows and columns.
 * @tparam Idx An index.
 * @param[in] x Eigen type
 * @param[in] idxs Index holding a row index and an index from the start of the
 * container up to the specified maximum index (inclusive).
 * @param[in] name Name of variable (default "ANON").
 * @param[in] depth Indexing depth (default 0).
 * @throw std::out_of_range If any of the indices are out of bounds.
 */
<<<<<<< HEAD
template <typename Mat, typename Idx,
          require_dense_dynamic_t<Mat>* = nullptr>
=======
template <typename EigMat, typename Idx,
          require_eigen_dense_dynamic_t<EigMat>* = nullptr>
>>>>>>> c20b8539
inline auto rvalue(
    Mat&& x,
    const cons_index_list<Idx, cons_index_list<index_max, nil_index_list>>&
        idxs,
    const char* name = "ANON", int depth = 0) {
  math::check_range("matrix[..., max] column indexing", name, x.cols(),
                    idxs.tail_.head_.max_);
  return rvalue(x.leftCols(idxs.tail_.head_.max_), index_list(idxs.head_), name,
                depth + 1);
}

/**
 * Return the result of indexing the specified Eigen matrix with a
 * min_max_index returning a block from min to max.
 *
 * Types:  matrix[Idx, min_max] = matrix
 *
 * @tparam Mat An eigen matrix
 * @tparam Idx Type of index.
 * @param[in] x Matrix to index.
 * @param[in] idxs Pair multiple index and single index.
 * @param[in] name String form of expression being evaluated.
 * @param[in] depth Depth of indexing dimension.
 * @return Result of indexing matrix.
 */
<<<<<<< HEAD
template <typename Mat, typename Idx,
          require_dense_dynamic_t<Mat>* = nullptr>
=======
template <typename EigMat, typename Idx,
          require_eigen_dense_dynamic_t<EigMat>* = nullptr>
>>>>>>> c20b8539
inline auto rvalue(
    Mat&& x,
    const cons_index_list<Idx, cons_index_list<index_min_max, nil_index_list>>&
        idxs,
    const char* name = "ANON", int depth = 0) {
  math::check_range("matrix[..., min_max] min column indexing", name, x.cols(),
                    idxs.tail_.head_.min_);
  math::check_range("matrix[..., min_max] max column indexing", name, x.cols(),
                    idxs.tail_.head_.max_);
  if (idxs.tail_.head_.is_ascending()) {
    const auto col_start = idxs.tail_.head_.min_ - 1;
    return rvalue(x.middleCols(col_start, idxs.tail_.head_.max_ - col_start),
                  index_list(idxs.head_), name, depth + 1)
        .eval();
  } else {
    const auto col_start = idxs.tail_.head_.max_ - 1;
    return rvalue(x.middleCols(col_start, idxs.tail_.head_.min_ - col_start)
                      .rowwise()
                      .reverse(),
                  index_list(idxs.head_), name, depth + 1)
        .eval();
  }
}

/**
 * Return the result of indexing the specified array with
 * a list of indexes beginning with a single index;  the result is
 * determined recursively.  Note that arrays are represented as
 * standard library vectors.
 *
 * Types:  std::vector<T>[uni | Idx] : T[Idx]
 *
 * @tparam T Type of list elements.
 * @tparam Idx Index list type for indexes after first index.
 * @param[in] v Container of list elements.
 * @param[in] idxs Index list beginning with single index.
 * @param[in] name String form of expression being evaluated.
 * @param[in] depth Depth of indexing dimension.
 * @return Result of indexing array.
 */
template <typename StdVec, typename Idx,
          require_std_vector_t<StdVec>* = nullptr>
inline auto rvalue(StdVec&& v, const cons_index_list<index_uni, Idx>& idxs,
                   const char* name = "ANON", int depth = 0) {
  math::check_range("array[uni, ...] index", name, v.size(), idxs.head_.n_);
  if (std::is_rvalue_reference<StdVec>::value) {
    return rvalue(std::move(v[idxs.head_.n_ - 1]), idxs.tail_, name, depth + 1);
  } else {
    return rvalue(v[idxs.head_.n_ - 1], idxs.tail_, name, depth + 1);
  }
}

/**
 * Return the result of indexing the specified array with
 * a single index.
 *
 * Types:  std::vector<T>[uni] : T
 *
 * @tparam StdVec a standard vector
 * @param[in] c Container of list elements.
 * @param[in] idxs Index list beginning with single index.
 * @param[in] name String form of expression being evaluated.
 * @param[in] depth Depth of indexing dimension.
 * @return Result of indexing array.
 */
template <typename StdVec, require_std_vector_t<StdVec>* = nullptr>
inline auto rvalue(StdVec&& v,
                   const cons_index_list<index_uni, nil_index_list>& idxs,
                   const char* name = "ANON", int depth = 0) {
  math::check_range("array[uni, ...] index", name, v.size(), idxs.head_.n_);
  return v[idxs.head_.n_ - 1];
}

/**
 * Return the result of indexing the specified array with
 * a list of indexes beginning with a multiple index;  the result is
 * determined recursively.  Note that arrays are represented as
 * standard library vectors.
 *
 * Types:  std::vector<T>[Idx1, Idx2] : std::vector<T>[Idx2]
 *
 * @tparam T Type of list elements.
 * @tparam Idx1 Index list type for first index.
 * @tparam Idx2 Index list type for second index index.
 * @param[in] v Container of list elements.
 * @param[in] idxs Index list beginning with multiple index.
 * @param[in] name String form of expression being evaluated.
 * @param[in] depth Depth of indexing dimension.
 * @return Result of indexing array.
 */
template <typename StdVec, typename Idx1, typename Idx2,
          require_std_vector_t<StdVec>* = nullptr>
inline auto rvalue(StdVec&& v, const cons_index_list<Idx1, Idx2>& idxs,
                   const char* name = "ANON", int depth = 0) {
  using inner_type = plain_type_t<decltype(
      rvalue(v[rvalue_at(0, idxs.head_) - 1], idxs.tail_))>;
  std::vector<inner_type> result;
  const int index_size = rvalue_index_size(idxs.head_, v.size());
  if (index_size > 0) {
    result.reserve(index_size);
  }
  for (int i = 0; i < index_size; ++i) {
    const int n = rvalue_at(i, idxs.head_);
    math::check_range("array[..., ...] index", name, v.size(), n);
    if (std::is_rvalue_reference<StdVec>::value) {
      result.emplace_back(
          rvalue(std::move(v[n - 1]), idxs.tail_, name, depth + 1));
    } else {
      result.emplace_back(rvalue(v[n - 1], idxs.tail_, name, depth + 1));
    }
  }
  return result;
}

}  // namespace model
}  // namespace stan
#endif<|MERGE_RESOLUTION|>--- conflicted
+++ resolved
@@ -234,12 +234,8 @@
  * @param[in] depth Indexing depth (default 0).
  * @throw std::out_of_range If any of the indices are out of bounds.
  */
-<<<<<<< HEAD
 template <typename Vec, require_vector_t<Vec>* = nullptr,
           require_not_std_vector_t<Vec>* = nullptr>
-=======
-template <typename Vec, require_eigen_vector_t<Vec>* = nullptr>
->>>>>>> c20b8539
 inline auto rvalue(Vec&& x,
                    const cons_index_list<index_max, nil_index_list>& idxs,
                    const char* name = "ANON", int depth = 0) {
@@ -261,13 +257,8 @@
  * @param[in] depth Depth of indexing dimension.
  * @return Result of indexing matrix.
  */
-<<<<<<< HEAD
 template <typename Mat, require_dense_dynamic_t<Mat>* = nullptr>
 inline auto rvalue(Mat&& x,
-=======
-template <typename EigMat, require_eigen_dense_dynamic_t<EigMat>* = nullptr>
-inline auto rvalue(EigMat&& x,
->>>>>>> c20b8539
                    const cons_index_list<index_uni, nil_index_list>& idxs,
                    const char* name = "ANON", int depth = 0) {
   math::check_range("matrix[uni] indexing", name, x.rows(), idxs.head_.n_);
@@ -314,13 +305,8 @@
  * @param[in] depth Depth of indexing dimension.
  * @return Result of indexing matrix.
  */
-<<<<<<< HEAD
 template <typename Mat, require_dense_dynamic_t<Mat>* = nullptr>
 inline auto rvalue(Mat&& x,
-=======
-template <typename EigMat, require_eigen_dense_dynamic_t<EigMat>* = nullptr>
-inline auto rvalue(EigMat&& x,
->>>>>>> c20b8539
                    const cons_index_list<index_min, nil_index_list>& idxs,
                    const char* name = "ANON", int depth = 0) {
   const auto row_size = x.rows() - (idxs.head_.min_ - 1);
@@ -342,13 +328,8 @@
  * @param[in] depth Indexing depth (default 0).
  * @throw std::out_of_range If any of the indices are out of bounds.
  */
-<<<<<<< HEAD
 template <typename Mat, require_dense_dynamic_t<Mat>* = nullptr>
 inline auto rvalue(Mat&& x,
-=======
-template <typename EigMat, require_eigen_dense_dynamic_t<EigMat>* = nullptr>
-inline auto rvalue(EigMat&& x,
->>>>>>> c20b8539
                    const cons_index_list<index_max, nil_index_list>& idxs,
                    const char* name = "ANON", int depth = 0) {
   math::check_range("matrix[max] row indexing", name, x.rows(),
@@ -591,13 +572,8 @@
  * @param[in] name String form of expression being evaluated.
  * @param[in] depth Depth of indexing dimension.
  */
-<<<<<<< HEAD
 template <typename Mat, typename Idx,
           require_dense_dynamic_t<Mat>* = nullptr>
-=======
-template <typename EigMat, typename Idx,
-          require_eigen_dense_dynamic_t<EigMat>* = nullptr>
->>>>>>> c20b8539
 inline auto rvalue(
     Mat&& x,
     const cons_index_list<Idx, cons_index_list<index_uni, nil_index_list>>&
@@ -656,13 +632,8 @@
  * @param[in] depth Indexing depth (default 0).
  * @throw std::out_of_range If any of the indices are out of bounds.
  */
-<<<<<<< HEAD
 template <typename Mat, typename Idx,
           require_dense_dynamic_t<Mat>* = nullptr>
-=======
-template <typename EigMat, typename Idx,
-          require_eigen_dense_dynamic_t<EigMat>* = nullptr>
->>>>>>> c20b8539
 inline auto rvalue(
     Mat&& x,
     const cons_index_list<Idx, cons_index_list<index_omni, nil_index_list>>&
@@ -687,13 +658,8 @@
  * @param[in] depth Indexing depth (default 0).
  * @throw std::out_of_range If any of the indices are out of bounds.
  */
-<<<<<<< HEAD
 template <typename Mat, typename Idx,
           require_dense_dynamic_t<Mat>* = nullptr>
-=======
-template <typename EigMat, typename Idx,
-          require_eigen_dense_dynamic_t<EigMat>* = nullptr>
->>>>>>> c20b8539
 inline auto rvalue(
     Mat&& x,
     const cons_index_list<Idx, cons_index_list<index_min, nil_index_list>>&
@@ -720,13 +686,8 @@
  * @param[in] depth Indexing depth (default 0).
  * @throw std::out_of_range If any of the indices are out of bounds.
  */
-<<<<<<< HEAD
 template <typename Mat, typename Idx,
           require_dense_dynamic_t<Mat>* = nullptr>
-=======
-template <typename EigMat, typename Idx,
-          require_eigen_dense_dynamic_t<EigMat>* = nullptr>
->>>>>>> c20b8539
 inline auto rvalue(
     Mat&& x,
     const cons_index_list<Idx, cons_index_list<index_max, nil_index_list>>&
@@ -752,13 +713,8 @@
  * @param[in] depth Depth of indexing dimension.
  * @return Result of indexing matrix.
  */
-<<<<<<< HEAD
 template <typename Mat, typename Idx,
           require_dense_dynamic_t<Mat>* = nullptr>
-=======
-template <typename EigMat, typename Idx,
-          require_eigen_dense_dynamic_t<EigMat>* = nullptr>
->>>>>>> c20b8539
 inline auto rvalue(
     Mat&& x,
     const cons_index_list<Idx, cons_index_list<index_min_max, nil_index_list>>&
