#ifndef STAN_LANG_AST_HPP
#define STAN_LANG_AST_HPP

#include <boost/variant/recursive_variant.hpp>

#include <map>
#include <set>
#include <string>
#include <utility>
#include <vector>

namespace stan {

  namespace lang {

    /** Placeholder struct for boost::variant default ctors
     */
    struct nil { };

    // components of abstract syntax tree
    struct array_literal;
    struct assignment;
    struct assgn;
    struct binary_op;
    struct break_continue_statement;
    struct conditional_op;
    struct conditional_statement;
    struct distribution;
    struct double_var_decl;
    struct double_literal;
    struct expression;
    struct for_statement;
    struct fun;
    struct function_decl_def;
    struct function_decl_defs;
    struct identifier;
    struct increment_log_prob_statement;
    struct index_op;
    struct index_op_sliced;
    struct int_literal;
    struct inv_var_decl;
    struct matrix_var_decl;
    struct no_op_statement;
    struct ordered_var_decl;
    struct positive_ordered_var_decl;
    struct print_statement;
    struct program;
    struct range;
    struct reject_statement;
    struct return_statement;
    struct row_vector_var_decl;
    struct sample;
    struct simplex_var_decl;
    struct integrate_ode;
<<<<<<< HEAD
    struct integrate_function;
    struct integrate_ode_cvode;
=======
    struct integrate_ode_control;
>>>>>>> af8a6e9e
    struct unit_vector_var_decl;
    struct statement;
    struct statements;
    struct unary_op;
    struct variable;
    struct variable_dims;
    struct var_decl;
    struct var_type;
    struct vector_var_decl;
    struct while_statement;

    // forward declarable enum hack (can't fwd-decl enum)
    typedef int base_expr_type;
    const int VOID_T = 0;
    const int INT_T = 1;
    const int DOUBLE_T = 2;
    const int VECTOR_T = 3;
    const int ROW_VECTOR_T = 4;
    const int MATRIX_T = 5;
    const int ILL_FORMED_T = 6;

    typedef int var_origin;
    const int model_name_origin = 0;
    const int data_origin = 1;
    const int transformed_data_origin = 2;
    const int parameter_origin = 3;
    const int transformed_parameter_origin = 4;
    const int derived_origin = 5;
    const int local_origin = 6;
    const int function_argument_origin = 7;
    const int function_argument_origin_lp = 8;
    const int function_argument_origin_rng = 9;
    const int void_function_argument_origin = 10;
    const int void_function_argument_origin_lp = 11;
    const int void_function_argument_origin_rng = 12;

    bool is_data_origin(const var_origin& vo);
    void print_var_origin(std::ostream& o, const var_origin& vo);


    std::ostream& write_base_expr_type(std::ostream& o, base_expr_type type);

    struct expr_type {
      base_expr_type base_type_;
      size_t num_dims_;
      expr_type();
      expr_type(const base_expr_type base_type);  // NOLINT(runtime/explicit)
      expr_type(const base_expr_type base_type,
                size_t num_dims);
      bool operator==(const expr_type& et) const;
      bool operator!=(const expr_type& et) const;
      bool operator<(const expr_type& et) const;
      bool operator<=(const expr_type& et) const;
      bool operator>(const expr_type& et) const;
      bool operator>=(const expr_type& et) const;
      bool is_primitive() const;
      bool is_primitive_int() const;
      bool is_primitive_double() const;
      bool is_ill_formed() const;
      bool is_void() const;
      base_expr_type type() const;
      size_t num_dims() const;
    };


    std::ostream& operator<<(std::ostream& o, const expr_type& et);

    expr_type promote_primitive(const expr_type& et);

    expr_type promote_primitive(const expr_type& et1,
                                const expr_type& et2);

    typedef std::pair<expr_type, std::vector<expr_type> > function_signature_t;

    class function_signatures {
    public:
      static function_signatures& instance();
      static void reset_sigs();
      void set_user_defined(const std::pair<std::string, function_signature_t>&
                            name_sig);
      bool is_user_defined(const std::pair<std::string, function_signature_t>&
                           name_sig);
      void add(const std::string& name,
               const expr_type& result_type,
               const std::vector<expr_type>& arg_types);
      void add(const std::string& name,
               const expr_type& result_type);
      void add(const std::string& name,
               const expr_type& result_type,
               const expr_type& arg_type);
      void add(const std::string& name,
               const expr_type& result_type,
               const expr_type& arg_type1,
               const expr_type& arg_type2);
      void add(const std::string& name,
               const expr_type& result_type,
               const expr_type& arg_type1,
               const expr_type& arg_type2,
               const expr_type& arg_type3);
      void add(const std::string& name,
               const expr_type& result_type,
               const expr_type& arg_type1,
               const expr_type& arg_type2,
               const expr_type& arg_type3,
               const expr_type& arg_type4);
      void add(const std::string& name,
               const expr_type& result_type,
               const expr_type& arg_type1,
               const expr_type& arg_type2,
               const expr_type& arg_type3,
               const expr_type& arg_type4,
               const expr_type& arg_type5);
      void add(const std::string& name,
               const expr_type& result_type,
               const expr_type& arg_type1,
               const expr_type& arg_type2,
               const expr_type& arg_type3,
               const expr_type& arg_type4,
               const expr_type& arg_type5,
               const expr_type& arg_type6);
      void add(const std::string& name,
               const expr_type& result_type,
               const expr_type& arg_type1,
               const expr_type& arg_type2,
               const expr_type& arg_type3,
               const expr_type& arg_type4,
               const expr_type& arg_type5,
               const expr_type& arg_type6,
               const expr_type& arg_type7);
      void add_nullary(const::std::string& name);
      void add_unary(const::std::string& name);
      void add_binary(const::std::string& name);
      void add_ternary(const::std::string& name);
      void add_quaternary(const::std::string& name);
      int num_promotions(const std::vector<expr_type>& call_args,
                         const std::vector<expr_type>& sig_args);
      expr_type get_result_type(const std::string& name,
                                const std::vector<expr_type>& args,
                                std::ostream& error_msgs,
                                bool sampling_error_style = false);
      int get_signature_matches(const std::string& name,
                                const std::vector<expr_type>& args,
                                function_signature_t& signature);
      bool is_defined(const std::string& name,
                      const function_signature_t& sig);
      bool has_user_defined_key(const std::string& name) const;
      std::set<std::string> key_set() const;
      bool has_key(const std::string& key) const;

    private:
      function_signatures();
      function_signatures(const function_signatures& fs);
      std::map<std::string, std::vector<function_signature_t> > sigs_map_;
      std::set<std::pair<std::string, function_signature_t> > user_defined_set_;
      static function_signatures* sigs_;  // init below outside of class
    };

    struct statements {
      std::vector<var_decl> local_decl_;
      std::vector<statement> statements_;
      statements();
      statements(const std::vector<var_decl>& local_decl,
                 const std::vector<statement>& stmts);
    };

    struct distribution {
      std::string family_;
      std::vector<expression> args_;
    };

    struct expression_type_vis : public boost::static_visitor<expr_type> {
      expr_type operator()(const nil& e) const;
      expr_type operator()(const int_literal& e) const;
      expr_type operator()(const double_literal& e) const;
      expr_type operator()(const array_literal& e) const;
      expr_type operator()(const variable& e) const;
      expr_type operator()(const fun& e) const;
      expr_type operator()(const integrate_ode& e) const;
<<<<<<< HEAD
      expr_type operator()(const integrate_function& e) const;
      expr_type operator()(const integrate_ode_cvode& e) const;
=======
      expr_type operator()(const integrate_ode_control& e) const;
>>>>>>> af8a6e9e
      expr_type operator()(const index_op& e) const;
      expr_type operator()(const index_op_sliced& e) const;
      expr_type operator()(const conditional_op& e) const;
      expr_type operator()(const binary_op& e) const;
      expr_type operator()(const unary_op& e) const;
    };


    struct expression;

    struct expression {
      typedef boost::variant<boost::recursive_wrapper<nil>,
                             boost::recursive_wrapper<int_literal>,
                             boost::recursive_wrapper<double_literal>,
                             boost::recursive_wrapper<array_literal>,
                             boost::recursive_wrapper<variable>,
                             boost::recursive_wrapper<integrate_ode>,
<<<<<<< HEAD
                             boost::recursive_wrapper<integrate_function>,
                             boost::recursive_wrapper<integrate_ode_cvode>,
=======
                             boost::recursive_wrapper<integrate_ode_control>,
>>>>>>> af8a6e9e
                             boost::recursive_wrapper<fun>,
                             boost::recursive_wrapper<index_op>,
                             boost::recursive_wrapper<index_op_sliced>,
                             boost::recursive_wrapper<conditional_op>,
                             boost::recursive_wrapper<binary_op>,
                             boost::recursive_wrapper<unary_op> >
      expression_t;

      expression();
      expression(const expression& e);

      // template <typename Expr> expression(const Expr& expr);
      expression(const nil& expr);  // NOLINT(runtime/explicit)
      expression(const int_literal& expr);  // NOLINT(runtime/explicit)
      expression(const double_literal& expr);  // NOLINT(runtime/explicit)
      expression(const array_literal& expr);  // NOLINT(runtime/explicit)
      expression(const variable& expr);  // NOLINT(runtime/explicit)
      expression(const fun& expr);  // NOLINT(runtime/explicit)
      expression(const integrate_ode& expr);  // NOLINT(runtime/explicit)
<<<<<<< HEAD
      expression(const integrate_function& expr);  // NOLINT(runtime/explicit)
      expression(const integrate_ode_cvode& expr);  // NOLINT(runtime/explicit)
=======
      expression(const integrate_ode_control& expr);  // NOLINT
>>>>>>> af8a6e9e
      expression(const index_op& expr);  // NOLINT(runtime/explicit)
      expression(const index_op_sliced& expr);  // NOLINT(runtime/explicit)
      expression(const conditional_op& expr);  // NOLINT(runtime/explicit)
      expression(const binary_op& expr);  // NOLINT(runtime/explicit)
      expression(const unary_op& expr);  // NOLINT(runtime/explicit)
      expression(const expression_t& expr_);  // NOLINT(runtime/explicit)

      expr_type expression_type() const;
      int total_dims() const;

      expression& operator+=(const expression& rhs);
      expression& operator-=(const expression& rhs);
      expression& operator*=(const expression& rhs);
      expression& operator/=(const expression& rhs);

      expression_t expr_;
    };


    struct printable {
      typedef boost::variant<boost::recursive_wrapper<std::string>,
                             boost::recursive_wrapper<expression> >
      printable_t;

      printable();
      printable(const expression& expression);  // NOLINT(runtime/explicit)
      printable(const std::string& msg);  // NOLINT(runtime/explicit)
      printable(const printable_t& printable);  // NOLINT(runtime/explicit)
      printable(const printable& printable);  // NOLINT(runtime/explicit)

      printable_t printable_;
    };

    struct is_nil_op : public boost::static_visitor<bool> {
      bool operator()(const nil& x) const;  // NOLINT(runtime/explicit)
      bool operator()(const int_literal& x) const;  // NOLINT(runtime/explicit)
      bool operator()(const double_literal& x) const;  // NOLINT
      bool operator()(const array_literal& x) const;  // NOLINT
      bool operator()(const variable& x) const;  // NOLINT(runtime/explicit)
      bool operator()(const integrate_ode& x) const;  // NOLINT
<<<<<<< HEAD
      bool operator()(const integrate_function& x) const;  // NOLINT
      bool operator()(const integrate_ode_cvode& x) const;  // NOLINT
=======
      bool operator()(const integrate_ode_control& x) const;  // NOLINT
>>>>>>> af8a6e9e
      bool operator()(const fun& x) const;  // NOLINT(runtime/explicit)
      bool operator()(const index_op& x) const;  // NOLINT(runtime/explicit)
      bool operator()(const index_op_sliced& x) const;  // NOLINT
      bool operator()(const conditional_op& x) const;  // NOLINT
      bool operator()(const binary_op& x) const;  // NOLINT(runtime/explicit)
      bool operator()(const unary_op& x) const;  // NOLINT(runtime/explicit)
    };

    bool is_nil(const expression& e);

    struct variable_dims {
      std::string name_;
      std::vector<expression> dims_;
      variable_dims();
      variable_dims(std::string const& name,
                    std::vector<expression> const& dims);
    };


    struct int_literal {
      int val_;
      expr_type type_;
      int_literal();
      int_literal(int val);  // NOLINT(runtime/explicit)
      int_literal(const int_literal& il);  // NOLINT(runtime/explicit)
      int_literal& operator=(const int_literal& il);
    };


    struct double_literal {
      double val_;
      expr_type type_;
      double_literal();
      double_literal(double val);  // NOLINT(runtime/explicit)
      double_literal& operator=(const double_literal& dl);
    };

    struct array_literal {
      std::vector<expression> args_;
      expr_type type_;
      array_literal();
      array_literal(const std::vector<expression>& args);  // NOLINT
      array_literal& operator=(const array_literal& al);
    };

    struct variable {
      std::string name_;
      expr_type type_;
      variable();
      variable(std::string name);  // NOLINT(runtime/explicit)
      void set_type(const base_expr_type& base_type,
                    size_t num_dims);
    };

    struct integrate_ode {
      std::string integration_function_name_;
      std::string system_function_name_;
      expression y0_;  // initial state
      expression t0_;  // initial time
      expression ts_;  // solution times
      expression theta_;  // params
      expression x_;  // data
      expression x_int_;  // integer data
      integrate_ode();
<<<<<<< HEAD
      integrate_ode(const std::string& system_function_name,
                const expression& y0,
                const expression& t0,
                const expression& ts,
                const expression& theta,
                const expression& x,
                const expression& x_int);
    };


    struct integrate_function {
      std::string system_function_name_;
      expression a_;  // lower limit
      expression b_;  // upper limit
      expression param_;  // additional parameter
      integrate_function();
      integrate_function(const std::string& system_function_name,
                const expression& a,
                const expression& b,
                const expression& param);

    };

    struct integrate_ode_cvode {
=======
      integrate_ode(const std::string& integration_function_name,
                    const std::string& system_function_name,
                    const expression& y0,
                    const expression& t0,
                    const expression& ts,
                    const expression& theta,
                    const expression& x,
                    const expression& x_int);
    };

    struct integrate_ode_control {
      std::string integration_function_name_;
>>>>>>> af8a6e9e
      std::string system_function_name_;
      expression y0_;  // initial state
      expression t0_;  // initial time
      expression ts_;  // solution times
      expression theta_;  // params
      expression x_;  // data
      expression x_int_;  // integer data
      expression rel_tol_;  // relative tolerance
      expression abs_tol_;  // absolute tolerance
      expression max_num_steps_;  // max number of steps
<<<<<<< HEAD
      integrate_ode_cvode();
      integrate_ode_cvode(const std::string& system_function_name,
                          const expression& y0,
                          const expression& t0,
                          const expression& ts,
                          const expression& theta,
                          const expression& x,
                          const expression& x_int,
                          const expression& rel_tol,
                          const expression& abs_tol,
                          const expression& max_num_steps);

=======
      integrate_ode_control();
      integrate_ode_control(const std::string& integration_function_name,
                            const std::string& system_function_name,
                            const expression& y0,
                            const expression& t0,
                            const expression& ts,
                            const expression& theta,
                            const expression& x,
                            const expression& x_int,
                            const expression& rel_tol,
                            const expression& abs_tol,
                            const expression& max_num_steps);
>>>>>>> af8a6e9e
    };

    struct fun {
      std::string name_;
      std::string original_name_;
      std::vector<expression> args_;
      expr_type type_;
      fun();
      fun(std::string const& name,
          std::vector<expression> const& args);
      //      void infer_type();  // FIXME: is this used anywhere?
    };

    size_t total_dims(const std::vector<std::vector<expression> >& dimss);

    expr_type infer_type_indexing(const base_expr_type& expr_base_type,
                                  size_t num_expr_dims,
                                  size_t num_index_dims);

    expr_type infer_type_indexing(const expression& expr,
                                  size_t num_index_dims);


    struct index_op {
      expression expr_;
      std::vector<std::vector<expression> > dimss_;
      expr_type type_;
      index_op();
      // vec of vec for e.g., e[1,2][3][4,5,6]
      index_op(const expression& expr,
               const std::vector<std::vector<expression> >& dimss);
      void infer_type();
    };

    struct conditional_op {
      expression cond_;  // conditional - must be int val
      expression true_val_;
      expression false_val_;
      expr_type type_;
      var_origin origin_;
      conditional_op();
      conditional_op(const expression& cond,
                     const expression& true_val,
                     const expression& false_val);
      bool is_data() const;
    };

    struct binary_op {
      std::string op;
      expression left;
      expression right;
      expr_type type_;
      binary_op();
      binary_op(const expression& left,
                const std::string& op,
                const expression& right);
    };

    struct unary_op {
      char op;
      expression subject;
      expr_type type_;
      unary_op(char op,
               expression const& subject);
    };

    struct range {
      expression low_;
      expression high_;
      range();
      range(expression const& low,
            expression const& high);
      bool has_low() const;
      bool has_high() const;
    };

    struct uni_idx {
      expression idx_;
      uni_idx();
      uni_idx(const expression& idx);  // NOLINT(runtime/explicit)
    };
    struct multi_idx {
      expression idxs_;
      multi_idx();
      multi_idx(const expression& idxs);  // NOLINT(runtime/explicit)
    };
    struct omni_idx {
      omni_idx();
    };
    struct lb_idx {
      expression lb_;
      lb_idx();
      lb_idx(const expression& lb);  // NOLINT(runtime/explicit)
    };
    struct ub_idx {
      expression ub_;
      ub_idx();
      ub_idx(const expression& ub);  // NOLINT(runtime/explicit)
    };
    struct lub_idx {
      expression lb_;
      expression ub_;
      lub_idx();
      lub_idx(const expression& lb,
              const expression& ub);
    };

    struct idx {
      typedef boost::variant<boost::recursive_wrapper<uni_idx>,
                             boost::recursive_wrapper<multi_idx>,
                             boost::recursive_wrapper<omni_idx>,
                             boost::recursive_wrapper<lb_idx>,
                             boost::recursive_wrapper<ub_idx>,
                             boost::recursive_wrapper<lub_idx> >
      idx_t;

      idx();

      idx(const uni_idx& i);  // NOLINT(runtime/explicit)
      idx(const multi_idx& i);  // NOLINT(runtime/explicit)
      idx(const omni_idx& i);  // NOLINT(runtime/explicit)
      idx(const lb_idx& i);  // NOLINT(runtime/explicit)
      idx(const ub_idx& i);  // NOLINT(runtime/explicit)
      idx(const lub_idx& i);  // NOLINT(runtime/explicit)

      idx_t idx_;
    };

    struct is_multi_index_vis : public boost::static_visitor<bool> {
      is_multi_index_vis();
      bool operator()(const uni_idx& i) const;
      bool operator()(const multi_idx& i) const;
      bool operator()(const omni_idx& i) const;
      bool operator()(const lb_idx& i) const;
      bool operator()(const ub_idx& i) const;
      bool operator()(const lub_idx& i) const;
    };

    bool is_multi_index(const idx& idx);

    struct index_op_sliced {
      expression expr_;
      std::vector<idx> idxs_;
      expr_type type_;
      index_op_sliced();
      // vec of vec for e.g., e[1,2][3][4,5,6]
      index_op_sliced(const expression& expr,
                      const std::vector<idx>& idxs);
      void infer_type();
    };


    struct base_var_decl {
      std::string name_;
      std::vector<expression> dims_;
      base_expr_type base_type_;
      base_var_decl();
      base_var_decl(const base_expr_type& base_type);  // NOLINT
      base_var_decl(const std::string& name,
                    const std::vector<expression>& dims,
                    const base_expr_type& base_type);
    };

    struct variable_map {
      typedef std::pair<base_var_decl, var_origin> range_t;

      bool exists(const std::string& name) const;
      base_var_decl get(const std::string& name) const;
      base_expr_type get_base_type(const std::string& name) const;
      size_t get_num_dims(const std::string& name) const;
      var_origin get_origin(const std::string& name) const;
      void add(const std::string& name,
               const base_var_decl& base_decl,
               const var_origin& vo);
      void remove(const std::string& name);

      std::map<std::string, range_t> map_;
    };

    struct int_var_decl : public base_var_decl {
      range range_;
      int_var_decl();
      int_var_decl(range const& range,
                   std::string const& name,
                   std::vector<expression> const& dims);
    };


    struct double_var_decl : public base_var_decl {
      range range_;
      double_var_decl();
      double_var_decl(range const& range,
                      std::string const& name,
                      std::vector<expression> const& dims);
    };

    struct unit_vector_var_decl : public base_var_decl {
      expression K_;
      unit_vector_var_decl();
      unit_vector_var_decl(expression const& K,
                           std::string const& name,
                           std::vector<expression> const& dims);
    };

    struct simplex_var_decl : public base_var_decl {
      expression K_;
      simplex_var_decl();
      simplex_var_decl(expression const& K,
                       std::string const& name,
                       std::vector<expression> const& dims);
    };

    struct ordered_var_decl : public base_var_decl {
      expression K_;
      ordered_var_decl();
      ordered_var_decl(expression const& K,
                       std::string const& name,
                       std::vector<expression> const& dims);
    };

    struct positive_ordered_var_decl : public base_var_decl {
      expression K_;
      positive_ordered_var_decl();
      positive_ordered_var_decl(expression const& K,
                                std::string const& name,
                                std::vector<expression> const& dims);
    };

    struct vector_var_decl : public base_var_decl {
      range range_;
      expression M_;
      vector_var_decl();
      vector_var_decl(range const& range,
                      expression const& M,
                      std::string const& name,
                      std::vector<expression> const& dims);
    };

    struct row_vector_var_decl : public base_var_decl {
      range range_;
      expression N_;
      row_vector_var_decl();
      row_vector_var_decl(range const& range,
                          expression const& N,
                          std::string const& name,
                          std::vector<expression> const& dims);
    };

    struct matrix_var_decl : public base_var_decl {
      range range_;
      expression M_;
      expression N_;
      matrix_var_decl();
      matrix_var_decl(range const& range,
                      expression const& M,
                      expression const& N,
                      std::string const& name,
                      std::vector<expression> const& dims);
    };

    struct cholesky_factor_var_decl : public base_var_decl {
      expression M_;
      expression N_;
      cholesky_factor_var_decl();
      cholesky_factor_var_decl(expression const& M,
                               expression const& N,
                               std::string const& name,
                               std::vector<expression> const& dims);
    };

    struct cholesky_corr_var_decl : public base_var_decl {
      expression K_;
      cholesky_corr_var_decl();
      cholesky_corr_var_decl(expression const& K,
                             std::string const& name,
                             std::vector<expression> const& dims);
    };

    struct cov_matrix_var_decl : public base_var_decl {
      expression K_;
      cov_matrix_var_decl();
      cov_matrix_var_decl(expression const& K,
                          std::string const& name,
                          std::vector<expression> const& dims);
    };


    struct corr_matrix_var_decl : public base_var_decl {
      expression K_;
      corr_matrix_var_decl();
      corr_matrix_var_decl(expression const& K,
                           std::string const& name,
                           std::vector<expression> const& dims);
    };

    struct name_vis : public boost::static_visitor<std::string> {
      name_vis();
      std::string operator()(const nil& x) const;
      std::string operator()(const int_var_decl& x) const;
      std::string operator()(const double_var_decl& x) const;
      std::string operator()(const vector_var_decl& x) const;
      std::string operator()(const row_vector_var_decl& x) const;
      std::string operator()(const matrix_var_decl& x) const;
      std::string operator()(const simplex_var_decl& x) const;
      std::string operator()(const unit_vector_var_decl& x) const;
      std::string operator()(const ordered_var_decl& x) const;
      std::string operator()(const positive_ordered_var_decl& x) const;
      std::string operator()(const cholesky_factor_var_decl& x) const;
      std::string operator()(const cholesky_corr_var_decl& x) const;
      std::string operator()(const cov_matrix_var_decl& x) const;
      std::string operator()(const corr_matrix_var_decl& x) const;
    };

    struct var_decl_base_type_vis
      : public boost::static_visitor<base_var_decl> {
      var_decl_base_type_vis();
      base_var_decl operator()(const nil& x) const;
      base_var_decl operator()(const int_var_decl& x) const;
      base_var_decl operator()(const double_var_decl& x) const;
      base_var_decl operator()(const vector_var_decl& x) const;
      base_var_decl operator()(const row_vector_var_decl& x) const;
      base_var_decl operator()(const matrix_var_decl& x) const;
      base_var_decl operator()(const simplex_var_decl& x) const;
      base_var_decl operator()(const unit_vector_var_decl& x) const;
      base_var_decl operator()(const ordered_var_decl& x) const;
      base_var_decl operator()(const positive_ordered_var_decl& x) const;
      base_var_decl operator()(const cholesky_factor_var_decl& x) const;
      base_var_decl operator()(const cholesky_corr_var_decl& x) const;
      base_var_decl operator()(const cov_matrix_var_decl& x) const;
      base_var_decl operator()(const corr_matrix_var_decl& x) const;
    };

    struct var_decl {
      typedef boost::variant<boost::recursive_wrapper<nil>,
                         boost::recursive_wrapper<int_var_decl>,
                         boost::recursive_wrapper<double_var_decl>,
                         boost::recursive_wrapper<vector_var_decl>,
                         boost::recursive_wrapper<row_vector_var_decl>,
                         boost::recursive_wrapper<matrix_var_decl>,
                         boost::recursive_wrapper<simplex_var_decl>,
                         boost::recursive_wrapper<unit_vector_var_decl>,
                         boost::recursive_wrapper<ordered_var_decl>,
                         boost::recursive_wrapper<positive_ordered_var_decl>,
                         boost::recursive_wrapper<cholesky_factor_var_decl>,
                         boost::recursive_wrapper<cholesky_corr_var_decl>,
                         boost::recursive_wrapper<cov_matrix_var_decl>,
                         boost::recursive_wrapper<corr_matrix_var_decl> >
      var_decl_t;

      var_decl_t decl_;

      var_decl();

      // template <typename Decl>
      // var_decl(Decl const& decl);
      var_decl(const var_decl_t& decl);  // NOLINT(runtime/explicit)
      var_decl(const nil& decl);  // NOLINT(runtime/explicit)
      var_decl(const int_var_decl& decl);  // NOLINT(runtime/explicit)
      var_decl(const double_var_decl& decl);  // NOLINT(runtime/explicit)
      var_decl(const vector_var_decl& decl);  // NOLINT(runtime/explicit)
      var_decl(const row_vector_var_decl& decl);  // NOLINT(runtime/explicit)
      var_decl(const matrix_var_decl& decl);  // NOLINT(runtime/explicit)
      var_decl(const simplex_var_decl& decl);  // NOLINT(runtime/explicit)
      var_decl(const unit_vector_var_decl& decl);  // NOLINT(runtime/explicit)
      var_decl(const ordered_var_decl& decl);  // NOLINT(runtime/explicit)
      var_decl(const positive_ordered_var_decl& decl);  // NOLINT
      var_decl(const cholesky_factor_var_decl& decl);  // NOLINT
      var_decl(const cholesky_corr_var_decl& decl);  // NOLINT(runtime/explicit)
      var_decl(const cov_matrix_var_decl& decl);  // NOLINT(runtime/explicit)
      var_decl(const corr_matrix_var_decl& decl);  // NOLINT(runtime/explicit)

      std::string name() const;
      base_var_decl base_decl() const;
    };

    struct statement {
      typedef boost::variant<boost::recursive_wrapper<nil>,
                     boost::recursive_wrapper<assignment>,
                     boost::recursive_wrapper<assgn>,
                     boost::recursive_wrapper<sample>,
                     boost::recursive_wrapper<increment_log_prob_statement>,
                     boost::recursive_wrapper<expression>,
                     boost::recursive_wrapper<statements>,
                     boost::recursive_wrapper<for_statement>,
                     boost::recursive_wrapper<conditional_statement>,
                     boost::recursive_wrapper<while_statement>,
                     boost::recursive_wrapper<break_continue_statement>,
                     boost::recursive_wrapper<print_statement>,
                     boost::recursive_wrapper<reject_statement>,
                     boost::recursive_wrapper<return_statement>,
                     boost::recursive_wrapper<no_op_statement> >
      statement_t;
      statement_t statement_;
      size_t begin_line_;
      size_t end_line_;

      statement();
      statement(const statement_t& st);  // NOLINT(runtime/explicit)
      statement(const nil& st);  // NOLINT(runtime/explicit)
      statement(const assignment& st);  // NOLINT(runtime/explicit)
      statement(const assgn& st);  // NOLINT(runtime/explicit)
      statement(const sample& st);  // NOLINT(runtime/explicit)
      statement(const increment_log_prob_statement& st);  // NOLINT
      statement(const expression& st);  // NOLINT(runtime/explicit)
      statement(const statements& st);  // NOLINT(runtime/explicit)
      statement(const for_statement& st);  // NOLINT(runtime/explicit)
      statement(const conditional_statement& st);  // NOLINT(runtime/explicit)
      statement(const while_statement& st);  // NOLINT(runtime/explicit)
      statement(const break_continue_statement& st);  // NOLINT
      statement(const print_statement& st);  // NOLINT(runtime/explicit)
      statement(const reject_statement& st);  // NOLINT(runtime/explicit)
      statement(const no_op_statement& st);  // NOLINT(runtime/explicit)
      statement(const return_statement& st);  // NOLINT(runtime/explicit)

      bool is_no_op_statement() const;
    };

    struct is_no_op_statement_vis : public boost::static_visitor<bool> {
      bool operator()(const nil& st) const;  // NOLINT(runtime/explicit)
      bool operator()(const assignment& st) const;  // NOLINT(runtime/explicit)
      bool operator()(const assgn& st) const;  // NOLINT(runtime/explicit)
      bool operator()(const sample& st) const;  // NOLINT(runtime/explicit)
      bool operator()(const increment_log_prob_statement& t) const;  // NOLINT
      bool operator()(const expression& st) const;  // NOLINT(runtime/explicit)
      bool operator()(const statements& st) const;  // NOLINT(runtime/explicit)
      bool operator()(const for_statement& st) const;  // NOLINT
      bool operator()(const conditional_statement& st) const;  // NOLINT
      bool operator()(const while_statement& st) const;  // NOLINT
      bool operator()(const break_continue_statement& st) const;  // NOLINT
      bool operator()(const print_statement& st) const;  // NOLINT
      bool operator()(const reject_statement& st) const;  // NOLINT
      bool operator()(const no_op_statement& st) const;  // NOLINT
      bool operator()(const return_statement& st) const;  // NOLINT
    };


    struct returns_type_vis : public boost::static_visitor<bool> {
      expr_type return_type_;
      std::ostream& error_msgs_;
      returns_type_vis(const expr_type& return_type,
                       std::ostream& error_msgs);
      bool operator()(const nil& st) const;  // NOLINT(runtime/explicit)
      bool operator()(const assignment& st) const;  // NOLINT(runtime/explicit)
      bool operator()(const assgn& st) const;  // NOLINT(runtime/explicit)
      bool operator()(const sample& st) const;  // NOLINT(runtime/explicit)
      bool operator()(const increment_log_prob_statement& t) const;  // NOLINT
      bool operator()(const expression& st) const;  // NOLINT(runtime/explicit)
      bool operator()(const statements& st) const;  // NOLINT(runtime/explicit)
      bool operator()(const for_statement& st) const;  // NOLINT
      bool operator()(const conditional_statement& st) const;  // NOLINT
      bool operator()(const while_statement& st) const;  // NOLINT
      bool operator()(const break_continue_statement& st) const;  // NOLINT
      bool operator()(const print_statement& st) const;  // NOLINT
      bool operator()(const reject_statement& st) const;  // NOLINT
      bool operator()(const no_op_statement& st) const;  // NOLINT
      bool operator()(const return_statement& st) const;  // NOLINT
    };

    bool returns_type(const expr_type& return_type,
                      const statement& statement,
                      std::ostream& error_msgs);

    struct increment_log_prob_statement {
      expression log_prob_;
      increment_log_prob_statement();
      increment_log_prob_statement(const expression& log_prob);  // NOLINT
    };

    struct for_statement {
      std::string variable_;
      range range_;
      statement statement_;
      for_statement();
      for_statement(std::string& variable,
                    range& range,
                    statement& stmt);
    };

    // bodies may be 1 longer than conditions due to else
    struct conditional_statement {
      std::vector<expression> conditions_;
      std::vector<statement> bodies_;
      conditional_statement();
      conditional_statement(const std::vector<expression>& conditions,
                            const std::vector<statement>& statements);
    };

    struct while_statement {
      expression condition_;
      statement body_;
      while_statement();
      while_statement(const expression& condition,
                      const statement& body);
    };

    struct break_continue_statement {
      std::string generate_;
      break_continue_statement();
      explicit break_continue_statement(const std::string& generate);
    };

    struct print_statement {
      std::vector<printable> printables_;
      print_statement();
      print_statement(const std::vector<printable>& printables);  // NOLINT
    };

    struct reject_statement {
      std::vector<printable> printables_;
      reject_statement();
      reject_statement(const std::vector<printable>& printables);  // NOLINT
    };

    struct return_statement {
      expression return_value_;
      return_statement();
      return_statement(const expression& expr);  // NOLINT(runtime/explicit)
    };

    struct no_op_statement {
      // no op, no data
    };

    struct arg_decl {
      expr_type arg_type_;
      std::string name_;
      arg_decl();
      arg_decl(const expr_type& arg_type,
               const std::string& name);
      base_var_decl base_variable_declaration();
    };

    struct function_decl_def {
      function_decl_def();
      function_decl_def(const expr_type& return_type,
                        const std::string& name,
                        const std::vector<arg_decl>& arg_decls,
                        const statement& body);
      expr_type return_type_;
      std::string name_;
      std::vector<arg_decl> arg_decls_;
      statement body_;
    };

    struct function_decl_defs {
      function_decl_defs();

      function_decl_defs(
          const std::vector<function_decl_def>& decl_defs);  // NOLINT

      std::vector<function_decl_def> decl_defs_;
    };


    struct program {
      std::vector<function_decl_def> function_decl_defs_;
      std::vector<var_decl> data_decl_;
      std::pair<std::vector<var_decl>, std::vector<statement> >
      derived_data_decl_;
      std::vector<var_decl> parameter_decl_;
      std::pair<std::vector<var_decl>, std::vector<statement> >
      derived_decl_;
      statement statement_;
      std::pair<std::vector<var_decl>, std::vector<statement> >
      generated_decl_;

      program();
      program(const std::vector<function_decl_def>& function_decl_defs,
              const std::vector<var_decl>& data_decl,
              const std::pair<std::vector<var_decl>,
              std::vector<statement> >& derived_data_decl,
              const std::vector<var_decl>& parameter_decl,
              const std::pair<std::vector<var_decl>,
              std::vector<statement> >& derived_decl,
              const statement& st,
              const std::pair<std::vector<var_decl>,
              std::vector<statement> >& generated_decl);
    };

    struct sample {
      expression expr_;
      distribution dist_;
      range truncation_;
      sample();
      sample(expression& e,
             distribution& dist);
      bool is_ill_formed() const;
    };

    struct assignment {
      variable_dims var_dims_;  // lhs_var[dim0,...,dimN-1]
      expression expr_;  // = rhs
      base_var_decl var_type_;  // type of lhs_var
      assignment();
      assignment(variable_dims& var_dims,
                 expression& expr);
    };


    struct var_occurs_vis : public boost::static_visitor<bool> {
      const std::string var_name_;
      explicit var_occurs_vis(const variable& e);
      bool operator()(const nil& e) const;
      bool operator()(const int_literal& e) const;
      bool operator()(const double_literal& e) const;
      bool operator()(const array_literal& e) const;
      bool operator()(const variable& e) const;
      bool operator()(const fun& e) const;
      bool operator()(const integrate_ode& e) const;
<<<<<<< HEAD
      bool operator()(const integrate_function& e) const;
      bool operator()(const integrate_ode_cvode& e) const;
=======
      bool operator()(const integrate_ode_control& e) const;
>>>>>>> af8a6e9e
      bool operator()(const index_op& e) const;
      bool operator()(const index_op_sliced& e) const;
      bool operator()(const conditional_op& e) const;
      bool operator()(const binary_op& e) const;
      bool operator()(const unary_op& e) const;
    };

    struct assgn {
      variable lhs_var_;
      std::vector<idx> idxs_;
      expression rhs_;
      assgn();
      assgn(const variable& lhs_var, const std::vector<idx>& idxs,
            const expression& rhs);
      bool lhs_var_occurs_on_rhs() const;
    };

    /**
     * Return the type of the expression indexed by the generalized
     * index sequence.  Return a type with base type
     * <code>ILL_FORMED_T</code> if there are too many indexes.
     *
     * @param[in] e Expression being indexed.
     * @param[in] idxs Index sequence.
     * @return Type of expression applied to indexes.
     */
    expr_type indexed_type(const expression& e,
                           const std::vector<idx>& idxs);

    // FIXME:  is this next dependency necessary?
    // from generator.hpp
    void generate_expression(const expression& e, std::ostream& o);
    void generate_expression(const expression& e, bool user_facing,
                             std::ostream& o);

    bool has_rng_suffix(const std::string& s);
    bool has_lp_suffix(const std::string& s);
    bool is_user_defined(const std::string& name,
                         const std::vector<expression>& args);
    bool is_user_defined_prob_function(const std::string& name,
                                       const expression& variate,
                                       const std::vector<expression>& params);
    bool is_user_defined(const fun& fx);

    struct contains_var : public boost::static_visitor<bool> {
      const variable_map& var_map_;
      explicit contains_var(const variable_map& var_map);
      bool operator()(const nil& e) const;
      bool operator()(const int_literal& e) const;
      bool operator()(const double_literal& e) const;
      bool operator()(const array_literal& e) const;
      bool operator()(const variable& e) const;
      bool operator()(const integrate_ode& e) const;
<<<<<<< HEAD
      bool operator()(const integrate_function& e) const;
      bool operator()(const integrate_ode_cvode& e) const;
=======
      bool operator()(const integrate_ode_control& e) const;
>>>>>>> af8a6e9e
      bool operator()(const fun& e) const;
      bool operator()(const index_op& e) const;
      bool operator()(const index_op_sliced& e) const;
      bool operator()(const conditional_op& e) const;
      bool operator()(const binary_op& e) const;
      bool operator()(const unary_op& e) const;
    };

    bool has_var(const expression& e,
                 const variable_map& var_map);


    struct contains_nonparam_var : public boost::static_visitor<bool> {
      const variable_map& var_map_;
      explicit contains_nonparam_var(const variable_map& var_map);
      bool operator()(const nil& e) const;
      bool operator()(const int_literal& e) const;
      bool operator()(const double_literal& e) const;
      bool operator()(const array_literal& e) const;
      bool operator()(const variable& e) const;
      bool operator()(const integrate_ode& e) const;
<<<<<<< HEAD
      bool operator()(const integrate_function& e) const;
      bool operator()(const integrate_ode_cvode& e) const;
=======
      bool operator()(const integrate_ode_control& e) const;
>>>>>>> af8a6e9e
      bool operator()(const fun& e) const;
      bool operator()(const index_op& e) const;
      bool operator()(const index_op_sliced& e) const;
      bool operator()(const conditional_op& e) const;
      bool operator()(const binary_op& e) const;
      bool operator()(const unary_op& e) const;
    };

    bool has_non_param_var(const expression& e,
                           const variable_map& var_map);

    bool is_assignable(const expr_type& l_type,
                       const expr_type& r_type,
                       const std::string& failure_message,
                       std::ostream& error_msgs);


    bool ends_with(const std::string& suffix,
                   const std::string& s);


    std::string get_cdf(const std::string& dist_name);

    std::string get_ccdf(const std::string& dist_name);

    std::string get_prob_fun(const std::string& dist_name);

    bool has_prob_fun_suffix(const std::string& name);
    std::string strip_prob_fun_suffix(const std::string& dist_fun);

    bool has_cdf_suffix(const std::string& name);
    std::string strip_cdf_suffix(const std::string& dist_fun);

    bool has_ccdf_suffix(const std::string& name);
    std::string strip_ccdf_suffix(const std::string& dist_fun);

    bool fun_name_exists(const std::string& name);

  }
}
#endif<|MERGE_RESOLUTION|>--- conflicted
+++ resolved
@@ -52,12 +52,8 @@
     struct sample;
     struct simplex_var_decl;
     struct integrate_ode;
-<<<<<<< HEAD
     struct integrate_function;
     struct integrate_ode_cvode;
-=======
-    struct integrate_ode_control;
->>>>>>> af8a6e9e
     struct unit_vector_var_decl;
     struct statement;
     struct statements;
@@ -236,12 +232,8 @@
       expr_type operator()(const variable& e) const;
       expr_type operator()(const fun& e) const;
       expr_type operator()(const integrate_ode& e) const;
-<<<<<<< HEAD
       expr_type operator()(const integrate_function& e) const;
       expr_type operator()(const integrate_ode_cvode& e) const;
-=======
-      expr_type operator()(const integrate_ode_control& e) const;
->>>>>>> af8a6e9e
       expr_type operator()(const index_op& e) const;
       expr_type operator()(const index_op_sliced& e) const;
       expr_type operator()(const conditional_op& e) const;
@@ -259,12 +251,8 @@
                              boost::recursive_wrapper<array_literal>,
                              boost::recursive_wrapper<variable>,
                              boost::recursive_wrapper<integrate_ode>,
-<<<<<<< HEAD
                              boost::recursive_wrapper<integrate_function>,
                              boost::recursive_wrapper<integrate_ode_cvode>,
-=======
-                             boost::recursive_wrapper<integrate_ode_control>,
->>>>>>> af8a6e9e
                              boost::recursive_wrapper<fun>,
                              boost::recursive_wrapper<index_op>,
                              boost::recursive_wrapper<index_op_sliced>,
@@ -284,12 +272,8 @@
       expression(const variable& expr);  // NOLINT(runtime/explicit)
       expression(const fun& expr);  // NOLINT(runtime/explicit)
       expression(const integrate_ode& expr);  // NOLINT(runtime/explicit)
-<<<<<<< HEAD
       expression(const integrate_function& expr);  // NOLINT(runtime/explicit)
       expression(const integrate_ode_cvode& expr);  // NOLINT(runtime/explicit)
-=======
-      expression(const integrate_ode_control& expr);  // NOLINT
->>>>>>> af8a6e9e
       expression(const index_op& expr);  // NOLINT(runtime/explicit)
       expression(const index_op_sliced& expr);  // NOLINT(runtime/explicit)
       expression(const conditional_op& expr);  // NOLINT(runtime/explicit)
@@ -330,12 +314,8 @@
       bool operator()(const array_literal& x) const;  // NOLINT
       bool operator()(const variable& x) const;  // NOLINT(runtime/explicit)
       bool operator()(const integrate_ode& x) const;  // NOLINT
-<<<<<<< HEAD
       bool operator()(const integrate_function& x) const;  // NOLINT
       bool operator()(const integrate_ode_cvode& x) const;  // NOLINT
-=======
-      bool operator()(const integrate_ode_control& x) const;  // NOLINT
->>>>>>> af8a6e9e
       bool operator()(const fun& x) const;  // NOLINT(runtime/explicit)
       bool operator()(const index_op& x) const;  // NOLINT(runtime/explicit)
       bool operator()(const index_op_sliced& x) const;  // NOLINT
@@ -400,7 +380,6 @@
       expression x_;  // data
       expression x_int_;  // integer data
       integrate_ode();
-<<<<<<< HEAD
       integrate_ode(const std::string& system_function_name,
                 const expression& y0,
                 const expression& t0,
@@ -425,20 +404,6 @@
     };
 
     struct integrate_ode_cvode {
-=======
-      integrate_ode(const std::string& integration_function_name,
-                    const std::string& system_function_name,
-                    const expression& y0,
-                    const expression& t0,
-                    const expression& ts,
-                    const expression& theta,
-                    const expression& x,
-                    const expression& x_int);
-    };
-
-    struct integrate_ode_control {
-      std::string integration_function_name_;
->>>>>>> af8a6e9e
       std::string system_function_name_;
       expression y0_;  // initial state
       expression t0_;  // initial time
@@ -449,7 +414,6 @@
       expression rel_tol_;  // relative tolerance
       expression abs_tol_;  // absolute tolerance
       expression max_num_steps_;  // max number of steps
-<<<<<<< HEAD
       integrate_ode_cvode();
       integrate_ode_cvode(const std::string& system_function_name,
                           const expression& y0,
@@ -462,20 +426,6 @@
                           const expression& abs_tol,
                           const expression& max_num_steps);
 
-=======
-      integrate_ode_control();
-      integrate_ode_control(const std::string& integration_function_name,
-                            const std::string& system_function_name,
-                            const expression& y0,
-                            const expression& t0,
-                            const expression& ts,
-                            const expression& theta,
-                            const expression& x,
-                            const expression& x_int,
-                            const expression& rel_tol,
-                            const expression& abs_tol,
-                            const expression& max_num_steps);
->>>>>>> af8a6e9e
     };
 
     struct fun {
@@ -1085,12 +1035,8 @@
       bool operator()(const variable& e) const;
       bool operator()(const fun& e) const;
       bool operator()(const integrate_ode& e) const;
-<<<<<<< HEAD
       bool operator()(const integrate_function& e) const;
       bool operator()(const integrate_ode_cvode& e) const;
-=======
-      bool operator()(const integrate_ode_control& e) const;
->>>>>>> af8a6e9e
       bool operator()(const index_op& e) const;
       bool operator()(const index_op_sliced& e) const;
       bool operator()(const conditional_op& e) const;
@@ -1144,12 +1090,8 @@
       bool operator()(const array_literal& e) const;
       bool operator()(const variable& e) const;
       bool operator()(const integrate_ode& e) const;
-<<<<<<< HEAD
       bool operator()(const integrate_function& e) const;
       bool operator()(const integrate_ode_cvode& e) const;
-=======
-      bool operator()(const integrate_ode_control& e) const;
->>>>>>> af8a6e9e
       bool operator()(const fun& e) const;
       bool operator()(const index_op& e) const;
       bool operator()(const index_op_sliced& e) const;
@@ -1171,12 +1113,8 @@
       bool operator()(const array_literal& e) const;
       bool operator()(const variable& e) const;
       bool operator()(const integrate_ode& e) const;
-<<<<<<< HEAD
       bool operator()(const integrate_function& e) const;
       bool operator()(const integrate_ode_cvode& e) const;
-=======
-      bool operator()(const integrate_ode_control& e) const;
->>>>>>> af8a6e9e
       bool operator()(const fun& e) const;
       bool operator()(const index_op& e) const;
       bool operator()(const index_op_sliced& e) const;
