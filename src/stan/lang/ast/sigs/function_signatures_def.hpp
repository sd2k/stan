#ifndef STAN_LANG_AST_SIGS_FUNCTION_SIGNATURES_DEF_HPP
#define STAN_LANG_AST_SIGS_FUNCTION_SIGNATURES_DEF_HPP

#include <stan/lang/ast.hpp>
#include <limits>
#include <map>
#include <set>
#include <string>
#include <utility>
#include <vector>

namespace stan {
namespace lang {

void function_signatures::reset_sigs() {
  if (sigs_ == 0)
    return;
  delete sigs_;
  sigs_ = 0;
}

function_signatures& function_signatures::instance() {
  // TODO(carpenter): for threaded autodiff, requires double-check lock
  if (!sigs_)
    sigs_ = new function_signatures;
  return *sigs_;
}

void function_signatures::set_user_defined(
    const std::pair<std::string, function_signature_t>& name_sig) {
  user_defined_set_.insert(name_sig);
}

bool function_signatures::is_user_defined(
    const std::pair<std::string, function_signature_t>& name_sig) {
  return user_defined_set_.find(name_sig) != user_defined_set_.end();
}

bool function_signatures::is_defined(const std::string& name,
                                     const function_signature_t& sig) {
  if (sigs_map_.find(name) == sigs_map_.end())
    return false;
  const std::vector<function_signature_t> sigs = sigs_map_[name];
  // check return type
  for (size_t i = 0; i < sigs.size(); ++i)
    if (sig.first == sigs[i].first && sig.second == sigs[i].second)
      return true;
  return false;
}

bool function_signatures::discrete_first_arg(const std::string& fun) const {
  using std::map;
  using std::string;
  using std::vector;
  map<string, vector<function_signature_t> >::const_iterator it
      = sigs_map_.find(fun);
  if (it == sigs_map_.end())
    return false;
  const vector<function_signature_t> sigs = it->second;
  for (size_t i = 0; i < sigs.size(); ++i) {
    if (sigs[i].second.size() == 0
        || !sigs[i].second[0].innermost_type().is_int_type())
      return false;
  }
  return true;
}

function_signature_t function_signatures::get_definition(
    const std::string& name, const function_signature_t& sig) {
  const std::vector<function_signature_t> sigs = sigs_map_[name];
  for (size_t i = 0; i < sigs.size(); ++i)
    if (sig.first == sigs[i].first && sig.second == sigs[i].second) {
      return sigs[i];
    }
  bare_expr_type ill_formed;
  std::vector<bare_expr_type> arg_types;
  return function_signature_t(ill_formed, arg_types);
}

void function_signatures::add(const std::string& name,
                              const bare_expr_type& result_type,
                              const std::vector<bare_expr_type>& arg_types) {
  function_signature_t sig_def(result_type, arg_types);
  sigs_map_[name].push_back(function_signature_t(result_type, arg_types));
}

void function_signatures::add(const std::string& name,
                              const bare_expr_type& result_type) {
  std::vector<bare_expr_type> arg_types;
  add(name, result_type, arg_types);
}

void function_signatures::add(const std::string& name,
                              const bare_expr_type& result_type,
                              const bare_expr_type& arg_type) {
  std::vector<bare_expr_type> arg_types;
  arg_types.push_back(arg_type);
  add(name, result_type, arg_types);
}

void function_signatures::add(const std::string& name,
                              const bare_expr_type& result_type,
                              const bare_expr_type& arg_type1,
                              const bare_expr_type& arg_type2) {
  std::vector<bare_expr_type> arg_types;
  arg_types.push_back(arg_type1);
  arg_types.push_back(arg_type2);
  add(name, result_type, arg_types);
}

void function_signatures::add(const std::string& name,
                              const bare_expr_type& result_type,
                              const bare_expr_type& arg_type1,
                              const bare_expr_type& arg_type2,
                              const bare_expr_type& arg_type3) {
  std::vector<bare_expr_type> arg_types;
  arg_types.push_back(arg_type1);
  arg_types.push_back(arg_type2);
  arg_types.push_back(arg_type3);
  add(name, result_type, arg_types);
}

void function_signatures::add(const std::string& name,
                              const bare_expr_type& result_type,
                              const bare_expr_type& arg_type1,
                              const bare_expr_type& arg_type2,
                              const bare_expr_type& arg_type3,
                              const bare_expr_type& arg_type4) {
  std::vector<bare_expr_type> arg_types;
  arg_types.push_back(arg_type1);
  arg_types.push_back(arg_type2);
  arg_types.push_back(arg_type3);
  arg_types.push_back(arg_type4);
  add(name, result_type, arg_types);
}

void function_signatures::add(const std::string& name,
                              const bare_expr_type& result_type,
                              const bare_expr_type& arg_type1,
                              const bare_expr_type& arg_type2,
                              const bare_expr_type& arg_type3,
                              const bare_expr_type& arg_type4,
                              const bare_expr_type& arg_type5) {
  std::vector<bare_expr_type> arg_types;
  arg_types.push_back(arg_type1);
  arg_types.push_back(arg_type2);
  arg_types.push_back(arg_type3);
  arg_types.push_back(arg_type4);
  arg_types.push_back(arg_type5);
  add(name, result_type, arg_types);
}

void function_signatures::add(
    const std::string& name, const bare_expr_type& result_type,
    const bare_expr_type& arg_type1, const bare_expr_type& arg_type2,
    const bare_expr_type& arg_type3, const bare_expr_type& arg_type4,
    const bare_expr_type& arg_type5, const bare_expr_type& arg_type6) {
  std::vector<bare_expr_type> arg_types;
  arg_types.push_back(arg_type1);
  arg_types.push_back(arg_type2);
  arg_types.push_back(arg_type3);
  arg_types.push_back(arg_type4);
  arg_types.push_back(arg_type5);
  arg_types.push_back(arg_type6);
  add(name, result_type, arg_types);
}

<<<<<<< HEAD
    // Define new add overloads for lgp functions
    void function_signatures::add(const std::string& name,
                                  const bare_expr_type& result_type,
                                  const bare_expr_type& arg_type1,
                                  const bare_expr_type& arg_type2,
                                  const bare_expr_type& arg_type3,
                                  const bare_expr_type& arg_type4,
                                  const bare_expr_type& arg_type5,
                                  const bare_expr_type& arg_type6,
                                  const bare_expr_type& arg_type7,
                                  const bare_expr_type& arg_type8) {
      std::vector<bare_expr_type> arg_types;
      arg_types.push_back(arg_type1);
      arg_types.push_back(arg_type2);
      arg_types.push_back(arg_type3);
      arg_types.push_back(arg_type4);
      arg_types.push_back(arg_type5);
      arg_types.push_back(arg_type6);
      arg_types.push_back(arg_type7);
      arg_types.push_back(arg_type8);
      add(name, result_type, arg_types);
    }

    void function_signatures::add(const std::string& name,
                                  const bare_expr_type& result_type,
                                  const bare_expr_type& arg_type1,
                                  const bare_expr_type& arg_type2,
                                  const bare_expr_type& arg_type3,
                                  const bare_expr_type& arg_type4,
                                  const bare_expr_type& arg_type5,
                                  const bare_expr_type& arg_type6,
                                  const bare_expr_type& arg_type7,
                                  const bare_expr_type& arg_type8,
                                  const bare_expr_type& arg_type9) {
      std::vector<bare_expr_type> arg_types;
      arg_types.push_back(arg_type1);
      arg_types.push_back(arg_type2);
      arg_types.push_back(arg_type3);
      arg_types.push_back(arg_type4);
      arg_types.push_back(arg_type5);
      arg_types.push_back(arg_type6);
      arg_types.push_back(arg_type7);
      arg_types.push_back(arg_type8);
      arg_types.push_back(arg_type9);
      add(name, result_type, arg_types);
    }

    void function_signatures::add_nullary(const::std::string& name) {
      add(name, bare_expr_type(double_type()));
    }
=======
void function_signatures::add(
    const std::string& name, const bare_expr_type& result_type,
    const bare_expr_type& arg_type1, const bare_expr_type& arg_type2,
    const bare_expr_type& arg_type3, const bare_expr_type& arg_type4,
    const bare_expr_type& arg_type5, const bare_expr_type& arg_type6,
    const bare_expr_type& arg_type7) {
  std::vector<bare_expr_type> arg_types;
  arg_types.push_back(arg_type1);
  arg_types.push_back(arg_type2);
  arg_types.push_back(arg_type3);
  arg_types.push_back(arg_type4);
  arg_types.push_back(arg_type5);
  arg_types.push_back(arg_type6);
  arg_types.push_back(arg_type7);
  add(name, result_type, arg_types);
}
>>>>>>> 4646b418

void function_signatures::add_nullary(const ::std::string& name) {
  add(name, bare_expr_type(double_type()));
}

void function_signatures::add_unary(const ::std::string& name) {
  double_type tDouble;
  bare_expr_type a1(tDouble);
  add(name, a1, a1);
}

void function_signatures::add_unary_vectorized(const ::std::string& name) {
  // note:  vectorized functions always return elements of type real;
  //        integer elements are promoted to real elements
  add(name, bare_expr_type(double_type()), bare_expr_type(int_type()));
  add(name, bare_expr_type(double_type()), bare_expr_type(double_type()));
  add(name, bare_expr_type(vector_type()), bare_expr_type(vector_type()));
  add(name, bare_expr_type(row_vector_type()),
      bare_expr_type(row_vector_type()));
  add(name, bare_expr_type(matrix_type()), bare_expr_type(matrix_type()));

  int_type tInt;
  bare_array_type arInt(tInt);
  bare_expr_type arIntType(arInt);
  double_type tDouble;
  bare_array_type arDouble(tDouble);
  bare_expr_type arDoubleType(arDouble);
  matrix_type tMatrix;
  bare_array_type arMatrix(tMatrix);
  bare_expr_type arMatrixType(arMatrix);
  row_vector_type tRowVector;
  bare_array_type arRowVector(tRowVector);
  bare_expr_type arRowVectorType(arRowVector);
  vector_type tVector;
  bare_array_type arVector(tVector);
  bare_expr_type arVectorType(arVector);
  for (size_t i = 0; i < 8; ++i) {
    add(name, arDoubleType, arIntType);
    add(name, arDoubleType, arDoubleType);
    add(name, arMatrixType, arMatrixType);
    add(name, arRowVectorType, arRowVectorType);
    add(name, arVectorType, arVectorType);
    arIntType = bare_expr_type(bare_array_type(arIntType));
    arDoubleType = bare_expr_type(bare_array_type(arDoubleType));
    arMatrixType = bare_expr_type(bare_array_type(arMatrixType));
    arRowVectorType = bare_expr_type(bare_array_type(arRowVectorType));
    arVectorType = bare_expr_type(bare_array_type(arVectorType));
  }
}

void function_signatures::add_binary(const ::std::string& name) {
  add(name, bare_expr_type(double_type()), bare_expr_type(double_type()),
      bare_expr_type(double_type()));
}

void function_signatures::add_ternary(const ::std::string& name) {
  add(name, bare_expr_type(double_type()), bare_expr_type(double_type()),
      bare_expr_type(double_type()), bare_expr_type(double_type()));
}

void function_signatures::add_quaternary(const ::std::string& name) {
  add(name, bare_expr_type(double_type()), bare_expr_type(double_type()),
      bare_expr_type(double_type()), bare_expr_type(double_type()),
      bare_expr_type(double_type()));
}

template <typename T>
bare_expr_type function_signatures::rng_return_type(const bare_expr_type& t) {
  T return_type;
  return t.is_primitive() ? bare_expr_type(return_type)
                          : bare_expr_type(bare_array_type(return_type, 1));
}

template <typename T>
bare_expr_type function_signatures::rng_return_type(const bare_expr_type& t,
                                                    const bare_expr_type& u) {
  T return_type;
  return t.is_primitive() && u.is_primitive()
             ? bare_expr_type(return_type)
             : bare_expr_type(bare_array_type(return_type, 1));
}

template <typename T>
bare_expr_type function_signatures::rng_return_type(const bare_expr_type& t,
                                                    const bare_expr_type& u,
                                                    const bare_expr_type& v) {
  return rng_return_type<T>(rng_return_type<T>(t, u), v);
}

int function_signatures::num_promotions(
    const std::vector<bare_expr_type>& call_args,
    const std::vector<bare_expr_type>& sig_args) {
  if (call_args.size() != sig_args.size()) {
    return -1;  // failure
  }
  int num_promotions = 0;
  for (size_t i = 0; i < call_args.size(); ++i) {
    if (call_args[i] == sig_args[i]) {
      continue;
    } else if (call_args[i].is_primitive() && sig_args[i].is_double_type()) {
      ++num_promotions;
    } else {
      return -1;  // failed match
    }
  }
  return num_promotions;
}

int function_signatures::get_signature_matches(
    const std::string& name, const std::vector<bare_expr_type>& args,
    function_signature_t& signature) {
  if (!has_key(name))
    return 0;
  std::vector<function_signature_t> signatures = sigs_map_[name];
  size_t min_promotions = std::numeric_limits<size_t>::max();
  size_t num_matches = 0;
  for (size_t i = 0; i < signatures.size(); ++i) {
    signature = signatures[i];
    int promotions = num_promotions(args, signature.second);
    if (promotions < 0)
      continue;  // no match
    size_t promotions_ui = static_cast<size_t>(promotions);
    if (promotions_ui < min_promotions) {
      min_promotions = promotions_ui;
      num_matches = 1;
    } else if (promotions_ui == min_promotions) {
      ++num_matches;
    }
  }
  return num_matches;
}

bool is_binary_operator(const std::string& name) {
  return name == "add" || name == "subtract" || name == "multiply"
         || name == "divide" || name == "modulus" || name == "mdivide_left"
         || name == "mdivide_right" || name == "elt_multiply"
         || name == "elt_divide";
}

bool is_unary_operator(const std::string& name) {
  return name == "minus" || name == "logical_negation";
}

bool is_unary_postfix_operator(const std::string& name) {
  return name == "transpose";
}

bool is_operator(const std::string& name) {
  return is_binary_operator(name) || is_unary_operator(name)
         || is_unary_postfix_operator(name);
}

std::string fun_name_to_operator(const std::string& name) {
  // binary infix (pow handled by parser)
  if (name == "add")
    return "+";
  if (name == "subtract")
    return "-";
  if (name == "multiply")
    return "*";
  if (name == "divide")
    return "/";
  if (name == "modulus")
    return "%";
  if (name == "mdivide_left")
    return "\\";
  if (name == "mdivide_right")
    return "/";
  if (name == "elt_multiply")
    return ".*";
  if (name == "elt_divide")
    return "./";

  // unary prefix (+ handled by parser)
  if (name == "minus")
    return "-";
  if (name == "logical_negation")
    return "!";

  // unary suffix
  if (name == "transpose")
    return "'";

  // none of the above
  return "ERROR";
}

void print_signature(const std::string& name,
                     const std::vector<bare_expr_type>& arg_types,
                     bool sampling_error_style, std::ostream& msgs) {
  static size_t OP_SIZE = std::string("operator").size();
  msgs << "  ";
  if (name.size() > OP_SIZE && name.substr(0, OP_SIZE) == "operator") {
    std::string operator_name = name.substr(OP_SIZE);
    if (arg_types.size() == 2) {
      msgs << arg_types[0] << " " << operator_name << " " << arg_types[1]
           << std::endl;
      return;
    } else if (arg_types.size() == 1) {
      if (operator_name == "'")  // exception for postfix
        msgs << arg_types[0] << operator_name << std::endl;
      else
        msgs << operator_name << arg_types[0] << std::endl;
      return;
    } else {
      // should not be reachable due to operator grammar
      // continue on purpose to get more info to user if this happens
      msgs << "Operators must have 1 or 2 arguments." << std::endl;
    }
  }
  if (sampling_error_style && arg_types.size() > 0)
    msgs << arg_types[0] << " ~ ";
  msgs << name << "(";
  size_t start = sampling_error_style ? 1 : 0;
  for (size_t j = start; j < arg_types.size(); ++j) {
    if (j > start)
      msgs << ", ";
    msgs << arg_types[j];
  }
  msgs << ")" << std::endl;
}

bare_expr_type function_signatures::get_result_type(
    const std::string& name, const std::vector<bare_expr_type>& args,
    std::ostream& error_msgs, bool sampling_error_style) {
  std::vector<function_signature_t> signatures = sigs_map_[name];
  size_t match_index = 0;
  size_t min_promotions = std::numeric_limits<size_t>::max();
  size_t num_matches = 0;

  std::string display_name;
  if (is_operator(name)) {
    display_name = "operator" + fun_name_to_operator(name);
  } else if (sampling_error_style && ends_with("_log", name)) {
    display_name = name.substr(0, name.size() - 4);
  } else if (sampling_error_style
             && (ends_with("_lpdf", name) || ends_with("_lcdf", name))) {
    display_name = name.substr(0, name.size() - 5);
  } else {
    display_name = name;
  }

  for (size_t i = 0; i < signatures.size(); ++i) {
    int promotions = num_promotions(args, signatures[i].second);
    if (promotions < 0)
      continue;  // no match
    size_t promotions_ui = static_cast<size_t>(promotions);
    if (promotions_ui < min_promotions) {
      min_promotions = promotions_ui;
      match_index = i;
      num_matches = 1;
    } else if (promotions_ui == min_promotions) {
      ++num_matches;
    }
  }

  if (num_matches == 1)
    return signatures[match_index].first;

  // all returns after here are for ill-typed input
  if (num_matches == 0) {
    error_msgs << "No matches for: " << std::endl << std::endl;
  } else {
    error_msgs << "Ambiguous: " << num_matches << " matches with "
               << min_promotions << " integer promotions for: " << std::endl;
  }
  print_signature(display_name, args, sampling_error_style, error_msgs);

  if (signatures.size() == 0) {
    error_msgs << std::endl
               << (sampling_error_style ? "Distribution " : "Function ")
               << display_name << " not found.";
    if (sampling_error_style)
      error_msgs << " Require function with _lpdf or _lpmf or _log suffix";
    error_msgs << std::endl;
  } else {
    error_msgs << std::endl
               << "Available argument signatures for " << display_name << ":"
               << std::endl
               << std::endl;

    for (size_t i = 0; i < signatures.size(); ++i) {
      print_signature(display_name, signatures[i].second, sampling_error_style,
                      error_msgs);
    }
    error_msgs << std::endl;
  }
  return bare_expr_type();  // ill-formed dummy
}

function_signatures::function_signatures() {
#include <stan/lang/function_signatures.h>  // NOLINT
}

bool function_signatures::has_user_defined_key(const std::string& key) const {
  using std::pair;
  using std::set;
  using std::string;
  for (set<pair<string, function_signature_t> >::const_iterator it
       = user_defined_set_.begin();
       it != user_defined_set_.end(); ++it) {
    if (it->first == key)
      return true;
  }
  return false;
}

std::set<std::string> function_signatures::key_set() const {
  using std::map;
  using std::set;
  using std::string;
  using std::vector;
  set<string> result;
  for (map<string, vector<function_signature_t> >::const_iterator it
       = sigs_map_.begin();
       it != sigs_map_.end(); ++it)
    result.insert(it->first);
  return result;
}

bool function_signatures::has_key(const std::string& key) const {
  return sigs_map_.find(key) != sigs_map_.end();
}

/**
 * Global variable holding singleton; initialized to NULL.
 * Retrieve through the static class function
 * <code>function_signatures::instance()</code>.
 */
function_signatures* function_signatures::sigs_ = 0;
}  // namespace lang
}  // namespace stan
#endif<|MERGE_RESOLUTION|>--- conflicted
+++ resolved
@@ -164,8 +164,23 @@
   arg_types.push_back(arg_type6);
   add(name, result_type, arg_types);
 }
-
-<<<<<<< HEAD
+void function_signatures::add(
+    const std::string& name, const bare_expr_type& result_type,
+    const bare_expr_type& arg_type1, const bare_expr_type& arg_type2,
+    const bare_expr_type& arg_type3, const bare_expr_type& arg_type4,
+    const bare_expr_type& arg_type5, const bare_expr_type& arg_type6,
+    const bare_expr_type& arg_type7) {
+        std::vector<bare_expr_type> arg_types;
+        arg_types.push_back(arg_type1);
+        arg_types.push_back(arg_type2);
+        arg_types.push_back(arg_type3);
+        arg_types.push_back(arg_type4);
+        arg_types.push_back(arg_type5);
+        arg_types.push_back(arg_type6);
+        arg_types.push_back(arg_type7);
+        add(name, result_type, arg_types);
+    }
+    
     // Define new add overloads for lgp functions
     void function_signatures::add(const std::string& name,
                                   const bare_expr_type& result_type,
@@ -213,29 +228,7 @@
       add(name, result_type, arg_types);
     }
 
-    void function_signatures::add_nullary(const::std::string& name) {
-      add(name, bare_expr_type(double_type()));
-    }
-=======
-void function_signatures::add(
-    const std::string& name, const bare_expr_type& result_type,
-    const bare_expr_type& arg_type1, const bare_expr_type& arg_type2,
-    const bare_expr_type& arg_type3, const bare_expr_type& arg_type4,
-    const bare_expr_type& arg_type5, const bare_expr_type& arg_type6,
-    const bare_expr_type& arg_type7) {
-  std::vector<bare_expr_type> arg_types;
-  arg_types.push_back(arg_type1);
-  arg_types.push_back(arg_type2);
-  arg_types.push_back(arg_type3);
-  arg_types.push_back(arg_type4);
-  arg_types.push_back(arg_type5);
-  arg_types.push_back(arg_type6);
-  arg_types.push_back(arg_type7);
-  add(name, result_type, arg_types);
-}
->>>>>>> 4646b418
-
-void function_signatures::add_nullary(const ::std::string& name) {
+void function_signatures::add_nullary(const::std::string& name) {
   add(name, bare_expr_type(double_type()));
 }
 
