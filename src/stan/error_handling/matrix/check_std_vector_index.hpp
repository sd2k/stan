#ifndef STAN__ERROR_HANDLING__MATRIX__CHECK_STD_VECTOR_INDEX_HPP
#define STAN__ERROR_HANDLING__MATRIX__CHECK_STD_VECTOR_INDEX_HPP

#include <sstream>
#include <vector>
#include <stan/error_handling/out_of_range.hpp>
#include <stan/meta/traits.hpp>

namespace stan {
  namespace math {

    /**
     * Return <code>true</code> if the specified index is valid in std vector
     *
     * This check is 1-indexed by default. This behavior can be changed
     * by setting <code>stan::error_index::value</code>.
     *
     * @tparam T Scalar type
     *
     * @param function Function name (for error messages)
     * @param name Variable name (for error messages)
     * @param y <code>std::vector</code> to test
     * @param i Index
     * 
     * @return <code>true</code> if the index is a valid in std vector.
     * @throw <code>std::out_of_range</code> if the index is out of range.
     */
<<<<<<< HEAD
    template <typename T>
    inline bool check_std_vector_index(const std::string& function,
                                       const std::string& name,
                                       const std::vector<T>& y,
                                       int i) {
      if (i >= stan::error_index::value
          && i < y.size() + stan::error_index::value)
        return true;
      
      std::stringstream msg;
      msg << " for " << name;
      out_of_range(function, y.size(), i, msg.str());
=======
    template <typename T_y>
    inline bool check_std_vector_index(const char* function,
                                       const char* name,
                                       const std::vector<T_y>& y,
                                       size_t i) {
      if ((i > 0) && (i <= static_cast<size_t>(y.size())))
        return true;

      std::ostringstream msg;
      msg << ") must be greater than 0 and less than " 
          << y.size();
      std::string msg_str(msg.str());
      dom_err(function, name, i,
              "(", msg_str.c_str());
>>>>>>> 0b7a10fd
      return false;
    }

  }
}
#endif<|MERGE_RESOLUTION|>--- conflicted
+++ resolved
@@ -25,10 +25,9 @@
      * @return <code>true</code> if the index is a valid in std vector.
      * @throw <code>std::out_of_range</code> if the index is out of range.
      */
-<<<<<<< HEAD
     template <typename T>
-    inline bool check_std_vector_index(const std::string& function,
-                                       const std::string& name,
+    inline bool check_std_vector_index(const char* function,
+                                       const char* name,
                                        const std::vector<T>& y,
                                        int i) {
       if (i >= stan::error_index::value
@@ -37,23 +36,8 @@
       
       std::stringstream msg;
       msg << " for " << name;
-      out_of_range(function, y.size(), i, msg.str());
-=======
-    template <typename T_y>
-    inline bool check_std_vector_index(const char* function,
-                                       const char* name,
-                                       const std::vector<T_y>& y,
-                                       size_t i) {
-      if ((i > 0) && (i <= static_cast<size_t>(y.size())))
-        return true;
-
-      std::ostringstream msg;
-      msg << ") must be greater than 0 and less than " 
-          << y.size();
       std::string msg_str(msg.str());
-      dom_err(function, name, i,
-              "(", msg_str.c_str());
->>>>>>> 0b7a10fd
+      out_of_range(function, y.size(), i, msg_str.c_str());
       return false;
     }
 
