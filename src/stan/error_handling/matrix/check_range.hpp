--- conflicted
+++ resolved
@@ -9,7 +9,6 @@
 namespace stan {
   namespace math {
 
-<<<<<<< HEAD
     /**
      * Return <code>true</code> if specified index is within range.
      *
@@ -26,41 +25,23 @@
      * @return <code>true</code> if the index is within range
      * @throw <code>std::out_of_range</code> if the index is not in range
      */
-    inline bool check_range(const std::string& function,
-                            const std::string& name,  
+    inline bool check_range(const char* function,
+                            const char* name,  
                             const int max,
                             const int index,
                             const int nested_level,
-                            const std::string& error_msg) {
+                            const char* error_msg) {
       if ((index >= stan::error_index::value) 
           && (index < max + stan::error_index::value))
         return true;
       
       std::stringstream msg;
       msg << "; index position = " << nested_level;
+      std::string msg_str(msg.str());
       
-      out_of_range(function, max, index, msg.str(), error_msg);
+      out_of_range(function, max, index, msg_str.c_str(), error_msg);
       return false;
     }
-=======
-    namespace {
-
-      void raise_range_error(size_t max,
-                             size_t i, 
-                             const char* msg,
-                             size_t idx) {
-        std::stringstream s;
-        s << "INDEX OPERATOR [] OUT OF BOUNDS"
-          << "; index=" << i
-          << "; lower bound=1"
-          << "; upper bound=" << max
-          << "; index position=" << idx
-          << "; " << msg
-          << std::endl;
-        std::string s_str(s.str());
-        throw std::out_of_range(s_str.c_str());
-      }
->>>>>>> 0b7a10fd
 
     /**
      * Return <code>true</code> if specified index is within range.
@@ -77,11 +58,11 @@
      * @return <code>true</code> if the index is within range
      * @throw <code>std::out_of_range</code> if the index is not in range
      */
-    inline bool check_range(const std::string& function,
-                            const std::string& name,  
+    inline bool check_range(const char* function,
+                            const char* name,  
                             const int max,
                             const int index,
-                            const std::string& error_msg) {
+                            const char* error_msg) {
       if ((index >= stan::error_index::value) 
           && (index < max + stan::error_index::value))
         return true;
@@ -90,7 +71,6 @@
       return false;
     }
 
-<<<<<<< HEAD
     /**
      * Return <code>true</code> if specified index is within range.
      *
@@ -105,8 +85,8 @@
      * @return <code>true</code> if the index is within range
      * @throw <code>std::out_of_range</code> if the index is not in range
      */
-    inline bool check_range(const std::string& function,
-                            const std::string& name,  
+    inline bool check_range(const char* function,
+                            const char* name,  
                             const int max,
                             const int index) {
       if ((index >= stan::error_index::value) 
@@ -115,15 +95,6 @@
       
       out_of_range(function, max, index);
       return false;
-=======
-    inline
-    void check_range(size_t max,
-                     size_t i, 
-                     const char* msg,
-                     size_t idx) {
-      if (i < 1 || i > max) 
-        raise_range_error(max,i,msg,idx);
->>>>>>> 0b7a10fd
     }
 
 
