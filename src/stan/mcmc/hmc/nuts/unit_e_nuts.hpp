#ifndef STAN_MCMC_HMC_NUTS_UNIT_E_NUTS_HPP
#define STAN_MCMC_HMC_NUTS_UNIT_E_NUTS_HPP

#include <stan/mcmc/hmc/nuts/base_nuts.hpp>
#include <stan/mcmc/hmc/hamiltonians/unit_e_point.hpp>
#include <stan/mcmc/hmc/hamiltonians/unit_e_metric.hpp>
#include <stan/mcmc/hmc/integrators/expl_leapfrog.hpp>

namespace stan {

  namespace mcmc {

    // The No-U-Turn Sampler (NUTS) on a
    // Euclidean manifold with unit metric
<<<<<<< HEAD
    template <class M, class BaseRNG>
    class unit_e_nuts
      : public base_nuts<M, unit_e_metric, expl_leapfrog, BaseRNG> {
    public:
      unit_e_nuts(M &m, BaseRNG& rng)
        : base_nuts<M, unit_e_metric, expl_leapfrog, BaseRNG>(m, rng) {
=======
    template <typename Model, class BaseRNG>
    class unit_e_nuts
      : public base_nuts<Model, unit_e_metric,
                         expl_leapfrog, BaseRNG> {
    public:
      unit_e_nuts(Model &model, BaseRNG& rng, std::ostream* o,
                  std::ostream* e)
        : base_nuts<Model, unit_e_metric, expl_leapfrog,
                    BaseRNG>(model, rng, o, e) {
>>>>>>> 66830e2a
        this->name_ = "NUTS with a unit Euclidean metric";
      }

      bool compute_criterion(ps_point& start,
                             unit_e_point& finish,
                             Eigen::VectorXd& rho) {
        return finish.p.dot(rho - finish.p) > 0
               && start.p.dot(rho - start.p) > 0;
      }
    };

  }  // mcmc

}  // stan

#endif<|MERGE_RESOLUTION|>--- conflicted
+++ resolved
@@ -12,24 +12,14 @@
 
     // The No-U-Turn Sampler (NUTS) on a
     // Euclidean manifold with unit metric
-<<<<<<< HEAD
-    template <class M, class BaseRNG>
-    class unit_e_nuts
-      : public base_nuts<M, unit_e_metric, expl_leapfrog, BaseRNG> {
-    public:
-      unit_e_nuts(M &m, BaseRNG& rng)
-        : base_nuts<M, unit_e_metric, expl_leapfrog, BaseRNG>(m, rng) {
-=======
-    template <typename Model, class BaseRNG>
+    template <class Model, class BaseRNG>
     class unit_e_nuts
       : public base_nuts<Model, unit_e_metric,
                          expl_leapfrog, BaseRNG> {
     public:
-      unit_e_nuts(Model &model, BaseRNG& rng, std::ostream* o,
-                  std::ostream* e)
+      unit_e_nuts(Model &model, BaseRNG& rng)
         : base_nuts<Model, unit_e_metric, expl_leapfrog,
-                    BaseRNG>(model, rng, o, e) {
->>>>>>> 66830e2a
+                    BaseRNG>(model, rng) {
         this->name_ = "NUTS with a unit Euclidean metric";
       }
 
