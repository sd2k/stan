#ifndef STAN_MCMC_HMC_BASE_HMC_HPP
#define STAN_MCMC_HMC_BASE_HMC_HPP

#include <boost/math/special_functions/fpclassify.hpp>
#include <boost/random/variate_generator.hpp>
#include <boost/random/uniform_01.hpp>
#include <stan/mcmc/base_mcmc.hpp>
#include <stan/mcmc/hmc/hamiltonians/ps_point.hpp>
#include <cmath>
#include <limits>
#include <stdexcept>
#include <string>
#include <vector>

namespace stan {
  namespace mcmc {

    template <class Model,
              template<class, class> class Hamiltonian,
              template<class> class Integrator,
              class BaseRNG>
    class base_hmc : public base_mcmc {
    public:
<<<<<<< HEAD
      base_hmc(Model &m, BaseRNG& rng)
        : base_mcmc(),
          z_(m.num_params_r()),
          integrator_(),
          hamiltonian_(m),
=======
      base_hmc(Model &model, BaseRNG& rng,
               std::ostream* o, std::ostream* e)
        : base_mcmc(o, e),
          z_(model.num_params_r()),
          integrator_(this->out_stream_),
          hamiltonian_(model, this->err_stream_),
>>>>>>> 66830e2a
          rand_int_(rng),
          rand_uniform_(rand_int_),
          nom_epsilon_(0.1),
          epsilon_(nom_epsilon_),
          epsilon_jitter_(0.0) {}

      /**
       * @tparam InfoWriter An implementation of
       *                    src/stan/interface_callbacks/writer/base_writer.hpp
       * @param writer Writer callback
       */
      template <class InfoWriter>
      void write_sampler_state(InfoWriter& writer) {
        writer("# Step size", get_nominal_stepsize());
        z_.write_metric(writer);
      }

      void get_sampler_diagnostic_names(std::vector<std::string>& model_names,
                                        std::vector<std::string>& names) {
        z_.get_param_names(model_names, names);
      }

      void get_sampler_diagnostics(std::vector<double>& values) {
        z_.get_params(values);
      }

      void seed(const Eigen::VectorXd& q) {
        z_.q = q;
      }

      void init_stepsize() {
        ps_point z_init(this->z_);

        this->hamiltonian_.sample_p(this->z_, this->rand_int_);
        this->hamiltonian_.init(this->z_);

        // Guaranteed to be finite if randomly initialized
        double H0 = this->hamiltonian_.H(this->z_);

        this->integrator_.evolve(this->z_, this->hamiltonian_,
                                 this->nom_epsilon_);

        double h = this->hamiltonian_.H(this->z_);
        if (boost::math::isnan(h))
          h = std::numeric_limits<double>::infinity();

        double delta_H = H0 - h;

        int direction = delta_H > std::log(0.8) ? 1 : -1;

        while (1) {
          this->z_.ps_point::operator=(z_init);

          this->hamiltonian_.sample_p(this->z_, this->rand_int_);
          this->hamiltonian_.init(this->z_);

          double H0 = this->hamiltonian_.H(this->z_);

          this->integrator_.evolve(this->z_, this->hamiltonian_,
                                   this->nom_epsilon_);

          double h = this->hamiltonian_.H(this->z_);
          if (boost::math::isnan(h))
            h = std::numeric_limits<double>::infinity();

          double delta_H = H0 - h;

          if ((direction == 1) && !(delta_H > std::log(0.8)))
            break;
          else if ((direction == -1) && !(delta_H < std::log(0.8)))
            break;
          else
            this->nom_epsilon_
              = direction == 1
              ? 2.0 * this->nom_epsilon_
              : 0.5 * this->nom_epsilon_;

          if (this->nom_epsilon_ > 1e7)
            throw std::runtime_error("Posterior is improper. "
                                     "Please check your model.");
          if (this->nom_epsilon_ == 0)
            throw std::runtime_error("No acceptably small step size could "
                                     "be found. Perhaps the posterior is "
                                     "not continuous?");
        }

        this->z_.ps_point::operator=(z_init);
      }

<<<<<<< HEAD
     typename Hamiltonian<Model, BaseRNG>::PointType& z() {
=======
      typename Hamiltonian<Model, BaseRNG>::PointType& z() {
>>>>>>> 66830e2a
        return z_;
      }

      virtual void set_nominal_stepsize(double e) {
        if (e > 0)
          nom_epsilon_ = e;
      }

      double get_nominal_stepsize() {
        return this->nom_epsilon_;
      }

      double get_current_stepsize() {
        return this->epsilon_;
      }

      virtual void set_stepsize_jitter(double j) {
        if (j > 0 && j < 1)
          epsilon_jitter_ = j;
      }

      double get_stepsize_jitter() {
        return this->epsilon_jitter_;
      }

      void sample_stepsize() {
        this->epsilon_ = this->nom_epsilon_;
        if (this->epsilon_jitter_)
          this->epsilon_ *= 1.0
            + this->epsilon_jitter_ * (2.0 * this->rand_uniform_() - 1.0);
      }

      std::string flush_info_buffer() { return hamiltonian_.info().str(); }
      std::string flush_err_buffer() { return hamiltonian_.err().str(); }

      void clear_buffers() {
        hamiltonian_.info().str(std::string());
        hamiltonian_.info().clear();
        hamiltonian_.err().str(std::string());
        hamiltonian_.err().clear();
      }

    protected:
      typename Hamiltonian<Model, BaseRNG>::PointType z_;
      Integrator<Hamiltonian<Model, BaseRNG> > integrator_;
      Hamiltonian<Model, BaseRNG> hamiltonian_;

      BaseRNG& rand_int_;

      // Uniform(0, 1) RNG
      boost::uniform_01<BaseRNG&> rand_uniform_;

      double nom_epsilon_;
      double epsilon_;
      double epsilon_jitter_;
    };

  }  // mcmc
}  // stan
#endif<|MERGE_RESOLUTION|>--- conflicted
+++ resolved
@@ -21,20 +21,11 @@
               class BaseRNG>
     class base_hmc : public base_mcmc {
     public:
-<<<<<<< HEAD
-      base_hmc(Model &m, BaseRNG& rng)
+      base_hmc(Model &model, BaseRNG& rng)
         : base_mcmc(),
-          z_(m.num_params_r()),
+          z_(model.num_params_r()),
           integrator_(),
-          hamiltonian_(m),
-=======
-      base_hmc(Model &model, BaseRNG& rng,
-               std::ostream* o, std::ostream* e)
-        : base_mcmc(o, e),
-          z_(model.num_params_r()),
-          integrator_(this->out_stream_),
-          hamiltonian_(model, this->err_stream_),
->>>>>>> 66830e2a
+          hamiltonian_(model),
           rand_int_(rng),
           rand_uniform_(rand_int_),
           nom_epsilon_(0.1),
@@ -124,11 +115,7 @@
         this->z_.ps_point::operator=(z_init);
       }
 
-<<<<<<< HEAD
-     typename Hamiltonian<Model, BaseRNG>::PointType& z() {
-=======
       typename Hamiltonian<Model, BaseRNG>::PointType& z() {
->>>>>>> 66830e2a
         return z_;
       }
 
