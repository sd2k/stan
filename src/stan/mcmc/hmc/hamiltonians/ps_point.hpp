--- conflicted
+++ resolved
@@ -24,13 +24,8 @@
   Eigen::VectorXd g;
   double V{0};
 
-<<<<<<< HEAD
-  inline virtual void get_param_names(std::vector<std::string>& model_names,
-                                      std::vector<std::string>& names) {
-=======
   inline void get_param_names(std::vector<std::string>& model_names,
                               std::vector<std::string>& names) {
->>>>>>> 1c6e8e0c
     names.reserve(q.size() + p.size() + g.size());
     for (int i = 0; i < q.size(); ++i)
       names.emplace_back(model_names[i]);
@@ -40,11 +35,7 @@
       names.emplace_back(std::string("g_") + model_names[i]);
   }
 
-<<<<<<< HEAD
-  inline virtual void get_params(std::vector<double>& values) {
-=======
   inline void get_params(std::vector<double>& values) {
->>>>>>> 1c6e8e0c
     values.reserve(q.size() + p.size() + g.size());
     for (int i = 0; i < q.size(); ++i)
       values.push_back(q[i]);
