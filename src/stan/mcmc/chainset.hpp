#ifndef STAN_MCMC_CHAINSET_HPP
#define STAN_MCMC_CHAINSET_HPP

#include <stan/io/stan_csv_reader.hpp>
#include <stan/math/prim.hpp>
#include <stan/analyze/mcmc/split_rank_normalized_ess.hpp>
#include <stan/analyze/mcmc/split_rank_normalized_rhat.hpp>
#include <boost/accumulators/accumulators.hpp>
#include <boost/accumulators/statistics/stats.hpp>
#include <boost/accumulators/statistics/mean.hpp>
#include <boost/accumulators/statistics/tail_quantile.hpp>
#include <boost/accumulators/statistics/p_square_quantile.hpp>
#include <boost/accumulators/statistics/variance.hpp>
#include <boost/accumulators/statistics/covariance.hpp>
#include <boost/accumulators/statistics/variates/covariate.hpp>
#include <algorithm>
#include <cmath>
#include <iostream>
#include <map>
#include <stdexcept>
#include <string>
#include <sstream>
#include <utility>
#include <vector>
#include <cstdlib>

namespace stan {
namespace mcmc {
using Eigen::Dynamic;

/**
 * An <code>mcmc::chainset</code> object manages the post-warmup draws
 * across a set of MCMC chains, which all have the same number or samples.
 *
 * <p><b>Storage Order</b>: Storage is column/last-index major.
 */
template <typename Unused = void*>
class chainset {
 private:
  size_t num_samples_;
  std::vector<std::string> param_names_;
  std::vector<Eigen::MatrixXd> chains_;

  static size_t thinned_samples(const stan::io::stan_csv& stan_csv) {
    size_t thinned_samples = stan_csv.metadata.num_samples;
    if (stan_csv.metadata.thin > 0) {
      thinned_samples = thinned_samples / stan_csv.metadata.thin;
    }
    return thinned_samples;
  }

  static bool is_valid(const stan::io::stan_csv& stan_csv) {
    if (stan_csv.header.empty())
      return false;
    if (stan_csv.samples.size() == 0)
      return false;
    if (stan_csv.samples.rows() != thinned_samples(stan_csv))
      return false;
    return true;
  }

  /**
   * Process first chain: record header, thinned samples,
   * add samples to vector chains.
   */
  void initFromStanCsv(const stan::io::stan_csv& stan_csv) {
    if (!is_valid(stan_csv)) {
      throw std::invalid_argument("Invalid sample");
    }
    if (chains_.size() > 0) {
      throw std::invalid_argument("Cannot re-initialize chains object");
    }
    param_names_ = stan_csv.header;
    num_samples_ = thinned_samples(stan_csv);
    chains_.push_back(stan_csv.samples);
  }

  /**
   * Process next chain: validate size, shape, column names,
   * append to vector chains.
   */
  void add(const stan::io::stan_csv& stan_csv) {
    if (!is_valid(stan_csv)) {
      throw std::invalid_argument("Invalid sample");
    }
    if (stan_csv.header.size() != num_params()) {
      throw std::invalid_argument(
          "Error add(stan_csv): number of columns in"
          " sample does not match first chain");
    }
    if (thinned_samples(stan_csv) != num_samples_) {
      throw std::invalid_argument(
          "Error add(stan_csv): number of sampling draws in"
          " sample does not match first chain");
    }
    for (int i = 0; i < num_params(); i++) {
      if (param_names_[i] != stan_csv.header[i]) {
        std::stringstream ss;
        ss << "Error add(stan_csv): header " << param_names_[i]
           << " does not match chain's header (" << stan_csv.header[i] << ")";
        throw std::invalid_argument(ss.str());
      }
    }
    chains_.push_back(stan_csv.samples);
  }

 public:
  explicit chainset(const stan::io::stan_csv& stan_csv) {
    initFromStanCsv(stan_csv);
  }

  explicit chainset(const std::vector<stan::io::stan_csv>& stan_csv) {
    if (stan_csv.empty())
      return;
    initFromStanCsv(stan_csv[0]);
    for (size_t i = 1; i < stan_csv.size(); ++i) {
      add(stan_csv[i]);
    }
  }

  inline int num_chains() const { return chains_.size(); }

  inline int num_params() const { return param_names_.size(); }

  inline int num_samples() const { return num_samples_; }

  const std::vector<std::string>& param_names() const { return param_names_; }

  const std::string& param_name(int j) const { return param_names_[j]; }

  int index(const std::string& name) const {
    auto it = std::find(param_names_.begin(), param_names_.end(), name);
    if (it != param_names_.end()) {
      return std::distance(param_names_.begin(), it);
    }
    return -1;
  }

  Eigen::MatrixXd samples(const int index) const {
    Eigen::MatrixXd result(num_samples(), chains_.size());
    for (int i = 0; i < chains_.size(); ++i) {
      result.col(i) = chains_[i].col(index);
    }
    return result;
  }

  Eigen::MatrixXd samples(const std::string& name) const {
    return samples(index(name));
  }

  double mean(const int index) const { return samples(index).mean(); }

  double mean(const std::string& name) const { return mean(index(name)); }

<<<<<<< HEAD
  double variance(const int index) const {
    Eigen::MatrixXd draws = samples(index);
    return (draws.array() - draws.mean()).square().sum() / (draws.size() - 1);
  }    
=======
  double sd(const int index) const { return std::sqrt(variance(index)); }

  double sd(const std::string& name) const { return sd(index(name)); }

  double variance(const int index) const {
    Eigen::MatrixXd samples = samples(chains_, index);
    return (samples.array() - samples.mean()).square().sum()
           / (samples.size() - 1);
  }
>>>>>>> f144ba3c

  double variance(const std::string& name) const {
    return variance(index(name));
  }

  double sd(const int index) const {
    return std::sqrt(variance(index));
  }

  double sd(const std::string& name) const { return sd(index(name)); }

  double max_abs_deviation(const int index) const {
<<<<<<< HEAD
    Eigen::MatrixXd draws = samples(index);
    return (samples(index).array() - mean(index)).abs().maxCoeff();
  }    
=======
    Eigen::VectorXd samples = samples(chains_, index);
    return (samples.array() - samples.mean()).abs().maxCoeff();
  }
>>>>>>> f144ba3c

  double max_abs_deviation(const std::string& name) const {
    return max_abs_deviation(index(name));
  }

  double quantile(const int index, const double prob) const {
    // Ensure the probability is within [0, 1]
    if (prob < 0.0 || prob > 1.0) {
      throw std::out_of_range("Probability must be between 0 and 1.");
    }
<<<<<<< HEAD
    Eigen::MatrixXd draws = samples(index);
    std::vector<double> sorted(draws.data(),
				       draws.data() + draws.size());
=======
    Eigen::MatrixXd samples = samples(chains_, index);
    std::vector<double> sorted(samples.data(), samples.data() + samples.size());
>>>>>>> f144ba3c
    std::sort(sorted.begin(), sorted.end());
    size_t idx = static_cast<size_t>(prob * (sorted.size() - 1));
    return sorted[idx];
  }

  double quantile(const std::string& name, const double prob) const {
    return quantile(index(name), prob);
  }

<<<<<<< HEAD
  double median(const int index) const {
    return quantile(index, .50);
  }

  double median(const std::string& name) const {
    return median(index(name));
  }

  Eigen::VectorXd quantiles(const int index, const Eigen::VectorXd& probs) const {
=======
  Eigen::VectorXd quantiles(const int index,
                            const Eigen::VectorXd& probs) const {
>>>>>>> f144ba3c
    // Ensure the probability is within [0, 1]
    if (probs.minCoeff() < 0.0 || probs.maxCoeff() > 1.0) {
      throw std::out_of_range("Probabilities must be between 0 and 1.");
    }
<<<<<<< HEAD
    Eigen::MatrixXd draws = samples(index);
    std::vector<double> sorted(draws.data(),
				       draws.data() + draws.size());
=======
    Eigen::MatrixXd samples = samples(chains_, index);
    std::vector<double> sorted(samples.data(), samples.data() + samples.size());
>>>>>>> f144ba3c
    std::sort(sorted.begin(), sorted.end());
    Eigen::VectorXd quantiles(probs.size());
    for (size_t i = 0; i < probs.size(); ++i) {
      size_t idx = static_cast<size_t>(probs[i] * (sorted.size() - 1));
      quantiles[i] = sorted[idx];
    }
    return quantiles;
  }

  Eigen::VectorXd quantiles(const std::string& name,
                            const Eigen::VectorXd& probs) const {
    return quantiles(index(name), probs);
  }

  std::pair<double, double> split_rank_normalized_rhat(const int index) const {
    return analyze::split_rank_normalized_rhat(samples(index));
  }

  std::pair<double, double> split_rank_normalized_rhat(
      const std::string& name) const {
    return split_rank_normalized_rhat(index(name));
  }

  std::pair<double, double> split_rank_normalized_ess(const int index) const {
    return analyze::split_rank_normalized_ess(samples(index));
  }

  std::pair<double, double> split_rank_normalized_ess(
      const std::string& name) const {
    return split_rank_normalized_ess(index(name));
  }

  double mcse_mean(const int index) const {
    double ess_bulk = analyze::split_rank_normalized_ess(samples(index)).first;
    return sd(index) / std::sqrt(ess_bulk);
  }

  double mcse_mean(const std::string& name) const {
    return mcse_mean(index(name));
  }

  double mcse_sd(const int index) const {
    Eigen::MatrixXd s = samples(index);
    Eigen::MatrixXd s2 = s.array().square();
    double ess_s = analyze::split_rank_normalized_ess(s).first;
    double ess_s2 = analyze::split_rank_normalized_ess(s2).first;
    return std::min(ess_s, ess_s2);
  }

  double mcse_sd(const std::string& name) const { return mcse_sd(index(name)); }
};

}  // namespace mcmc
}  // namespace stan

#endif<|MERGE_RESOLUTION|>--- conflicted
+++ resolved
@@ -152,43 +152,23 @@
 
   double mean(const std::string& name) const { return mean(index(name)); }
 
-<<<<<<< HEAD
   double variance(const int index) const {
     Eigen::MatrixXd draws = samples(index);
     return (draws.array() - draws.mean()).square().sum() / (draws.size() - 1);
   }    
-=======
-  double sd(const int index) const { return std::sqrt(variance(index)); }
-
-  double sd(const std::string& name) const { return sd(index(name)); }
-
-  double variance(const int index) const {
-    Eigen::MatrixXd samples = samples(chains_, index);
-    return (samples.array() - samples.mean()).square().sum()
-           / (samples.size() - 1);
-  }
->>>>>>> f144ba3c
 
   double variance(const std::string& name) const {
     return variance(index(name));
   }
 
-  double sd(const int index) const {
-    return std::sqrt(variance(index));
-  }
+  double sd(const int index) const { return std::sqrt(variance(index)); }
 
   double sd(const std::string& name) const { return sd(index(name)); }
 
   double max_abs_deviation(const int index) const {
-<<<<<<< HEAD
     Eigen::MatrixXd draws = samples(index);
     return (samples(index).array() - mean(index)).abs().maxCoeff();
   }    
-=======
-    Eigen::VectorXd samples = samples(chains_, index);
-    return (samples.array() - samples.mean()).abs().maxCoeff();
-  }
->>>>>>> f144ba3c
 
   double max_abs_deviation(const std::string& name) const {
     return max_abs_deviation(index(name));
@@ -199,14 +179,9 @@
     if (prob < 0.0 || prob > 1.0) {
       throw std::out_of_range("Probability must be between 0 and 1.");
     }
-<<<<<<< HEAD
     Eigen::MatrixXd draws = samples(index);
     std::vector<double> sorted(draws.data(),
 				       draws.data() + draws.size());
-=======
-    Eigen::MatrixXd samples = samples(chains_, index);
-    std::vector<double> sorted(samples.data(), samples.data() + samples.size());
->>>>>>> f144ba3c
     std::sort(sorted.begin(), sorted.end());
     size_t idx = static_cast<size_t>(prob * (sorted.size() - 1));
     return sorted[idx];
@@ -216,7 +191,6 @@
     return quantile(index(name), prob);
   }
 
-<<<<<<< HEAD
   double median(const int index) const {
     return quantile(index, .50);
   }
@@ -225,23 +199,15 @@
     return median(index(name));
   }
 
-  Eigen::VectorXd quantiles(const int index, const Eigen::VectorXd& probs) const {
-=======
   Eigen::VectorXd quantiles(const int index,
                             const Eigen::VectorXd& probs) const {
->>>>>>> f144ba3c
     // Ensure the probability is within [0, 1]
     if (probs.minCoeff() < 0.0 || probs.maxCoeff() > 1.0) {
       throw std::out_of_range("Probabilities must be between 0 and 1.");
     }
-<<<<<<< HEAD
     Eigen::MatrixXd draws = samples(index);
     std::vector<double> sorted(draws.data(),
 				       draws.data() + draws.size());
-=======
-    Eigen::MatrixXd samples = samples(chains_, index);
-    std::vector<double> sorted(samples.data(), samples.data() + samples.size());
->>>>>>> f144ba3c
     std::sort(sorted.begin(), sorted.end());
     Eigen::VectorXd quantiles(probs.size());
     for (size_t i = 0; i < probs.size(); ++i) {
