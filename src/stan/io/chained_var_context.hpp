#ifndef STAN_IO_CHAINED_VAR_CONTEXT_HPP
#define STAN_IO_CHAINED_VAR_CONTEXT_HPP

#include <stan/io/var_context.hpp>
#include <string>
#include <vector>

namespace stan {
namespace io {

/**
 * A chained_var_context object represents two objects of var_context
 * as one.
 */
class chained_var_context : public var_context {
 private:
  const var_context& vc1_;
  const var_context& vc2_;

 public:
  chained_var_context(const var_context& v1, const var_context& v2)
      : vc1_(v1), vc2_(v2) {}

  bool contains_i(const std::string& name) const {
    return vc1_.contains_i(name) || vc2_.contains_i(name);
  }

  bool contains_r(const std::string& name) const {
    return vc1_.contains_r(name) || vc2_.contains_r(name);
  }

  std::vector<double> vals_r(const std::string& name) const {
    return vc1_.contains_r(name) ? vc1_.vals_r(name) : vc2_.vals_r(name);
  }

  std::vector<int> vals_i(const std::string& name) const {
    return vc1_.contains_i(name) ? vc1_.vals_i(name) : vc2_.vals_i(name);
  }

  std::vector<size_t> dims_r(const std::string& name) const {
    return vc1_.contains_r(name) ? vc1_.dims_r(name) : vc2_.dims_r(name);
  }

  std::vector<size_t> dims_i(const std::string& name) const {
    return vc1_.contains_r(name) ? vc1_.dims_i(name) : vc2_.dims_i(name);
  }

  void names_r(std::vector<std::string>& names) const {
    vc1_.names_r(names);
    std::vector<std::string> names2;
    vc2_.names_r(names2);
    names.insert(names.end(), names2.begin(), names2.end());
  }

  void names_i(std::vector<std::string>& names) const {
    vc1_.names_i(names);
    std::vector<std::string> names2;
    vc2_.names_i(names2);
    names.insert(names.end(), names2.begin(), names2.end());
  }
<<<<<<< HEAD
=======

#ifdef USE_STANC3
  /**
   * Check variable dimensions against variable declaration.
   * Only used for data read in from file.
   *
   * @param stage stan program processing stage
   * @param name variable name
   * @param base_type declared stan variable type
   * @param dims variable dimensions
   * @throw std::runtime_error if mismatch between declared
   *        dimensions and dimensions found in context.
   */
  void validate_dims(const std::string& stage, const std::string& name,
                     const std::string& base_type,
                     const std::vector<size_t>& dims_declared) const {
    stan::io::validate_dims(*this, stage, name, base_type, dims_declared);
  }
#endif
>>>>>>> e76e9d19
};
}  // namespace io
}  // namespace stan

#endif<|MERGE_RESOLUTION|>--- conflicted
+++ resolved
@@ -58,8 +58,6 @@
     vc2_.names_i(names2);
     names.insert(names.end(), names2.begin(), names2.end());
   }
-<<<<<<< HEAD
-=======
 
 #ifdef USE_STANC3
   /**
@@ -79,7 +77,6 @@
     stan::io::validate_dims(*this, stage, name, base_type, dims_declared);
   }
 #endif
->>>>>>> e76e9d19
 };
 }  // namespace io
 }  // namespace stan
