#ifndef STAN_IO_DESERIALIZER_HPP
#define STAN_IO_DESERIALIZER_HPP

#include <stan/math/rev.hpp>

namespace stan {

namespace io {

/**
 * A stream-based reader for integer, scalar, vector, matrix
 * and array data types, with Jacobian calculations.
 *
 * The template parameter <code>T</code> represents the type of
 * scalars and the values in vectors and matrices.  The only
 * requirement on the template type <code>T</code> is that a
 * double can be copied into it, as in
 *
 * <code>T t = 0.0;</code>
 *
 * This includes <code>double</code> itself and the reverse-mode
 * algorithmic differentiation class <code>stan::math::var</code>.
 *
 * <p>For transformed values, the scalar type parameter <code>T</code>
 * must support the transforming operations, such as <code>exp(x)</code>
 * for positive-bounded variables.  It must also support equality and
 * inequality tests with <code>double</code> values.
 *
 * @tparam T Basic scalar type.
 */
template <typename T>
class deserializer {
 private:
  Eigen::Map<const Eigen::Matrix<T, -1, 1>> map_r_;    // map of reals.
  Eigen::Map<const Eigen::Matrix<int, -1, 1>> map_i_;  // map of integers.
  size_t r_size_{0};  // size of reals available.
  size_t i_size_{0};  // size of integers available.
  size_t pos_r_{0};   // current position in map of reals.
  size_t pos_i_{0};   // current position in map of integers.

  /**
   * Return reference to current scalar and increment the internal counter.
   * @param m amount to move `pos_r_` up.
   */
  inline const T& scalar_ptr_increment(size_t m) {
    pos_r_ += m;
    return map_r_.coeffRef(pos_r_ - m);
  }

  /**
   * Check there are at least m reals left to read
   * @param m Number of reals to read
   * @throws std::runtime_error if there aren't at least m reals left
   */
  void check_r_capacity(size_t m) const {
    STAN_NO_RANGE_CHECKS_RETURN;
    if (pos_r_ + m > r_size_) {
      []() STAN_COLD_PATH {
        throw std::runtime_error("no more scalars to read");
      }();
    }
  }

  /**
   * Check there are at least m integers left to read
   * @param m Number of integers to read
   * @throws std::runtime_error if there aren't at least m integers left
   */
  void check_i_capacity(size_t m) const {
    STAN_NO_RANGE_CHECKS_RETURN;
    if (pos_i_ + m > i_size_) {
      []() STAN_COLD_PATH {
        throw std::runtime_error("no more integers to read");
      }();
    }
  }

  template <typename S, typename K>
  using conditional_var_val_t
      = std::conditional_t<is_var_matrix<S>::value && is_var<T>::value,
                           return_var_matrix_t<K, S, K>, K>;

  template <typename S>
  using is_fp_or_ad = bool_constant<std::is_floating_point<S>::value
                                    || is_autodiff<S>::value>;

 public:
  using matrix_t = Eigen::Matrix<T, Eigen::Dynamic, Eigen::Dynamic>;
  using vector_t = Eigen::Matrix<T, Eigen::Dynamic, 1>;
  using row_vector_t = Eigen::Matrix<T, 1, Eigen::Dynamic>;

  using map_matrix_t = Eigen::Map<const matrix_t>;
  using map_vector_t = Eigen::Map<const vector_t>;
  using map_row_vector_t = Eigen::Map<const row_vector_t>;

  using var_matrix_t = stan::math::var_value<
      Eigen::Matrix<double, Eigen::Dynamic, Eigen::Dynamic>>;
  using var_vector_t
      = stan::math::var_value<Eigen::Matrix<double, Eigen::Dynamic, 1>>;
  using var_row_vector_t
      = stan::math::var_value<Eigen::Matrix<double, 1, Eigen::Dynamic>>;

  /**
   * Construct a variable reader using the specified vectors
   * as the source of scalar and integer values for data.  This
   * class holds a reference to the specified data vectors.
   *
   * Attempting to read beyond the end of the data or integer
   * value sequences raises a runtime exception.
   *
   * @param data_r Sequence of scalar values.
   * @param data_i Sequence of integer values.
   */
  template <typename RVec, typename IntVec,
            require_all_vector_like_t<RVec, IntVec>* = nullptr>
  deserializer(const RVec& data_r, const IntVec& data_i)
      : map_r_(data_r.data(), data_r.size()),
        map_i_(data_i.data(), data_i.size()),
        r_size_(data_r.size()),
        i_size_(data_i.size()) {}

  /**
   * Return the number of scalars remaining to be read.
   *
   * @return Number of scalars left to read.
   */
  inline size_t available() const noexcept { return r_size_ - pos_r_; }

  /**
   * Return the number of integers remaining to be read.
   *
   * @return Number of integers left to read.
   */
  inline size_t available_i() const noexcept { return i_size_ - pos_i_; }

  /**
   * Return the next object in the sequence.
   *
   * @return Next scalar value.
   */
  template <typename Ret, require_t<is_fp_or_ad<Ret>>* = nullptr>
  inline auto read() {
    check_r_capacity(1);
    return map_r_.coeffRef(pos_r_++);
  }

  /**
   * Construct a complex variable from the next two reals in the sequence
   *
   * @return Next complex value
   */
  template <typename Ret, require_complex_t<Ret>* = nullptr>
  inline auto read() {
    check_r_capacity(2);
    auto real = scalar_ptr_increment(1);
    auto imag = scalar_ptr_increment(1);
    return std::complex<T>{real, imag};
  }

  /**
   * Return the next integer in the integer sequence.
   *
   * @return Next integer value.
   */
  template <typename Ret, require_integral_t<Ret>* = nullptr>
  inline auto read() {
    check_i_capacity(1);
    return map_i_.coeffRef(pos_i_++);
  }

  /**
   * Return an Eigen column vector of size `m`.
   * @tparam Ret The type to return.
   * @param m Size of column vector.
   */
  template <typename Ret, require_eigen_col_vector_t<Ret>* = nullptr,
            require_not_vt_complex<Ret>* = nullptr>
  inline auto read(Eigen::Index m) {
    if (unlikely(m == 0)) {
      return map_vector_t(nullptr, m);
    } else {
      check_r_capacity(m);
      return map_vector_t(&scalar_ptr_increment(m), m);
    }
  }

  /**
   * Return an Eigen column vector of size `m` with inner complex type.
   * @tparam Ret The type to return.
   * @param m Size of column vector.
   */
  template <typename Ret, require_eigen_col_vector_t<Ret>* = nullptr,
            require_vt_complex<Ret>* = nullptr>
  inline auto read(Eigen::Index m) {
    if (unlikely(m == 0)) {
      return Ret(map_vector_t(nullptr, m));
    } else {
      check_r_capacity(2 * m);
      Ret ret(m);
      for (Eigen::Index i = 0; i < m; ++i) {
        auto real = scalar_ptr_increment(1);
        auto imag = scalar_ptr_increment(1);
        ret.coeffRef(i) = std::complex<T>{real, imag};
      }
      return ret;
    }
  }

  /**
   * Return an Eigen row vector of size `m`.
   * @tparam Ret The type to return.
   * @param m Size of row vector.
   */
  template <typename Ret, require_eigen_row_vector_t<Ret>* = nullptr,
            require_not_vt_complex<Ret>* = nullptr>
  inline auto read(Eigen::Index m) {
    if (unlikely(m == 0)) {
      return map_row_vector_t(nullptr, m);
    } else {
      check_r_capacity(m);
      return map_row_vector_t(&scalar_ptr_increment(m), m);
    }
  }

  /**
   * Return an Eigen row vector of size `m` with inner complex type.
   * @tparam Ret The type to return.
   * @param m Size of row vector.
   */
  template <typename Ret, require_eigen_row_vector_t<Ret>* = nullptr,
            require_vt_complex<Ret>* = nullptr>
  inline auto read(Eigen::Index m) {
    if (unlikely(m == 0)) {
      return Ret(map_row_vector_t(nullptr, m));
    } else {
      check_r_capacity(2 * m);
      Ret ret(m);
      for (Eigen::Index i = 0; i < m; ++i) {
        auto real = scalar_ptr_increment(1);
        auto imag = scalar_ptr_increment(1);
        ret.coeffRef(i) = std::complex<T>{real, imag};
      }
      return ret;
    }
  }

  /**
   * Return an Eigen matrix of size `(rows, cols)`.
   * @tparam Ret The type to return.
   * @param rows The size of the rows of the matrix.
   * @param cols The size of the cols of the matrix.
   */
  template <typename Ret, require_eigen_matrix_dynamic_t<Ret>* = nullptr,
            require_not_vt_complex<Ret>* = nullptr>
  inline auto read(Eigen::Index rows, Eigen::Index cols) {
    if (rows == 0 || cols == 0) {
      return map_matrix_t(nullptr, rows, cols);
    } else {
      check_r_capacity(rows * cols);
      return map_matrix_t(&scalar_ptr_increment(rows * cols), rows, cols);
    }
  }

  /**
   * Return an Eigen matrix of size `(rows, cols)` with complex inner type.
   * @tparam Ret The type to return.
   * @param rows The size of the rows of the matrix.
   * @param cols The size of the cols of the matrix.
   */
  template <typename Ret, require_eigen_matrix_dynamic_t<Ret>* = nullptr,
            require_vt_complex<Ret>* = nullptr>
  inline auto read(Eigen::Index rows, Eigen::Index cols) {
    if (rows == 0 || cols == 0) {
      return Ret(map_matrix_t(nullptr, rows, cols));
    } else {
      check_r_capacity(2 * rows * cols);
      Ret ret(rows, cols);
      for (Eigen::Index i = 0; i < rows * cols; ++i) {
        auto real = scalar_ptr_increment(1);
        auto imag = scalar_ptr_increment(1);
        ret.coeffRef(i) = std::complex<T>{real, imag};
      }
      return ret;
    }
  }

  /**
   * Return a `var_value` with inner Eigen type.
   * @tparam Ret The type to return.
   * @tparam T_ Should never be set by user, set to default value of `T` for
   *  performing deduction on the class's inner type.
   * @tparam Sizes A parameter pack of integral types.
   * @param sizes A parameter pack of integral types representing the
   *  dimensions of the `var_value` matrix or vector.
   */
  template <typename Ret, typename T_ = T, typename... Sizes,
            require_var_t<T_>* = nullptr, require_var_matrix_t<Ret>* = nullptr>
  inline auto read(Sizes... sizes) {
    using stan::math::promote_scalar_t;
    using var_v_t = promote_scalar_t<stan::math::var, value_type_t<Ret>>;
    return stan::math::to_var_value(this->read<var_v_t>(sizes...));
  }

  /**
   * Return an Eigen type when the deserializers inner class is not var.
   * @tparam Ret The type to return.
   * @tparam T_ Should never be set by user, set to default value of `T` for
   *  performing deduction on the class's inner type.
   * @tparam Sizes A parameter pack of integral types.
   * @param sizes A parameter pack of integral types representing the
   *  dimensions of the `var_value` matrix or vector.
   */
  template <typename Ret, typename T_ = T, typename... Sizes,
            require_not_var_t<T_>* = nullptr,
            require_var_matrix_t<Ret>* = nullptr>
  inline auto read(Sizes... sizes) {
    return this->read<value_type_t<Ret>>(sizes...);
  }

  /**
   * Return an `std::vector`
   * @tparam Ret The type to return.
   * @tparam Sizes integral types.
   * @param m The size of the vector.
   * @param dims a possible set of inner container sizes passed to subsequent
   * `read` functions.
   */
  template <typename Ret, typename... Sizes,
            require_std_vector_t<Ret>* = nullptr,
            require_not_same_t<value_type_t<Ret>, T>* = nullptr>
  inline auto read(Eigen::Index m, Sizes... dims) {
    if (unlikely(m == 0)) {
      return std::decay_t<Ret>();
    } else {
      std::decay_t<Ret> ret_vec;
      ret_vec.reserve(m);
      for (size_t i = 0; i < m; ++i) {
        ret_vec.emplace_back(this->read<value_type_t<Ret>>(dims...));
      }
      return ret_vec;
    }
  }

  /**
   * Return an `std::vector` of scalars
   * @tparam Ret The type to return.
   * @tparam Sizes integral types.
   * @param m The size of the vector.
   */
  template <typename Ret, typename... Sizes,
            require_std_vector_t<Ret>* = nullptr,
            require_same_t<value_type_t<Ret>, T>* = nullptr>
  inline auto read(Eigen::Index m) {
    if (unlikely(m == 0)) {
      return std::decay_t<Ret>();
    } else {
      check_r_capacity(m);
      const auto* start_pos = &this->map_r_.coeffRef(this->pos_r_);
      const auto* end_pos = &this->map_r_.coeffRef(this->pos_r_ + m);
      this->pos_r_ += m;
      return std::decay_t<Ret>(start_pos, end_pos);
    }
  }

  /**
   * Return the next object transformed to have the specified
   * lower bound, possibly incrementing the specified reference with the
   * log of the absolute Jacobian determinant of the transform.
   *
   * <p>See <code>stan::math::lb_constrain(T,double,T&)</code>.
   *
   * @tparam Ret The type to return.
   * @tparam Jacobian Whether to increment the log of the absolute Jacobian
   * determinant of the transform.
   * @tparam LB Type of lower bound.
   * @tparam LP Type of log prob.
   * @tparam Sizes A pack of possible sizes to construct the object from.
   * @param lb Lower bound on result.
   * @param lp Reference to log probability variable to increment.
   * @param sizes a pack of sizes to use to construct the return.
   */
  template <typename Ret, bool Jacobian, typename LB, typename LP,
            typename... Sizes>
  inline auto read_constrain_lb(const LB& lb, LP& lp, Sizes... sizes) {
    if (Jacobian) {
      return stan::math::lb_constrain(this->read<Ret>(sizes...), lb, lp);
    } else {
      return stan::math::lb_constrain(this->read<Ret>(sizes...), lb);
    }
  }

  /**
   * Return the next object transformed to have the specified
   * upper bound, possibly incrementing the specified reference with the
   * log of the absolute Jacobian determinant of the transform.
   *
   * <p>See <code>stan::math::ub_constrain(T,double,T&)</code>.
   *
   * @tparam Ret The type to return.
   * @tparam Jacobian Whether to increment the log of the absolute Jacobian
   * determinant of the transform.
   * @tparam UB Type of upper bound.
   * @tparam LP Type of log prob.
   * @param ub Upper bound on result.
   * @param lp Reference to log probability variable to increment.
   * @param sizes a pack of sizes to use to construct the return.
   */
  template <typename Ret, bool Jacobian, typename UB, typename LP,
            typename... Sizes>
  inline auto read_constrain_ub(const UB& ub, LP& lp, Sizes... sizes) {
    if (Jacobian) {
      return stan::math::ub_constrain(this->read<Ret>(sizes...), ub, lp);
    } else {
      return stan::math::ub_constrain(this->read<Ret>(sizes...), ub);
    }
  }

  /**
   * Return the next object transformed to be between the
   * the specified lower and upper bounds.
   *
   * <p>See <code>stan::math::lub_constrain(T, double, double, T&)</code>.
   *
   * @tparam Ret The type to return.
   * @tparam Jacobian Whether to increment the log of the absolute Jacobian
   * determinant of the transform.
   * @tparam LB Type of lower bound.
   * @tparam UB Type of upper bound.
   * @tparam LP Type of log probability.
   * @tparam Sizes A parameter pack of integral types.
   * @param lb Lower bound.
   * @param ub Upper bound.
   * @param lp Reference to log probability variable to increment.
   * @param sizes Pack of integrals to use to construct the return's type.
   */
  template <typename Ret, bool Jacobian, typename LB, typename UB, typename LP,
            typename... Sizes>
  inline auto read_constrain_lub(const LB& lb, const UB& ub, LP& lp,
                                 Sizes... sizes) {
    if (Jacobian) {
      return stan::math::lub_constrain(this->read<Ret>(sizes...), lb, ub, lp);
    } else {
      return stan::math::lub_constrain(this->read<Ret>(sizes...), lb, ub);
    }
  }

  /**
   * Return the next object transformed to have the specified offset and
   * multiplier.
   *
   * <p>See <code>stan::math::offset_multiplier_constrain(T, double,
   * double)</code>.
   *
   * @tparam Ret The type to return.
   * @tparam Jacobian Whether to increment the log of the absolute Jacobian
   * determinant of the transform.
   * @tparam Offset Type of offset.
   * @tparam Mult Type of multiplier.
   * @tparam LP Type of log probability.
   * @tparam Sizes A parameter pack of integral types.
   * @param offset Offset.
   * @param multiplier Multiplier.
   * @param lp Reference to log probability variable to increment.
   * @param sizes Pack of integrals to use to construct the return's type.
   * @return Next object transformed to fall between the specified
   * bounds.
   */
  template <typename Ret, bool Jacobian, typename Offset, typename Mult,
            typename LP, typename... Sizes>
  inline auto read_constrain_offset_multiplier(const Offset& offset,
                                               const Mult& multiplier, LP& lp,
                                               Sizes... sizes) {
    using stan::math::offset_multiplier_constrain;
    if (Jacobian) {
      return offset_multiplier_constrain(this->read<Ret>(sizes...), offset,
                                         multiplier, lp);
    } else {
      return offset_multiplier_constrain(this->read<Ret>(sizes...), offset,
                                         multiplier);
    }
  }

  /**
   * Return the next unit_vector of the specified size (using one fewer
   * unconstrained scalars), incrementing the specified reference with the
   * log absolute Jacobian determinant.
   *
   * <p>See <code>stan::math::unit_vector_constrain(Eigen::Matrix,T&)</code>.
   *
   * @tparam Ret The type to return.
   * @tparam Jacobian Whether to increment the log of the absolute Jacobian
   * determinant of the transform.
   * @tparam LP Type of log probability.
   * @tparam Sizes A parameter pack of integral types.
   * @param lp The reference to the variable holding the log
   * probability to increment.
   * @param sizes Pack of integrals to use to construct the return's type.
   * @return The next unit_vector of the specified size.
   * @throw std::invalid_argument if k is zero
   */
  template <typename Ret, bool Jacobian, typename LP, typename... Sizes,
            require_not_std_vector_t<Ret>* = nullptr>
  inline auto read_constrain_unit_vector(LP& lp, Sizes... sizes) {
    using stan::math::unit_vector_constrain;
    if (Jacobian) {
      return math::eval(unit_vector_constrain(this->read<Ret>(sizes...), lp));
    } else {
      return math::eval(unit_vector_constrain(this->read<Ret>(sizes...)));
    }
  }

  /**
   * Return the next unit_vector of the specified size (using one fewer
   * unconstrained scalars), incrementing the specified reference with the
   * log absolute Jacobian determinant.
   *
   * <p>See <code>stan::math::unit_vector_constrain(Eigen::Matrix,T&)</code>.
   *
   * @tparam Ret The type to return.
   * @tparam Jacobian Whether to increment the log of the absolute Jacobian
   * determinant of the transform.
   * @tparam LP Type of log probability.
   * @tparam Sizes A parameter pack of integral types.
   * @param lp The reference to the variable holding the log
   * probability to increment.
   * @param vecsize The size of the return vector.
   * @param sizes Pack of integrals to use to construct the return's type.
   * @return The next unit_vector of the specified size.
   * @throw std::invalid_argument if k is zero
   */
  template <typename Ret, bool Jacobian, typename LP, typename... Sizes,
            require_std_vector_t<Ret>* = nullptr>
  inline auto read_constrain_unit_vector(LP& lp, const size_t vecsize,
                                         Sizes... sizes) {
    std::decay_t<Ret> ret;
    ret.reserve(vecsize);
    for (size_t i = 0; i < vecsize; ++i) {
      ret.emplace_back(
          this->read_constrain_unit_vector<value_type_t<Ret>, Jacobian>(
              lp, sizes...));
    }
    return ret;
  }

  /**
   * Return the next simplex of the specified size (using one fewer
   * unconstrained scalars), incrementing the specified reference with the
   * log absolute Jacobian determinant.
   *
   * <p>See <code>stan::math::simplex_constrain(Eigen::Matrix,T&)</code>.
   *
   * @tparam Ret The type to return.
   * @tparam Jacobian Whether to increment the log of the absolute Jacobian
   * determinant of the transform.
   * @tparam LP Type of log probability.
   * @tparam Sizes A parameter pack of integral types.
   * @param lp The reference to the variable holding the log
<<<<<<< HEAD
   * @param size Number of cells in simplex to generate.
=======
>>>>>>> d115513b
   * probability to increment.
   * @param size Size of the returned simplex.
   * @return The next simplex of the specified size.
   * @throws std::invalid_argument if number of dimensions (`k`) is zero
   */
  template <typename Ret, bool Jacobian, typename LP,
            require_not_std_vector_t<Ret>* = nullptr>
  inline auto read_constrain_simplex(LP& lp, size_t size) {
    using stan::math::simplex_constrain;
    stan::math::check_positive("read_simplex", "size", size);
    if (Jacobian) {
      return simplex_constrain(this->read<Ret>(size - 1), lp);
    } else {
      return simplex_constrain(this->read<Ret>(size - 1));
    }
  }

  /**
   * Return the next simplex of the specified size (using one fewer
   * unconstrained scalars), incrementing the specified reference with the
   * log absolute Jacobian determinant.
   *
   * <p>See <code>stan::math::simplex_constrain(Eigen::Matrix,T&)</code>.
   *
   * @tparam Ret The type to return.
   * @tparam Jacobian Whether to increment the log of the absolute Jacobian
   * determinant of the transform.
   * @tparam LP Type of log probability.
   * @tparam Sizes A parameter pack of integral types.
   * @param lp The reference to the variable holding the log
   * probability to increment.
   * @param vecsize The size of the return vector.
   * @param sizes Pack of integrals to use to construct the return's type.
   * @return The next simplex of the specified size.
   * @throws std::invalid_argument if number of dimensions (`k`) is zero
   */
  template <typename Ret, bool Jacobian, typename LP, typename... Sizes,
            require_std_vector_t<Ret>* = nullptr>
  inline auto read_constrain_simplex(LP& lp, const size_t vecsize,
                                     Sizes... sizes) {
    std::decay_t<Ret> ret;
    ret.reserve(vecsize);
    for (size_t i = 0; i < vecsize; ++i) {
      ret.emplace_back(
          this->read_constrain_simplex<value_type_t<Ret>, Jacobian>(lp,
                                                                    sizes...));
    }
    return ret;
  }

  /**
   * Return the next ordered vector of the specified
   * size, incrementing the specified reference with the log
   * absolute Jacobian of the determinant.
   *
   * <p>See <code>stan::math::ordered_constrain(Matrix,T&)</code>.
   *
   * @tparam Ret The type to return.
   * @tparam Jacobian Whether to increment the log of the absolute Jacobian
   * determinant of the transform.
   * @tparam LP Type of log probability.
   * @tparam Sizes A parameter pack of integral types.
   * @param lp The reference to the variable holding the log
   * probability to increment.
   * @param sizes Pack of integrals to use to construct the return's type.
   * @return Next ordered vector of the specified size.
   */
  template <typename Ret, bool Jacobian, typename LP, typename... Sizes,
            require_not_std_vector_t<Ret>* = nullptr>
  inline auto read_constrain_ordered(LP& lp, Sizes... sizes) {
    using stan::math::ordered_constrain;
    if (Jacobian) {
      return ordered_constrain(this->read<Ret>(sizes...), lp);
    } else {
      return ordered_constrain(this->read<Ret>(sizes...));
    }
  }

  /**
   * Return the next ordered vector of the specified
   * size, incrementing the specified reference with the log
   * absolute Jacobian of the determinant.
   *
   * <p>See <code>stan::math::ordered_constrain(Matrix,T&)</code>.
   *
   * @tparam Ret The type to return.
   * @tparam Jacobian Whether to increment the log of the absolute Jacobian
   * determinant of the transform.
   * @tparam Sizes A parameter pack of integral types.
   * @tparam LP Type of log probability.
   * @param lp The reference to the variable holding the log
   * probability to increment.
   * @param vecsize The size of the return vector.
   * @param sizes Pack of integrals to use to construct the return's type.
   * @return Next ordered vector of the specified size.
   */
  template <typename Ret, bool Jacobian, typename LP, typename... Sizes,
            require_std_vector_t<Ret>* = nullptr>
  inline auto read_constrain_ordered(LP& lp, const size_t vecsize,
                                     Sizes... sizes) {
    std::decay_t<Ret> ret;
    ret.reserve(vecsize);
    for (size_t i = 0; i < vecsize; ++i) {
      ret.emplace_back(
          this->read_constrain_ordered<value_type_t<Ret>, Jacobian>(lp,
                                                                    sizes...));
    }
    return ret;
  }

  /**
   * Return the next positive_ordered vector of the specified
   * size, incrementing the specified reference with the log
   * absolute Jacobian of the determinant.
   *
   * <p>See <code>stan::math::positive_ordered_constrain(Matrix,T&)</code>.
   *
   * @tparam Ret The type to return.
   * @tparam Jacobian Whether to increment the log of the absolute Jacobian
   * determinant of the transform.
   * @tparam Sizes A parameter pack of integral types.
   * @tparam LP Type of log probability.
   * @param lp The reference to the variable holding the log
   * probability to increment.
   * @param sizes Pack of integrals to use to construct the return's type.
   * @return Next positive_ordered vector of the specified size.
   */
  template <typename Ret, bool Jacobian, typename LP, typename... Sizes,
            require_not_std_vector_t<Ret>* = nullptr>
  inline auto read_constrain_positive_ordered(LP& lp, Sizes... sizes) {
    using stan::math::positive_ordered_constrain;
    if (Jacobian) {
      return positive_ordered_constrain(this->read<Ret>(sizes...), lp);
    } else {
      return positive_ordered_constrain(this->read<Ret>(sizes...));
    }
  }

  /**
   * Return the next positive_ordered vector of the specified
   * size, incrementing the specified reference with the log
   * absolute Jacobian of the determinant.
   *
   * <p>See <code>stan::math::positive_ordered_constrain(Matrix,T&)</code>.
   *
   * @tparam Ret The type to return.
   * @tparam Jacobian Whether to increment the log of the absolute Jacobian
   * determinant of the transform.
   * @tparam Sizes A parameter pack of integral types.
   * @tparam LP Type of log probability.
   * @param lp The reference to the variable holding the log
   * probability to increment.
   * @param vecsize The size of the return vector.
   * @param sizes Pack of integrals to use to construct the return's type.
   * @return Next positive_ordered vector of the specified size.
   */
  template <typename Ret, bool Jacobian, typename LP, typename... Sizes,
            require_std_vector_t<Ret>* = nullptr>
  inline auto read_constrain_positive_ordered(LP& lp, const size_t vecsize,
                                              Sizes... sizes) {
    std::decay_t<Ret> ret;
    ret.reserve(vecsize);
    for (size_t i = 0; i < vecsize; ++i) {
      ret.emplace_back(
          this->read_constrain_positive_ordered<value_type_t<Ret>, Jacobian>(
              lp, sizes...));
    }
    return ret;
  }

  /**
   * Return the next Cholesky factor with the specified
   * dimensionality, reading from an unconstrained vector of the
   * appropriate size, and increment the log probability reference
   * with the log Jacobian adjustment for the transform.
   *
   * @tparam Ret The type to return.
   * @tparam Jacobian Whether to increment the log of the absolute Jacobian
   * determinant of the transform.
   * @tparam LP Type of log probability.
   * @param lp The reference to the variable holding the log
   * @param M Rows of Cholesky factor
   * @param N Columns of Cholesky factor
   * @return Next Cholesky factor.
   * @throw std::domain_error if the matrix is not a valid
   *    Cholesky factor.
   */
  template <typename Ret, bool Jacobian, typename LP,
            require_matrix_t<Ret>* = nullptr>
  inline auto read_constrain_cholesky_factor_cov(LP& lp, Eigen::Index M,
                                                 Eigen::Index N) {
    if (Jacobian) {
      return stan::math::cholesky_factor_constrain(
          this->read<conditional_var_val_t<Ret, vector_t>>((N * (N + 1)) / 2
                                                           + (M - N) * N),
          M, N, lp);
    } else {
      return stan::math::cholesky_factor_constrain(
          this->read<conditional_var_val_t<Ret, vector_t>>((N * (N + 1)) / 2
                                                           + (M - N) * N),
          M, N);
    }
  }

  /**
   * Return the next Cholesky factor with the specified
   * dimensionality, reading from an unconstrained vector of the
   * appropriate size, and increment the log probability reference
   * with the log Jacobian adjustment for the transform.
   *
   * @tparam Ret The type to return.
   * @tparam Jacobian Whether to increment the log of the absolute Jacobian
   * determinant of the transform.
   * @tparam Sizes A parameter pack of integral types.
   * @tparam LP Type of log probability.
   * @param lp The reference to the variable holding the log
   * probability to increment.
   * @param vecsize The size of the return vector.
   * @param sizes Pack of integrals to use to construct the return's type.
   * @return Next Cholesky factor.
   * @throw std::domain_error if the matrix is not a valid
   *    Cholesky factor.
   */
  template <typename Ret, bool Jacobian, typename LP, typename... Sizes,
            require_std_vector_t<Ret>* = nullptr>
  inline auto read_constrain_cholesky_factor_cov(LP& lp, const size_t vecsize,
                                                 Sizes... sizes) {
    std::decay_t<Ret> ret;
    ret.reserve(vecsize);
    for (size_t i = 0; i < vecsize; ++i) {
      ret.emplace_back(
          this->read_constrain_cholesky_factor_cov<value_type_t<Ret>, Jacobian>(
              lp, sizes...));
    }
    return ret;
  }

  /**
   * Return the next Cholesky factor for a correlation matrix with
   * the specified dimensionality, reading from an unconstrained
   * vector of the appropriate size, and increment the log
   * probability reference with the log Jacobian adjustment for
   * the transform.
   *
   * @tparam Ret The type to return.
   * @tparam Jacobian Whether to increment the log of the absolute Jacobian
   * determinant of the transform.
   * @tparam LP Type of log probability.
   * @param lp Log probability reference to increment.
   * @param K Rows and columns of Cholesky factor
   * @return Next Cholesky factor for a correlation matrix.
   * @throw std::domain_error if the matrix is not a valid
   *    Cholesky factor for a correlation matrix.
   */
  template <typename Ret, bool Jacobian, typename LP,
            require_matrix_t<Ret>* = nullptr>
  inline auto read_constrain_cholesky_factor_corr(LP& lp, Eigen::Index K) {
    using stan::math::cholesky_corr_constrain;
    if (Jacobian) {
      return cholesky_corr_constrain(
          this->read<conditional_var_val_t<Ret, vector_t>>((K * (K - 1)) / 2),
          K, lp);
    } else {
      return cholesky_corr_constrain(
          this->read<conditional_var_val_t<Ret, vector_t>>((K * (K - 1)) / 2),
          K);
    }
  }

  /**
   * Return the next Cholesky factor for a correlation matrix with
   * the specified dimensionality, reading from an unconstrained
   * vector of the appropriate size, and increment the log
   * probability reference with the log Jacobian adjustment for
   * the transform.
   *
   * @tparam Ret The type to return.
   * @tparam Jacobian Whether to increment the log of the absolute Jacobian
   * determinant of the transform.
   * @tparam LP Type of log probability.
   * @tparam Sizes A parameter pack of integral types.
   * @param lp The reference to the variable holding the log
   * probability to increment.
   * @param vecsize The size of the return vector.
   * @param sizes Pack of integrals to use to construct the return's type.
   * @return Next Cholesky factor for a correlation matrix.
   * @throw std::domain_error if the matrix is not a valid
   *    Cholesky factor for a correlation matrix.
   */
  template <typename Ret, bool Jacobian, typename LP, typename... Sizes,
            require_std_vector_t<Ret>* = nullptr>
  inline auto read_constrain_cholesky_factor_corr(LP& lp, const size_t vecsize,
                                                  Sizes... sizes) {
    std::decay_t<Ret> ret;
    ret.reserve(vecsize);
    for (size_t i = 0; i < vecsize; ++i) {
      ret.emplace_back(
          this->read_constrain_cholesky_factor_corr<value_type_t<Ret>,
                                                    Jacobian>(lp, sizes...));
    }
    return ret;
  }

  /**
   * Return the next covariance matrix of the specified dimensionality,
   * incrementing the specified reference with the log absolute Jacobian
   * determinant.
   *
   * <p>See <code>stan::math::cov_matrix_constrain(Matrix,T&)</code>.
   *
   * @tparam Ret The type to return.
   * @tparam Jacobian Whether to increment the log of the absolute Jacobian
   * determinant of the transform.
   * @tparam LP Type of log probability.
   * @param lp The reference to the variable holding the log
   * @param k Dimensionality of the (square) covariance matrix.
   * @return The next covariance matrix of the specified dimensionality.
   */
  template <typename Ret, bool Jacobian, typename LP,
            require_matrix_t<Ret>* = nullptr>
  inline auto read_constrain_cov_matrix(LP& lp, Eigen::Index k) {
    using stan::math::cov_matrix_constrain;
    if (Jacobian) {
      return cov_matrix_constrain(
          this->read<conditional_var_val_t<Ret, vector_t>>(k
                                                           + (k * (k - 1)) / 2),
          k, lp);
    } else {
      return cov_matrix_constrain(
          this->read<conditional_var_val_t<Ret, vector_t>>(k
                                                           + (k * (k - 1)) / 2),
          k);
    }
  }

  /**
   * Return the next covariance matrix of the specified dimensionality,
   * incrementing the specified reference with the log absolute Jacobian
   * determinant.
   *
   * <p>See <code>stan::math::cov_matrix_constrain(Matrix,T&)</code>.
   *
   * @tparam Ret The type to return.
   * @tparam Jacobian Whether to increment the log of the absolute Jacobian
   * determinant of the transform.
   * @tparam LP Type of log probability.
   * @tparam Sizes A parameter pack of integral types.
   * @param lp The reference to the variable holding the log
   * probability to increment.
   * @param vecsize The size of the return vector.
   * @param sizes Pack of integrals to use to construct the return's type.
   * @return The next covariance matrix of the specified dimensionality.
   */
  template <typename Ret, bool Jacobian, typename LP, typename... Sizes,
            require_std_vector_t<Ret>* = nullptr>
  auto read_constrain_cov_matrix(LP& lp, const size_t vecsize, Sizes... sizes) {
    std::decay_t<Ret> ret;
    ret.reserve(vecsize);
    for (size_t i = 0; i < vecsize; ++i) {
      ret.emplace_back(
          this->read_constrain_cov_matrix<value_type_t<Ret>, Jacobian>(
              lp, sizes...));
    }
    return ret;
  }

  /**
   * Return the next object transformed to be a (partial)
   * correlation between -1 and 1, incrementing the specified
   * reference with the log of the absolute Jacobian determinant.
   *
   * <p>See <code>stan::math::corr_constrain(T,T&)</code>.
   *
   * @tparam Ret The type to return.
   * @tparam Jacobian Whether to increment the log of the absolute Jacobian
   * determinant of the transform.
   * @tparam LP Type of log probability.
   * @param lp The reference to the variable holding the log
   * probability to increment.
   * @param k Dimensions of matrix return type.
   */
  template <typename Ret, bool Jacobian, typename LP,
            require_not_std_vector_t<Ret>* = nullptr,
            require_matrix_t<Ret>* = nullptr>
  inline auto read_constrain_corr_matrix(LP& lp, Eigen::Index k) {
    using stan::math::corr_matrix_constrain;
    if (Jacobian) {
      return corr_matrix_constrain(
          this->read<conditional_var_val_t<Ret, vector_t>>((k * (k - 1)) / 2),
          k, lp);
    } else {
      return corr_matrix_constrain(
          this->read<conditional_var_val_t<Ret, vector_t>>((k * (k - 1)) / 2),
          k);
    }
  }

  /**
   * Specialization of `read_corr` for `std::vector` return types.
   *
   * <p>See <code>stan::math::corr_constrain(T,T&)</code>.
   *
   * @tparam Ret The type to return.
   * @tparam Jacobian Whether to increment the log of the absolute Jacobian
   * determinant of the transform.
   * @tparam LP Type of log probability.
   * @tparam Sizes A parameter pack of integral types.
   * @param lp The reference to the variable holding the log
   * probability to increment.
   * @param vecsize The size of the return vector.
   * @param sizes Pack of integrals to use to construct the return's type.
   * @return The next scalar transformed to a correlation.
   */
  template <typename Ret, bool Jacobian, typename LP, typename... Sizes,
            require_std_vector_t<Ret>* = nullptr>
  inline auto read_constrain_corr_matrix(LP& lp, const size_t vecsize,
                                         Sizes... sizes) {
    std::decay_t<Ret> ret;
    ret.reserve(vecsize);
    for (size_t i = 0; i < vecsize; ++i) {
      ret.emplace_back(
          this->read_constrain_corr_matrix<value_type_t<Ret>, Jacobian>(
              lp, sizes...));
    }
    return ret;
  }

  /**
   * Read a serialized lower bounded variable and unconstrain it
   *
   * @tparam Ret Type of output
   * @tparam L Type of lower bound
   * @tparam Sizes Types of dimensions of output
   * @param lb Lower bound
   * @param sizes dimensions
   * @return Unconstrained variable
   */
  template <typename Ret, typename L, typename... Sizes>
  inline auto read_free_lb(const L& lb, Sizes... sizes) {
    return stan::math::lb_free(this->read<Ret>(sizes...), lb);
  }

  /**
   * Read a serialized lower bounded variable and unconstrain it
   *
   * @tparam Ret Type of output
   * @tparam U Type of upper bound
   * @tparam Sizes Types of dimensions of output
   * @param ub Upper bound
   * @param sizes dimensions
   * @return Unconstrained variable
   */
  template <typename Ret, typename U, typename... Sizes>
  inline auto read_free_ub(const U& ub, Sizes... sizes) {
    return stan::math::ub_free(this->read<Ret>(sizes...), ub);
  }

  /**
   * Read a serialized bounded variable and unconstrain it
   *
   * @tparam Ret Type of output
   * @tparam L Type of lower bound
   * @tparam U Type of upper bound
   * @tparam Sizes Types of dimensions of output
   * @param lb Lower bound
   * @param ub Upper bound
   * @param sizes dimensions
   * @return Unconstrained variable
   */
  template <typename Ret, typename L, typename U, typename... Sizes>
  inline auto read_free_lub(const L& lb, const U& ub, Sizes... sizes) {
    return stan::math::lub_free(this->read<Ret>(sizes...), lb, ub);
  }

  /**
   * Read a serialized offset-multiplied variable and unconstrain it
   *
   * @tparam Ret Type of output
   * @tparam O Type of offset
   * @tparam M Type of multiplier
   * @tparam Sizes Types of dimensions of output
   * @param offset Offset
   * @param multiplier Multiplier
   * @param sizes dimensions
   * @return Unconstrained variable
   */
  template <typename Ret, typename O, typename M, typename... Sizes>
  inline auto read_free_offset_multiplier(const O& offset, const M& multiplier,
                                          Sizes... sizes) {
    return stan::math::offset_multiplier_free(this->read<Ret>(sizes...), offset,
                                              multiplier);
  }

  /**
   * Read a serialized unit vector and unconstrain it
   *
   * @tparam Ret Type of output
   * @return Unconstrained vector
   */
  template <typename Ret, require_not_std_vector_t<Ret>* = nullptr>
  inline auto read_free_unit_vector(size_t size) {
    return stan::math::unit_vector_free(this->read<Ret>(size));
  }

  /**
   * Read serialized unit vectors and unconstrain them
   *
   * @tparam Ret Type of output
   * @tparam Sizes Types of dimensions of output
   * @param vecsize Vector size
   * @param sizes dimensions
   * @return Unconstrained vectors
   */
  template <typename Ret, typename... Sizes,
            require_std_vector_t<Ret>* = nullptr>
  inline auto read_free_unit_vector(size_t vecsize, Sizes... sizes) {
    std::decay_t<Ret> ret;
    ret.reserve(vecsize);
    for (size_t i = 0; i < vecsize; ++i) {
      ret.emplace_back(read_free_unit_vector<value_type_t<Ret>>(sizes...));
    }
    return ret;
  }

  /**
   * Read a serialized simplex and unconstrain it
   *
   * @tparam Ret Type of output
   * @return Unconstrained vector
   */
  template <typename Ret, require_not_std_vector_t<Ret>* = nullptr>
  inline auto read_free_simplex(size_t size) {
    return stan::math::simplex_free(this->read<Ret>(size));
  }

  /**
   * Read serialized simplices and unconstrain them
   *
   * @tparam Ret Type of output
   * @tparam Sizes Types of dimensions of output
   * @param vecsize Vector size
   * @param sizes dimensions
   * @return Unconstrained vectors
   */
  template <typename Ret, typename... Sizes,
            require_std_vector_t<Ret>* = nullptr>
  inline auto read_free_simplex(size_t vecsize, Sizes... sizes) {
    std::decay_t<Ret> ret;
    ret.reserve(vecsize);
    for (size_t i = 0; i < vecsize; ++i) {
      ret.emplace_back(read_free_simplex<value_type_t<Ret>>(sizes...));
    }
    return ret;
  }

  /**
   * Read a serialized ordered and unconstrain it
   *
   * @tparam Ret Type of output
   * @return Unconstrained vector
   */
  template <typename Ret, require_not_std_vector_t<Ret>* = nullptr>
  inline auto read_free_ordered(size_t size) {
    return stan::math::ordered_free(this->read<Ret>(size));
  }

  /**
   * Read serialized ordered vectors and unconstrain them
   *
   * @tparam Ret Type of output
   * @tparam Sizes Types of dimensions of output
   * @param vecsize Vector size
   * @param sizes dimensions
   * @return Unconstrained vectors
   */
  template <typename Ret, typename... Sizes,
            require_std_vector_t<Ret>* = nullptr>
  inline auto read_free_ordered(size_t vecsize, Sizes... sizes) {
    std::decay_t<Ret> ret;
    ret.reserve(vecsize);
    for (size_t i = 0; i < vecsize; ++i) {
      ret.emplace_back(read_free_ordered<value_type_t<Ret>>(sizes...));
    }
    return ret;
  }

  /**
   * Read a serialized positive ordered vector and unconstrain it
   *
   * @tparam Ret Type of output
   * @return Unconstrained vector
   */
  template <typename Ret, require_not_std_vector_t<Ret>* = nullptr>
  inline auto read_free_positive_ordered(size_t size) {
    return stan::math::positive_ordered_free(this->read<Ret>(size));
  }

  /**
   * Read serialized positive ordered vectors and unconstrain them
   *
   * @tparam Ret Type of output
   * @tparam Sizes Types of dimensions of output
   * @param vecsize Vector size
   * @param sizes dimensions
   * @return Unconstrained vectors
   */
  template <typename Ret, typename... Sizes,
            require_std_vector_t<Ret>* = nullptr>
  inline auto read_free_positive_ordered(size_t vecsize, Sizes... sizes) {
    std::decay_t<Ret> ret;
    ret.reserve(vecsize);
    for (size_t i = 0; i < vecsize; ++i) {
      ret.emplace_back(read_free_positive_ordered<value_type_t<Ret>>(sizes...));
    }
    return ret;
  }

  /**
   * Read a serialized covariance matrix cholesky factor and unconstrain it
   *
   * @tparam Ret Type of output
   * @param M Rows of matrix
   * @param N Cols of matrix
   * @return Unconstrained matrix
   */
  template <typename Ret>
  inline auto read_free_cholesky_factor_cov(Eigen::Index M, Eigen::Index N) {
    return stan::math::cholesky_factor_free(this->read<Ret>(M, N));
  }

  /**
   * Read serialized covariance matrix cholesky factors and unconstrain them
   *
   * @tparam Ret Type of output
   * @tparam Sizes Types of dimensions of output
   * @param vecsize Vector size
   * @param sizes dimensions
   * @return Unconstrained matrices
   */
  template <typename Ret, typename... Sizes,
            require_std_vector_t<Ret>* = nullptr>
  inline auto read_free_cholesky_factor_cov(size_t vecsize, Sizes... sizes) {
    std::decay_t<Ret> ret;
    ret.reserve(vecsize);
    for (size_t i = 0; i < vecsize; ++i) {
      ret.emplace_back(
          read_free_cholesky_factor_cov<value_type_t<Ret>>(sizes...));
    }
    return ret;
  }

  /**
   * Read a serialized covariance matrix cholesky factor and unconstrain it
   *
   * @tparam Ret Type of output
   * @param M Rows/Cols of matrix
   * @return Unconstrained matrix
   */
  template <typename Ret, require_not_std_vector_t<Ret>* = nullptr>
  inline auto read_free_cholesky_factor_corr(size_t M) {
    return stan::math::cholesky_corr_free(this->read<Ret>(M, M));
  }

  /**
   * Read serialized correlation matrix cholesky factors and unconstrain them
   *
   * @tparam Ret Type of output
   * @tparam Sizes Types of dimensions of output
   * @param vecsize Vector size
   * @param sizes dimensions
   * @return Unconstrained matrices
   */
  template <typename Ret, typename... Sizes,
            require_std_vector_t<Ret>* = nullptr>
  inline auto read_free_cholesky_factor_corr(size_t vecsize, Sizes... sizes) {
    std::decay_t<Ret> ret;
    ret.reserve(vecsize);
    for (size_t i = 0; i < vecsize; ++i) {
      ret.emplace_back(
          read_free_cholesky_factor_corr<value_type_t<Ret>>(sizes...));
    }
    return ret;
  }

  /**
   * Read a serialized covariance matrix cholesky factor and unconstrain it
   *
   * @tparam Ret Type of output
   * @param M Rows/Cols of matrix
   * @return Unconstrained matrix
   */
  template <typename Ret, require_not_std_vector_t<Ret>* = nullptr>
  inline auto read_free_cov_matrix(size_t M) {
    return stan::math::cov_matrix_free(this->read<Ret>(M, M));
  }

  /**
   * Read serialized covariance matrices and unconstrain them
   *
   * @tparam Ret Type of output
   * @tparam Sizes Types of dimensions of output
   * @param vecsize Vector size
   * @param sizes dimensions
   * @return Unconstrained matrices
   */
  template <typename Ret, typename... Sizes,
            require_std_vector_t<Ret>* = nullptr>
  inline auto read_free_cov_matrix(size_t vecsize, Sizes... sizes) {
    std::decay_t<Ret> ret;
    ret.reserve(vecsize);
    for (size_t i = 0; i < vecsize; ++i) {
      ret.emplace_back(read_free_cov_matrix<value_type_t<Ret>>(sizes...));
    }
    return ret;
  }

  /**
   * Read a serialized covariance matrix cholesky factor and unconstrain it
   *
   * @tparam Ret Type of output
   * @param M Rows/Cols of matrix
   * @return Unconstrained matrix
   */
  template <typename Ret, require_not_std_vector_t<Ret>* = nullptr>
  inline auto read_free_corr_matrix(size_t M) {
    return stan::math::corr_matrix_free(this->read<Ret>(M, M));
  }

  /**
   * Read serialized correlation matrices and unconstrain them
   *
   * @tparam Ret Type of output
   * @tparam Sizes Types of dimensions of output
   * @param vecsize Vector size
   * @param sizes dimensions
   * @return Unconstrained matrices
   */
  template <typename Ret, typename... Sizes,
            require_std_vector_t<Ret>* = nullptr>
  inline auto read_free_corr_matrix(size_t vecsize, Sizes... sizes) {
    std::decay_t<Ret> ret;
    ret.reserve(vecsize);
    for (size_t i = 0; i < vecsize; ++i) {
      ret.emplace_back(read_free_corr_matrix<value_type_t<Ret>>(sizes...));
    }
    return ret;
  }
};

}  // namespace io
}  // namespace stan

#endif<|MERGE_RESOLUTION|>--- conflicted
+++ resolved
@@ -555,12 +555,7 @@
    * @tparam LP Type of log probability.
    * @tparam Sizes A parameter pack of integral types.
    * @param lp The reference to the variable holding the log
-<<<<<<< HEAD
    * @param size Number of cells in simplex to generate.
-=======
->>>>>>> d115513b
-   * probability to increment.
-   * @param size Size of the returned simplex.
    * @return The next simplex of the specified size.
    * @throws std::invalid_argument if number of dimensions (`k`) is zero
    */
