#ifndef STAN_IO_STAN_CSV_READER_HPP
#define STAN_IO_STAN_CSV_READER_HPP

#include <boost/algorithm/string.hpp>
#include <stan/math/prim.hpp>
#include <cctype>
#include <istream>
#include <iostream>
#include <sstream>
#include <string>
#include <vector>

namespace stan {
namespace io {

inline void prettify_stan_csv_name(std::string& variable) {
  if (variable.find_first_of(":.") != std::string::npos) {
    std::vector<std::string> parts;
    boost::split(parts, variable, boost::is_any_of(":"));
    for (auto& part : parts) {
      int pos = part.find('.');
      if (pos > 0) {
        part[pos] = '[';
        std::replace(part.begin(), part.end(), '.', ',');
        part += "]";
      }
    }
    variable = boost::algorithm::join(parts, ".");
  }
}

struct stan_csv_metadata {
  int stan_version_major;
  int stan_version_minor;
  int stan_version_patch;

  std::string model;
  std::string data;
  std::string init;
  size_t chain_id;
  size_t seed;
  bool random_seed;
  size_t num_samples;
  size_t num_warmup;
  bool save_warmup;
  size_t thin;
  bool append_samples;
  std::string algorithm;
  std::string engine;
  int max_depth;

  stan_csv_metadata()
      : stan_version_major(0),
        stan_version_minor(0),
        stan_version_patch(0),
        model(""),
        data(""),
        init(""),
        chain_id(1),
        seed(0),
        random_seed(false),
        num_samples(0),
        num_warmup(0),
        save_warmup(false),
        thin(0),
        append_samples(false),
        algorithm(""),
        engine(""),
        max_depth(10) {}
};

struct stan_csv_adaptation {
  double step_size;
  Eigen::MatrixXd metric;

  stan_csv_adaptation() : step_size(0), metric(0, 0) {}
};

struct stan_csv_timing {
  double warmup;
  double sampling;

  stan_csv_timing() : warmup(0), sampling(0) {}
};

struct stan_csv {
  stan_csv_metadata metadata;
  std::vector<std::string> header;
  stan_csv_adaptation adaptation;
  Eigen::MatrixXd samples;
  stan_csv_timing timing;
};

/**
 * Reads from a Stan output csv file.
 */
class stan_csv_reader {
 public:
  stan_csv_reader() {}
  ~stan_csv_reader() {}

  static bool read_metadata(std::istream& in, stan_csv_metadata& metadata,
                            std::ostream* out) {
    std::stringstream ss;
    std::string line;

    if (in.peek() != '#')
      return false;
    while (in.peek() == '#') {
      std::getline(in, line);
      ss << line << '\n';
    }
    ss.seekg(std::ios_base::beg);

    char comment;
    std::string lhs;

    std::string name;
    std::string value;

    while (ss.good()) {
      ss >> comment;
      std::getline(ss, lhs);

      size_t equal = lhs.find("=");
      if (equal != std::string::npos) {
        name = lhs.substr(0, equal);
        boost::trim(name);
        value = lhs.substr(equal + 1, lhs.size());
        boost::trim(value);
        boost::replace_first(value, " (Default)", "");
      } else {
        if (lhs.compare(" data") == 0) {
          ss >> comment;
          std::getline(ss, lhs);

          size_t equal = lhs.find("=");
          if (equal != std::string::npos) {
            name = lhs.substr(0, equal);
            boost::trim(name);
            value = lhs.substr(equal + 2, lhs.size());
            boost::replace_first(value, " (Default)", "");
          }

          if (name.compare("file") == 0)
            metadata.data = value;

          continue;
        }
      }

      if (name.compare("stan_version_major") == 0) {
        std::stringstream(value) >> metadata.stan_version_major;
      } else if (name.compare("stan_version_minor") == 0) {
        std::stringstream(value) >> metadata.stan_version_minor;
      } else if (name.compare("stan_version_patch") == 0) {
        std::stringstream(value) >> metadata.stan_version_patch;
      } else if (name.compare("model") == 0) {
        metadata.model = value;
      } else if (name.compare("num_samples") == 0) {
        std::stringstream(value) >> metadata.num_samples;
      } else if (name.compare("num_warmup") == 0) {
        std::stringstream(value) >> metadata.num_warmup;
      } else if (name.compare("save_warmup") == 0) {
        // cmdstan args can be "true" and "false", was "1", "0"
        if (value.compare("true") == 0) {
          value = "1";
        }
        std::stringstream(value) >> metadata.save_warmup;
      } else if (name.compare("thin") == 0) {
        std::stringstream(value) >> metadata.thin;
      } else if (name.compare("id") == 0) {
        std::stringstream(value) >> metadata.chain_id;
      } else if (name.compare("init") == 0) {
        metadata.init = value;
        boost::trim(metadata.init);
      } else if (name.compare("seed") == 0) {
        std::stringstream(value) >> metadata.seed;
        metadata.random_seed = false;
      } else if (name.compare("append_samples") == 0) {
        std::stringstream(value) >> metadata.append_samples;
      } else if (name.compare("algorithm") == 0) {
        metadata.algorithm = value;
      } else if (name.compare("engine") == 0) {
        metadata.engine = value;
      } else if (name.compare("max_depth") == 0) {
        std::stringstream(value) >> metadata.max_depth;
      }
    }
    if (ss.good() == true)
      return false;

    return true;
  }  // read_metadata

  static bool read_header(std::istream& in, std::vector<std::string>& header,
                          std::ostream* out, bool prettify_name = true) {
    std::string line;

    if (!std::isalpha(in.peek()))
      return false;

    std::getline(in, line);
    std::stringstream ss(line);

    header.resize(std::count(line.begin(), line.end(), ',') + 1);
    int idx = 0;
    while (ss.good()) {
      std::string token;
      std::getline(ss, token, ',');
      boost::trim(token);

      if (prettify_name) {
        prettify_stan_csv_name(token);
      }
      header[idx++] = token;
    }
    return true;
  }

  static bool read_adaptation(std::istream& in, stan_csv_adaptation& adaptation,
                              std::ostream* out) {
    std::stringstream ss;
    std::string line;
    int lines = 0;

    if (in.peek() != '#' || in.good() == false)
      return false;

    while (in.peek() == '#') {
      std::getline(in, line);
      ss << line << std::endl;
      lines++;
    }
    ss.seekg(std::ios_base::beg);

    if (lines < 4)
      return false;

    char comment;  // Buffer for comment indicator, #

    // Skip first two lines
    std::getline(ss, line);

    // Stepsize
    std::getline(ss, line, '=');
    boost::trim(line);
    ss >> adaptation.step_size;

    // Metric parameters
    std::getline(ss, line);
    std::getline(ss, line);
    std::getline(ss, line);

    int rows = lines - 3;
    int cols = std::count(line.begin(), line.end(), ',') + 1;
    adaptation.metric.resize(rows, cols);

    for (int row = 0; row < rows; row++) {
      std::stringstream line_ss;
      line_ss.str(line);
      line_ss >> comment;

      for (int col = 0; col < cols; col++) {
        std::string token;
        std::getline(line_ss, token, ',');
        boost::trim(token);
        std::stringstream(token) >> adaptation.metric(row, col);
      }
      std::getline(ss, line);  // Read in next line
    }

    if (ss.good())
      return false;
    else
      return true;
  }

  static bool read_samples(std::istream& in, Eigen::MatrixXd& samples,
                           stan_csv_timing& timing, std::ostream* out) {
    std::stringstream ss;
    std::string line;

    int rows = 0;
    int cols = -1;

    if (in.peek() == '#' || in.good() == false)
      return false;

    while (in.good()) {
      bool comment_line = (in.peek() == '#');
      bool empty_line = (in.peek() == '\n');

      std::getline(in, line);
      if (empty_line)
        continue;
      if (!line.length())
        break;

      if (comment_line) {
        if (line.find("(Warm-up)") != std::string::npos) {
          int left = 17;
          int right = line.find(" seconds");
          double warmup;
          std::stringstream(line.substr(left, right - left)) >> warmup;
          timing.warmup += warmup;
        } else if (line.find("(Sampling)") != std::string::npos) {
          int left = 17;
          int right = line.find(" seconds");
          double sampling;
          std::stringstream(line.substr(left, right - left)) >> sampling;
          timing.sampling += sampling;
        }
      } else {
        ss << line << '\n';
        int current_cols = std::count(line.begin(), line.end(), ',') + 1;
        if (cols == -1) {
          cols = current_cols;
        } else if (cols != current_cols) {
          if (out)
            *out << "Error: expected " << cols << " columns, but found "
                 << current_cols << " instead for row " << rows + 1
                 << std::endl;
          return false;
        }
        rows++;
      }

      in.peek();
    }

    ss.seekg(std::ios_base::beg);

    if (rows > 0) {
      samples.resize(rows, cols);
      for (int row = 0; row < rows; row++) {
        std::getline(ss, line);
        std::stringstream ls(line);
        for (int col = 0; col < cols; col++) {
          std::getline(ls, line, ',');
          boost::trim(line);
          std::stringstream(line) >> samples(row, col);
        }
      }
    }
    return true;
  }

  /**
   * Parses the file.
   *
   * @param[in] in input stream to parse
   * @param[out] out output stream to send messages
   */
  static stan_csv parse(std::istream& in, std::ostream* out) {
    stan_csv data;

    if (!read_metadata(in, data.metadata, out)) {
      if (out)
        *out << "Warning: non-fatal error reading metadata" << std::endl;
    }

    if (!read_header(in, data.header, out)) {
      if (out)
        *out << "Error: error reading header" << std::endl;
      throw std::invalid_argument("Error with header of input file in parse");
    }

    // skip warmup draws, if any
<<<<<<< HEAD
    if (data.metadata.algorithm != "fixed_param"
	&& data.metadata.num_warmup > 0
	&& data.metadata.save_warmup) {
=======
    if (data.metadata.algorithm != "fixed_param" && data.metadata.num_warmup > 0
        && data.metadata.save_warmup) {
>>>>>>> c96500ab
      std::string line;
      while (in.peek() != '#') {
        std::getline(in, line);
      }
    }

    if (!read_adaptation(in, data.adaptation, out)) {
      if (out)
        *out << "Warning: non-fatal error reading adaptation data" << std::endl;
    }

    data.timing.warmup = 0;
    data.timing.sampling = 0;

    if (!read_samples(in, data.samples, data.timing, out)) {
      if (out)
        *out << "Warning: non-fatal error reading samples" << std::endl;
    }

    if (data.metadata.thin > 0) {
      int expected_samples = data.metadata.num_samples / data.metadata.thin;
      if (expected_samples != data.samples.rows()) {
        std::stringstream msg;
        msg << ", expecting " << expected_samples << " samples, found "
            << data.samples.rows();
        if (out)
          *out << "Warning: error reading samples" << msg.str() << std::endl;
      }
    }
    return data;
  }
};

}  // namespace io

}  // namespace stan

#endif<|MERGE_RESOLUTION|>--- conflicted
+++ resolved
@@ -367,14 +367,8 @@
     }
 
     // skip warmup draws, if any
-<<<<<<< HEAD
-    if (data.metadata.algorithm != "fixed_param"
-	&& data.metadata.num_warmup > 0
-	&& data.metadata.save_warmup) {
-=======
     if (data.metadata.algorithm != "fixed_param" && data.metadata.num_warmup > 0
         && data.metadata.save_warmup) {
->>>>>>> c96500ab
       std::string line;
       while (in.peek() != '#') {
         std::getline(in, line);
