--- conflicted
+++ resolved
@@ -7,20 +7,11 @@
 
   namespace services {
 
-    class arg_variational_eta: public string_argument {
+    class arg_variational_eta: public real_argument {
     public:
-      arg_variational_eta(): string_argument() {
+      arg_variational_eta(): real_argument() {
         _name = "eta";
         _description = "Stepsize scaling parameter for variational inference";
-<<<<<<< HEAD
-        _validity = "0 < eta <= 1.0";
-        _default = "automatically tuned";
-        _default_value = "automatically tuned";
-        _constrained = false;
-        _good_value = "good";
-        _value = _default_value;
-      }
-=======
         _validity = "0 < eta";
         _default = "1.0";
         _default_value = 1.0;
@@ -30,7 +21,6 @@
         _value = _default_value;
       }
       bool is_valid(double value) { return value > 0; }
->>>>>>> 75a29dcc
     };
   }  // services
 }  // stan
