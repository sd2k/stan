#ifndef STAN_SERVICES_ARGUMENTS_VALUED_ARGUMENT_HPP
#define STAN_SERVICES_ARGUMENTS_VALUED_ARGUMENT_HPP

#include <stan/services/arguments/argument.hpp>

namespace stan {

  namespace services {

    class valued_argument: public argument {

    public:
<<<<<<< HEAD
      
      virtual void print(interface_callbacks::writer::base_writer& w,
                         const int depth, const std::string prefix) {

        std::string indent(compute_indent(depth), ' ');
        
        std::string msg = prefix + std::string(compute_indent(depth), ' ')
                          + _name + " = " + print_value();
=======

      virtual void print(std::ostream* s, const int depth, const std::string prefix) {
        if (!s)
          return;

        std::string indent(compute_indent(depth), ' ');

        *s << prefix << indent << _name << " = " << print_value();
>>>>>>> 8cc7c697
        if(is_default())
          msg += " (Default)";
        w(msg);
      }
<<<<<<< HEAD
      
      virtual void print_help(interface_callbacks::writer::base_writer& w,
                              const int depth, const bool recurse = false) {

        std::string indent(indent_width * depth, ' ');
        std::string subindent(indent_width, ' ');
    
        w(indent + _name + "=<" + _value_type + ">");
        w(indent + subindent + _description);
        w(indent + subindent + "Valid values:" + print_valid());
        w(indent + subindent + "Defaults to " + _default);
        w();
        
=======

      virtual void print_help(std::ostream* s, const int depth, const bool recurse = false) {
        if (!s)
          return;

        std::string indent(indent_width * depth, ' ');
        std::string subindent(indent_width, ' ');

        *s << indent << _name << "=<" << _value_type << ">" << std::endl;
        *s << indent << subindent << _description << std::endl;
        *s << indent << subindent << "Valid values:" << print_valid() << std::endl;
        *s << indent << subindent << "Defaults to " << _default << std::endl;
        *s << std::endl;

>>>>>>> 8cc7c697
      }

      virtual std::string print_value() = 0;
      virtual std::string print_valid() = 0;
      virtual bool is_default() = 0;

    protected:

      std::string _default;
      std::string _value_type;

    };

  } // services
} // stan
#endif<|MERGE_RESOLUTION|>--- conflicted
+++ resolved
@@ -10,59 +10,31 @@
     class valued_argument: public argument {
 
     public:
-<<<<<<< HEAD
-      
+
       virtual void print(interface_callbacks::writer::base_writer& w,
                          const int depth, const std::string prefix) {
 
         std::string indent(compute_indent(depth), ' ');
-        
+
         std::string msg = prefix + std::string(compute_indent(depth), ' ')
                           + _name + " = " + print_value();
-=======
 
-      virtual void print(std::ostream* s, const int depth, const std::string prefix) {
-        if (!s)
-          return;
-
-        std::string indent(compute_indent(depth), ' ');
-
-        *s << prefix << indent << _name << " = " << print_value();
->>>>>>> 8cc7c697
         if(is_default())
           msg += " (Default)";
         w(msg);
       }
-<<<<<<< HEAD
-      
+
       virtual void print_help(interface_callbacks::writer::base_writer& w,
                               const int depth, const bool recurse = false) {
 
         std::string indent(indent_width * depth, ' ');
         std::string subindent(indent_width, ' ');
-    
+
         w(indent + _name + "=<" + _value_type + ">");
         w(indent + subindent + _description);
         w(indent + subindent + "Valid values:" + print_valid());
         w(indent + subindent + "Defaults to " + _default);
         w();
-        
-=======
-
-      virtual void print_help(std::ostream* s, const int depth, const bool recurse = false) {
-        if (!s)
-          return;
-
-        std::string indent(indent_width * depth, ' ');
-        std::string subindent(indent_width, ' ');
-
-        *s << indent << _name << "=<" << _value_type << ">" << std::endl;
-        *s << indent << subindent << _description << std::endl;
-        *s << indent << subindent << "Valid values:" << print_valid() << std::endl;
-        *s << indent << subindent << "Defaults to " << _default << std::endl;
-        *s << std::endl;
-
->>>>>>> 8cc7c697
       }
 
       virtual std::string print_value() = 0;
