#ifndef STAN_SERVICES_OPTIMIZE_LAPLACE_SAMPLE_HPP
#define STAN_SERVICES_OPTIMIZE_LAPLACE_SAMPLE_HPP

#include <stan/callbacks/interrupt.hpp>
#include <stan/callbacks/logger.hpp>
#include <stan/callbacks/writer.hpp>
#include <stan/math/rev.hpp>
#include <stan/services/error_codes.hpp>
#include <stan/services/util/create_rng.hpp>
#include <string>
#include <type_traits>
#include <vector>

namespace stan {
namespace services {
namespace internal {

template <bool jacobian, typename Model>
void laplace_sample(const Model& model, const Eigen::VectorXd& theta_hat,
                    int draws, unsigned int random_seed, int refresh,
                    callbacks::interrupt& interrupt, callbacks::logger& logger,
                    callbacks::writer& sample_writer) {
  if (draws <= 0) {
    throw std::domain_error("Number of draws must be > 0; found draws = "
                            + std::to_string(draws));
  }

  std::vector<std::string> unc_param_names;
  model.unconstrained_param_names(unc_param_names, false, false);
  int num_unc_params = unc_param_names.size();

  if (theta_hat.size() != num_unc_params) {
    throw ::std::domain_error(
        "Specified mode is wrong size; expected "
        + std::to_string(num_unc_params)
        + " unconstrained parameters, but specified mode has size = "
        + std::to_string(theta_hat.size()));
  }

  std::vector<std::string> param_tp_gq_names;
  model.constrained_param_names(param_tp_gq_names, true, true);
  size_t draw_size = param_tp_gq_names.size();

  // write names of params, tps, and gqs to sample writer
  std::vector<std::string> names;
  names.push_back("log_p__");
  names.push_back("log_q__");
  static const bool include_tp = true;
  static const bool include_gq = true;
  model.constrained_param_names(names, include_tp, include_gq);
  sample_writer(names);

  // create log density functor for vars and vals
  std::stringstream log_density_msgs;
  auto log_density_fun
      = [&](const Eigen::Matrix<stan::math::var, -1, 1>& theta) {
          return model.template log_prob<true, jacobian, stan::math::var>(
              const_cast<Eigen::Matrix<stan::math::var, -1, 1>&>(theta),
              &log_density_msgs);
        };

  // calculate inverse negative Hessian's Cholesky factor
  if (refresh > 0) {
    logger.info("Calculating Hessian");
  }
  double log_p;          // dummy
  Eigen::VectorXd grad;  // dummy
  Eigen::MatrixXd hessian;
  interrupt();
  math::internal::finite_diff_hessian_auto(log_density_fun, theta_hat, log_p,
                                           grad, hessian);
  if (refresh > 0 && log_density_msgs.peek() != std::char_traits<char>::eof())
    logger.info(log_density_msgs);

  // calculate Cholesky factor and inverse
  interrupt();
  if (refresh > 0) {
    logger.info("Calculating inverse of Cholesky factor");
  }
  Eigen::MatrixXd L_neg_hessian = (-hessian).llt().matrixL();
  interrupt();
  Eigen::MatrixXd inv_sqrt_neg_hessian = L_neg_hessian.inverse().transpose();
  interrupt();
  Eigen::MatrixXd half_hessian = 0.5 * hessian;

  if (refresh > 0) {
    logger.info("Generating draws");
  }
  // generate draws
  std::stringstream refresh_msg;
  boost::ecuyer1988 rng = util::create_rng(random_seed, 0);
  Eigen::VectorXd draw_vec;  // declare draw_vec, msgs here to avoid re-alloc
  for (int m = 0; m < draws; ++m) {
    interrupt();  // allow interpution each iteration
    if (refresh > 0 && m % refresh == 0) {
      refresh_msg << "iteration: " << std::to_string(m);
      logger.info(refresh_msg);
      refresh_msg.str(std::string());
    }
    Eigen::VectorXd z(num_unc_params);
    for (int n = 0; n < num_unc_params; ++n) {
      z(n) = math::std_normal_rng(rng);
    }
    Eigen::VectorXd unc_draw = theta_hat + inv_sqrt_neg_hessian * z;
    std::stringstream write_array_msgs;
    model.write_array(rng, unc_draw, draw_vec, include_tp, include_gq,
                      &write_array_msgs);
    if (refresh > 0 && write_array_msgs.peek() != std::char_traits<char>::eof())
      logger.info(write_array_msgs);
    // output draw, log_p, log_q
    std::vector<double> draw(&draw_vec(0), &draw_vec(0) + draw_size);
    double log_p = log_density_fun(unc_draw).val();
    draw.insert(draw.begin(), log_p);
    Eigen::VectorXd diff = unc_draw - theta_hat;
    double log_q = diff.transpose() * half_hessian * diff;
    draw.insert(draw.begin() + 1, log_q);
    sample_writer(draw);
  }
}  // namespace internal
}  // namespace internal

/**
 * Take the specified number of draws from the Laplace approximation
 * for the model at the specified unconstrained mode, writing the
 * draws, unnormalized log density, and unnormalized density of the
 * approximation to the sample writer and writing messages to the
 * logger, returning a return code of zero if successful.
 *
 * Interrupts are called between compute-intensive operations.  To
 * turn off all console messages sent to the logger, set refresh to 0.
 * If an exception is thrown by the model, the return value is
 * non-zero, and if refresh > 0, its message is given to the logger as
 * an error.
 *
 * @tparam jacobian `true` to include Jacobian adjustment for
 * constrained parameters
 * @tparam Model a Stan model
<<<<<<< HEAD
 * @param[in] model model from which to sample
=======
 * @param[in] m model from which to sample
>>>>>>> d115513b
 * @param[in] theta_hat unconstrained mode at which to center the
 * Laplace approximation
 * @param[in] draws number of draws to generate
 * @param[in] random_seed seed for generating random numbers in the
 * Stan program and in sampling
 * @param[in] refresh period between iterations at which updates are
 * given, with a value of 0 turning off all messages
 * @param[in] interrupt callback for interrupting sampling
 * @param[in,out] logger callback for writing console messages from
 * sampler and from Stan programs
 * @param[in,out] sample_writer callback for writing parameter names
 * and then draws
 * @return a return code, with 0 indicating success
 */
template <bool jacobian, typename Model>
int laplace_sample(const Model& model, const Eigen::VectorXd& theta_hat,
                   int draws, unsigned int random_seed, int refresh,
                   callbacks::interrupt& interrupt, callbacks::logger& logger,
                   callbacks::writer& sample_writer) {
  try {
    internal::laplace_sample<jacobian>(model, theta_hat, draws, random_seed,
                                       refresh, interrupt, logger,
                                       sample_writer);
    return error_codes::OK;
  } catch (const std::exception& e) {
    if (refresh >= 0) {
      logger.error(e.what());
    }
  } catch (...) {
    if (refresh >= 0) {
      logger.error("unknown exception during execution");
    }
  }
  return error_codes::DATAERR;
}
}  // namespace services
}  // namespace stan

#endif<|MERGE_RESOLUTION|>--- conflicted
+++ resolved
@@ -135,11 +135,7 @@
  * @tparam jacobian `true` to include Jacobian adjustment for
  * constrained parameters
  * @tparam Model a Stan model
-<<<<<<< HEAD
  * @param[in] model model from which to sample
-=======
- * @param[in] m model from which to sample
->>>>>>> d115513b
  * @param[in] theta_hat unconstrained mode at which to center the
  * Laplace approximation
  * @param[in] draws number of draws to generate
