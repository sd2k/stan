--- conflicted
+++ resolved
@@ -1,4 +1,4 @@
-#ifndef STAN_SERVICES_MCMC_SAMPLE_HPP
+	#ifndef STAN_SERVICES_MCMC_SAMPLE_HPP
 #define STAN_SERVICES_MCMC_SAMPLE_HPP
 
 #include <stan/interface_callbacks/writer/base_writer.hpp>
@@ -29,14 +29,10 @@
                   const std::string& prefix,
                   const std::string& suffix,
                   std::ostream& o,
-<<<<<<< HEAD
-                  StartTransitionCallback& callback) {
+                  StartTransitionCallback& callback,
+                  interface_callbacks::writer::base_writer& writer) {
 		std::fstream* sample_timing_stream =
           new std::fstream("sample_timing.csv", std::fstream::out);
-=======
-                  StartTransitionCallback& callback,
-                  interface_callbacks::writer::base_writer& writer) {
->>>>>>> 5efcf140
         stan::services::sample::generate_transitions<Model, RNG,
                                                      StartTransitionCallback,
                                                      SampleRecorder,
@@ -47,17 +43,14 @@
            mcmc_writer,
            init_s, model, base_rng,
            prefix, suffix, o,
-<<<<<<< HEAD
            sample_timing_stream,
-           callback);
+           callback, writer);
 
-        if (sample_timing_stream) {
+	    if (sample_timing_stream) {
           sample_timing_stream->close();
           delete sample_timing_stream;
         }
-=======
-           callback, writer);
->>>>>>> 5efcf140
+
       }
 
     }
