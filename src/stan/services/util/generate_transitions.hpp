#ifndef STAN_SERVICES_UTIL_GENERATE_TRANSITIONS_HPP
#define STAN_SERVICES_UTIL_GENERATE_TRANSITIONS_HPP

#include <stan/callbacks/writer.hpp>
#include <stan/callbacks/interrupt.hpp>
#include <stan/mcmc/base_mcmc.hpp>
#include <stan/services/util/mcmc_writer.hpp>
#include <string>

namespace stan {
namespace services {
namespace util {

/**
 * Generates MCMC transitions.
 *
 * @tparam Model model class
 * @tparam RNG random number generator class
 * @param[in,out] sampler MCMC sampler used to generate transitions
 * @param[in] num_iterations number of MCMC transitions
 * @param[in] start starting iteration number used for printing messages
 * @param[in] finish end iteration number used for printing messages
 * @param[in] num_thin when save is true, a draw will be written to the
 *   mcmc_writer every num_thin iterations
 * @param[in] refresh number of iterations to print a message. If
 *   refresh is zero, iteration number messages will not be printed
 * @param[in] save if save is true, the transitions will be written
 *   to the mcmc_writer. If false, transitions will not be written
 * @param[in] warmup indicates whether these transitions are warmup. Used
 *   for printing iteration number messages
 * @param[in,out] mcmc_writer writer to handle mcmc otuput
 * @param[in,out] init_s starts as the initial unconstrained parameter
 *   values. When the function completes, this will have the final
 *   iteration's unconstrained parameter values
 * @param[in] model model
 * @param[in,out] base_rng random number generator
 * @param[in,out] callback interrupt callback called once an iteration
 * @param[in,out] logger logger for messages
 */
<<<<<<< HEAD
template <class Derived, class Model, class RNG>
=======
template <class Model, class RNG, class Derived>
>>>>>>> 7142c9c8
void generate_transitions(stan::mcmc::base_mcmc<Derived>& sampler, int num_iterations,
                          int start, int finish, int num_thin, int refresh,
                          bool save, bool warmup,
                          util::mcmc_writer& mcmc_writer,
                          stan::mcmc::sample& init_s, Model& model,
                          RNG& base_rng, callbacks::interrupt& callback,
                          callbacks::logger& logger) {
  for (int m = 0; m < num_iterations; ++m) {
    callback();
    
    if (refresh > 0
        && (start + m + 1 == finish || m == 0 || (m + 1) % refresh == 0)) {
      int it_print_width = std::ceil(std::log10(static_cast<double>(finish)));
      std::stringstream message;
      message << "Iteration: ";
      message << std::setw(it_print_width) << m + 1 + start << " / " << finish;
      message << " [" << std::setw(3)
              << static_cast<int>((100.0 * (start + m + 1)) / finish) << "%] ";
      message << (warmup ? " (Warmup)" : " (Sampling)");

      logger.info(message);
    }

    init_s = sampler.transition(init_s, logger);

    if (save && ((m % num_thin) == 0)) {
      mcmc_writer.write_sample_params(base_rng, init_s, sampler, model);
      mcmc_writer.write_diagnostic_params(init_s, sampler);
    }
  }
}

}  // namespace util
}  // namespace services
}  // namespace stan

#endif<|MERGE_RESOLUTION|>--- conflicted
+++ resolved
@@ -37,11 +37,7 @@
  * @param[in,out] callback interrupt callback called once an iteration
  * @param[in,out] logger logger for messages
  */
-<<<<<<< HEAD
-template <class Derived, class Model, class RNG>
-=======
 template <class Model, class RNG, class Derived>
->>>>>>> 7142c9c8
 void generate_transitions(stan::mcmc::base_mcmc<Derived>& sampler, int num_iterations,
                           int start, int finish, int num_thin, int refresh,
                           bool save, bool warmup,
@@ -51,7 +47,7 @@
                           callbacks::logger& logger) {
   for (int m = 0; m < num_iterations; ++m) {
     callback();
-    
+
     if (refresh > 0
         && (start + m + 1 == finish || m == 0 || (m + 1) % refresh == 0)) {
       int it_print_width = std::ceil(std::log10(static_cast<double>(finish)));
